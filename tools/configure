--- conflicted
+++ resolved
@@ -60,12 +60,9 @@
 			echo ""
 			echo "User mode: release, disable tests"
 			echo ""
-<<<<<<< HEAD
 			echo "kokkos"
-=======
 			echo "You can set the path to the clang-format executable like:"
 			echo "$ export CLANG_FORMAT_EXECUTABLE=/path/to/clang-format"
->>>>>>> 92ae10c5
 			exit
 		;;
 		--ccmake|-c)
@@ -135,11 +132,8 @@
   "-DENABLE_UNIT_TESTS=$SCRIPT_ENABLE_UNIT_TESTS" \
   "-DENABLE_GRAPHVIZ=$SCRIPT_ENABLE_GRAPHVIZ" \
   "-DENABLE_DOCUMENTATION=$SCRIPT_ENABLE_DOCUMENTATION" \
-<<<<<<< HEAD
   "-DENABLE_KOKKOS=$SCRIPT_ENABLE_KOKKOS" \
-=======
   "${CLANG_FORMAT}" \
->>>>>>> 92ae10c5
   "-DCMAKE_PREFIX_PATH=${CMAKE_PREFIX_PATH} $cmake_args $cwd"
 echo ""
 
