#! /usr/bin/env bash
#------------------------------------------------------------------------------#
# Get the path to the project from which this script was called
#------------------------------------------------------------------------------#

cwd="$(dirname "$(cd "$(dirname "$0")"; pwd)")"

#------------------------------------------------------------------------------#
# Check required environment variables
#------------------------------------------------------------------------------#

if [ -z "${CMAKE_PREFIX_PATH}" ] ; then
  echo "You must set CMAKE_PREFIX_PATH in your environment"
  exit 1
fi

#------------------------------------------------------------------------------#
# Check command-line arguments
#------------------------------------------------------------------------------#

cmake_mode=cmake
runtime=legion
cmake_args=""

warn="-Wall -W -Werror -Wno-parentheses"
SCRIPT_BUILD_TYPE=Debug
SCRIPT_C_COMPILER=clang
SCRIPT_C_FLAGS="-fcolor-diagnostics -ferror-limit=4 $warn"
SCRIPT_CXX_COMPILER=clang++
SCRIPT_CXX_FLAGS=$SCRIPT_C_FLAGS
SCRIPT_ENABLE_FLOG="ON"
SCRIPT_FLOG_ENABLE_DEVELOPER_MODE="OFF"
SCRIPT_ENABLE_UNIT_TESTS="ON"
SCRIPT_ENABLE_GRAPHVIZ="ON"
SCRIPT_ENABLE_DOCUMENTATION="ON"
SCRIPT_ENABLE_KOKKOS="OFF"

CLANG_FORMAT=""
if [ -n "${CLANG_FORMAT_EXECUTABLE}" ] ; then
  CLANG_FORMAT="-DClangFormat_EXECUTABLE=${CLANG_FORMAT_EXECUTABLE}"
fi

while [[ $# -gt 0 ]]
do

	case $1 in
		--help|-h)
			command=`echo $0 | sed 's,.*\/,,g'`
			echo "Usage: $command [options] <compiler> <runtime>"
			echo "  -h, --help     Show this message and exit."
			echo "  -c, --ccmake   Enable curses mode."
			echo "  -u, --user     Enable user mode."
			echo "  -t, --tutorial Disable FLOG Developer Mode."
			echo ""
			echo "Compilers: clang, gnu, intel."
			echo "(default compiler is clang)."
			echo ""
			echo "Runtimes: legion, mpi."
			echo "(default runtime is mpi)."
			echo ""
			echo "User mode: release, disable tests"
			echo ""
			echo "kokkos"
			echo "You can set the path to the clang-format executable like:"
			echo "$ export CLANG_FORMAT_EXECUTABLE=/path/to/clang-format"
			exit
		;;
		--ccmake|-c)
			cmake_mode=ccmake
		;;
    --user|-u)
      SCRIPT_BUILD_TYPE=Release
      SCRIPT_ENABLE_FLOG="ON"
      SCRIPT_FLOG_ENABLE_DEVELOPER_MODE="OFF"
      SCRIPT_ENABLE_UNIT_TESTS="OFF"
      SCRIPT_ENABLE_DOCUMENTATION="OFF"
		;;
    --tutorial|-t)
      SCRIPT_BUILD_TYPE=Release
      SCRIPT_ENABLE_FLOG="ON"
      SCRIPT_FLOG_ENABLE_DEVELOPER_MODE="OFF"
      SCRIPT_ENABLE_UNIT_TESTS="OFF"
      SCRIPT_ENABLE_DOCUMENTATION="OFF"
    ;;
    legion|mpi|hpx)
      runtime=$1
    ;;
    clang)
<<<<<<< HEAD
      SCRIPT_CXX_COMPILER=clang++
      SCRIPT_CXX_FLAGS="-fcolor-diagnostics -ferror-limit=5 $warn -Wno-unknown-cuda-version"
=======
>>>>>>> 869d9d21
      SCRIPT_C_COMPILER=clang
      SCRIPT_C_FLAGS="-fcolor-diagnostics -ferror-limit=5 $warn"
      SCRIPT_CXX_COMPILER=clang++
      SCRIPT_CXX_FLAGS=$SCRIPT_C_FLAGS
    ;;
    gnu)
      SCRIPT_C_COMPILER=gcc
      SCRIPT_C_FLAGS="-fmax-errors=5 -fdiagnostics-color=always\
        $warn"
      SCRIPT_CXX_COMPILER=g++
      SCRIPT_CXX_FLAGS=$SCRIPT_C_FLAGS
    ;;
    intel)
      SCRIPT_C_COMPILER=icc
      SCRIPT_C_FLAGS="-diag-error-limit=5 $warn"
      SCRIPT_CXX_COMPILER=icpc
      SCRIPT_CXX_FLAGS=$SCRIPT_C_FLAGS
    ;;
    kokkos)
      SCRIPT_ENABLE_KOKKOS="ON"
    ;;
    *)
      cmake_args="$cmake_args $1"
    ;;
	esac

	shift # next argument
done

#------------------------------------------------------------------------------#
# Call CMake command
#------------------------------------------------------------------------------#

echo "Executing:"
echo "$cmake_mode" \
  "-DCMAKE_BUILD_TYPE=$SCRIPT_BUILD_TYPE" \
<<<<<<< HEAD
  "-DCMAKE_CXX_COMPILER=$SCRIPT_CXX_COMPILER" \
  "-DCMAKE_CXX_FLAGS=\"${CMAKE_CXX_FLAGS} $SCRIPT_CXX_FLAGS\"" \
  "-DCMAKE_C_COMPILER=$SCRIPT_C_COMPILER" \
  "-DCMAKE_C_FLAGS=\"${CMAKE_C_FLAGS} $SCRIPT_C_FLAGS\"" \
=======
  "-DCMAKE_C_COMPILER=$SCRIPT_C_COMPILER" \
  "-DCMAKE_C_FLAGS=\"$SCRIPT_C_FLAGS\"" \
  "-DCMAKE_CXX_COMPILER=$SCRIPT_CXX_COMPILER" \
  "-DCMAKE_CXX_FLAGS=\"$SCRIPT_CXX_FLAGS\"" \
>>>>>>> 869d9d21
  "-DFLECSI_RUNTIME_MODEL=$runtime" \
  "-DENABLE_FLOG=$SCRIPT_ENABLE_FLOG" \
  "-DFLOG_ENABLE_DEVELOPER_MODE=$SCRIPT_FLOG_ENABLE_DEVELOPER_MODE" \
  "-DENABLE_UNIT_TESTS=$SCRIPT_ENABLE_UNIT_TESTS" \
  "-DENABLE_GRAPHVIZ=$SCRIPT_ENABLE_GRAPHVIZ" \
  "-DENABLE_DOCUMENTATION=$SCRIPT_ENABLE_DOCUMENTATION" \
  "-DENABLE_KOKKOS=$SCRIPT_ENABLE_KOKKOS" \
  "${CLANG_FORMAT}" \
  "-DCMAKE_PREFIX_PATH=${CMAKE_PREFIX_PATH} $cmake_args $cwd"
echo ""

$cmake_mode \
  -DCMAKE_BUILD_TYPE=$SCRIPT_BUILD_TYPE \
<<<<<<< HEAD
  -DCMAKE_CXX_COMPILER=$SCRIPT_CXX_COMPILER \
  -DCMAKE_CXX_FLAGS="${CMAKE_CXX_FLAGS} $SCRIPT_CXX_FLAGS" \
  -DCMAKE_C_COMPILER=$SCRIPT_C_COMPILER \
  -DCMAKE_C_FLAGS="${CMAKE_C_FLAGS} $SCRIPT_C_FLAGS" \
=======
  -DCMAKE_C_COMPILER=$SCRIPT_C_COMPILER \
  -DCMAKE_C_FLAGS="$SCRIPT_C_FLAGS" \
  -DCMAKE_CXX_COMPILER=$SCRIPT_CXX_COMPILER \
  -DCMAKE_CXX_FLAGS="$SCRIPT_CXX_FLAGS" \
>>>>>>> 869d9d21
  -DFLECSI_RUNTIME_MODEL=$runtime $extra_define \
  -DENABLE_FLOG=$SCRIPT_ENABLE_FLOG \
  -DFLOG_ENABLE_DEVELOPER_MODE=$SCRIPT_FLOG_ENABLE_DEVELOPER_MODE \
  -DENABLE_UNIT_TESTS=$SCRIPT_ENABLE_UNIT_TESTS \
  -DENABLE_GRAPHVIZ=$SCRIPT_ENABLE_GRAPHVIZ \
  -DENABLE_DOCUMENTATION=$SCRIPT_ENABLE_DOCUMENTATION \
  -DENABLE_KOKKOS=$SCRIPT_ENABLE_KOKKOS \
  -DCMAKE_PREFIX_PATH=${CMAKE_PREFIX_PATH} \
  ${CLANG_FORMAT} \
  $cmake_args \
  $cwd

#------------------------------------------------------------------------------#
# vim: syntax=sh
#------------------------------------------------------------------------------#<|MERGE_RESOLUTION|>--- conflicted
+++ resolved
@@ -86,15 +86,10 @@
       runtime=$1
     ;;
     clang)
-<<<<<<< HEAD
-      SCRIPT_CXX_COMPILER=clang++
-      SCRIPT_CXX_FLAGS="-fcolor-diagnostics -ferror-limit=5 $warn -Wno-unknown-cuda-version"
-=======
->>>>>>> 869d9d21
       SCRIPT_C_COMPILER=clang
       SCRIPT_C_FLAGS="-fcolor-diagnostics -ferror-limit=5 $warn"
       SCRIPT_CXX_COMPILER=clang++
-      SCRIPT_CXX_FLAGS=$SCRIPT_C_FLAGS
+      SCRIPT_CXX_FLAGS="$SCRIPT_C_FLAGS -Wno-unknown-cuda-version"
     ;;
     gnu)
       SCRIPT_C_COMPILER=gcc
@@ -127,17 +122,10 @@
 echo "Executing:"
 echo "$cmake_mode" \
   "-DCMAKE_BUILD_TYPE=$SCRIPT_BUILD_TYPE" \
-<<<<<<< HEAD
-  "-DCMAKE_CXX_COMPILER=$SCRIPT_CXX_COMPILER" \
-  "-DCMAKE_CXX_FLAGS=\"${CMAKE_CXX_FLAGS} $SCRIPT_CXX_FLAGS\"" \
-  "-DCMAKE_C_COMPILER=$SCRIPT_C_COMPILER" \
-  "-DCMAKE_C_FLAGS=\"${CMAKE_C_FLAGS} $SCRIPT_C_FLAGS\"" \
-=======
   "-DCMAKE_C_COMPILER=$SCRIPT_C_COMPILER" \
   "-DCMAKE_C_FLAGS=\"$SCRIPT_C_FLAGS\"" \
   "-DCMAKE_CXX_COMPILER=$SCRIPT_CXX_COMPILER" \
   "-DCMAKE_CXX_FLAGS=\"$SCRIPT_CXX_FLAGS\"" \
->>>>>>> 869d9d21
   "-DFLECSI_RUNTIME_MODEL=$runtime" \
   "-DENABLE_FLOG=$SCRIPT_ENABLE_FLOG" \
   "-DFLOG_ENABLE_DEVELOPER_MODE=$SCRIPT_FLOG_ENABLE_DEVELOPER_MODE" \
@@ -151,17 +139,10 @@
 
 $cmake_mode \
   -DCMAKE_BUILD_TYPE=$SCRIPT_BUILD_TYPE \
-<<<<<<< HEAD
-  -DCMAKE_CXX_COMPILER=$SCRIPT_CXX_COMPILER \
-  -DCMAKE_CXX_FLAGS="${CMAKE_CXX_FLAGS} $SCRIPT_CXX_FLAGS" \
-  -DCMAKE_C_COMPILER=$SCRIPT_C_COMPILER \
-  -DCMAKE_C_FLAGS="${CMAKE_C_FLAGS} $SCRIPT_C_FLAGS" \
-=======
   -DCMAKE_C_COMPILER=$SCRIPT_C_COMPILER \
   -DCMAKE_C_FLAGS="$SCRIPT_C_FLAGS" \
   -DCMAKE_CXX_COMPILER=$SCRIPT_CXX_COMPILER \
   -DCMAKE_CXX_FLAGS="$SCRIPT_CXX_FLAGS" \
->>>>>>> 869d9d21
   -DFLECSI_RUNTIME_MODEL=$runtime $extra_define \
   -DENABLE_FLOG=$SCRIPT_ENABLE_FLOG \
   -DFLOG_ENABLE_DEVELOPER_MODE=$SCRIPT_FLOG_ENABLE_DEVELOPER_MODE \
