--- conflicted
+++ resolved
@@ -79,14 +79,12 @@
         corner_ = corner;
       }
 
-<<<<<<< HEAD
       burton_corner_t* corner(){
         return corner_;
       }
-=======
+
       vector_t side_facet_normal();
       vector_t cell_facet_normal();
->>>>>>> 342a54a1
 
     private:
       burton_corner_t* corner_;
