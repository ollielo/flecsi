/*~--------------------------------------------------------------------------~*
 *  @@@@@@@@  @@           @@@@@@   @@@@@@@@ @@
 * /@@/////  /@@          @@////@@ @@////// /@@
 * /@@       /@@  @@@@@  @@    // /@@       /@@
 * /@@@@@@@  /@@ @@///@@/@@       /@@@@@@@@@/@@
 * /@@////   /@@/@@@@@@@/@@       ////////@@/@@
 * /@@       /@@/@@//// //@@    @@       /@@/@@
 * /@@       @@@//@@@@@@ //@@@@@@  @@@@@@@@ /@@
 * //       ///  //////   //////  ////////  //
 *
 * Copyright (c) 2016 Los Alamos National Laboratory, LLC
 * All rights reserved
 *~--------------------------------------------------------------------------~*/

#ifndef flecsi_data_h
#define flecsi_data_h

#include <limits>

#include "default_storage_policy.h"
#include "data_constants.h"
#include "default_meta_data.h"

/*!
 * \file data.h
 * \authors bergen
 * \date Initial file creation: Oct 09, 2015
 */

namespace flecsi
{

namespace data_model
{

/*----------------------------------------------------------------------------*
 * class data_t
 *----------------------------------------------------------------------------*/

/*!
  \class data_t data.h
  \brief data_t provides an interface for registering and accessing
    data data.

  This type can be statically configured to use various implementations.
 */
template<
  typename user_meta_data_t = default_state_user_meta_data_t,
  template <typename> typename storage_policy_t = default_data_storage_policy_t
  >
class data_t : public storage_policy_t<user_meta_data_t>
{
private:

  // This is just for convenience...
  using sp_t = storage_policy_t<user_meta_data_t>;

public:

  /*!
    Return an instance of the data manager.
   */
  static data_t & instance()
  {
    static data_t d;
<<<<<<< HEAD
    //std::cout << "state address: " << &d << std::endl;
=======
>>>>>>> b62c1dbc
    return d;
  } // instance

  void reset() {
    sp_t::reset();
  } // reset

  //! Use the accessor type defined by the storage policy.
  template <typename T>
  using dense_accessor_t = typename sp_t::template dense_accessor_t<T>;

  //! Use the accessor type defined by the storage policy.
  template <typename T>
  using global_accessor_t = typename sp_t::template global_accessor_t<T>;

  //! Default constructor
  data_t() : sp_t() {}

  //! Destructor
  ~data_t() {}

  /*--------------------------------------------------------------------------*
   * Dense Registration / Access
   *--------------------------------------------------------------------------*/
  /*!
    \brief Register a state variable with the state manager.  This method
      logically allocates space for the variable of size \e indices which
      will be identified by \e key.

    \tparam T The type of the variable to be registered.  Any type that
      does not contain a pointer is supported.
    \tparam NS The namespace in which to register the state variable.  The
      default namespace is the \e user namespace as defined by
      \ref flecsi::state_name_space_t.  Other namespaces may
      be defined to avoid naming collisions.
    \tparam Args A variadic list of arguments that are  passed to the
      inititalization method of the user-defined meta data type.

    \param[in] key The name of the state variable to register. See the
      documentation for \ref const_string_t for more information on
      valid usage.  Normally, this parameter is just a
      \e const \e char \e *, e.g., "density".
    \param indices The size of the index space with which this variable
      is associated, i.e., the number of elements to allocate.
    \param args A variadic list of arguments to pass to the initialization
      function of the user-defined meta data type.

    \return FIXME
   */
  template <typename T, size_t NS = flecsi_user_space, typename... Args>
  decltype(auto) register_state(
      const const_string_t & key, size_t indices, uintptr_t runtime_namespace,
      Args &&... args)
  {
    return sp_t::template register_state<T, NS>(
        key, indices, runtime_namespace, std::forward<Args>(args)...);
  } // register_state

  /*!
    Return a dense_accessor_t instance that provides logical
    array-based access to the state data.

    \tparam T The type of the variable to be returned.  The type information
      for a state variable is not necessarily stored, meaning that the
      state can be interpreted however the user wants.  Needless to say,
      if the type requested is not consistent with the actual stored type,
      bad things will happen.
    \tparam NS The namespace of the requested state variable.  The
      default namespace is the \e user namespace as defined by
      \ref flecsi::state_name_space_t.

    \param key The name of the state variable to return.

    \return An accessor to the requested state data.
   */

  template <typename T, size_t NS = flecsi_user_space>
  dense_accessor_t<T> dense_accessor(const const_string_t & key,
    uintptr_t runtime_namespace = flecsi_runtime_user_space)
  {
    return sp_t::template dense_accessor<T, NS>(key, runtime_namespace);
  } // dense_accessor

  /*!
    \brief Return a std::vector of accessors to the stored states with
      type \e T in namespace \e NS.

    \tparam T All state variables of this type will be returned.
    \tparam NS Namespace to use.

    \return A std::vector of accessors to the state variables that
      match the type and namespace criteria.
   */
  template <typename T, size_t NS = flecsi_user_space>
  std::vector<dense_accessor_t<T>> dense_accessors(
    uintptr_t runtime_namespace = flecsi_runtime_user_space)
  {
    return sp_t::template dense_accessors<T, NS>(runtime_namespace);
  } // dense_accessors

  /*!
    \brief Return a std::vector of accessors to the stored states with
      type \e T in namespace \e NS satisfying the predicate function
      \e predicate.

    \tparam T All state variables of this type will be returned.
    \tparam P Predicate function type.
    \tparam NS Namespace to use.

    \param predicate A predicate function (returns true or false) that
      will be used to select which state variables are included in the
      return vector.  Valid predicate funcitons must match the
      signature:
      \code
      bool predicate(const & user_meta_data_t)
      \endcode

    \return A std::vector of accessors to the state variables that
      match the namespace and predicate criteria.
   */

  template <typename T, typename P, size_t NS = flecsi_user_space>
  std::vector<dense_accessor_t<T>> dense_accessors(P && predicate,
    uintptr_t runtime_namespace = flecsi_runtime_user_space)
  {
    return sp_t::template dense_accessors<T, NS, P>(
      std::forward<P>(predicate), runtime_namespace);
  } // dense_accessors

  /*!
    Return a std::vector of raw accessors to the stored states with
    in namespace \e NS.  Raw accessors are of type uint8_t.

    \tparam NS Namespace to use.

    \return A std::vector of raw accessors to the state variables that
      match the namespace criteria.
   */

  template <size_t NS = flecsi_user_space>
  std::vector<dense_accessor_t<uint8_t>> raw_dense_accessors(
    uintptr_t runtime_namespace = flecsi_runtime_user_space)
  {
    return sp_t::template raw_dense_accessors<NS>(runtime_namespace);
  } // raw_dense_accessors

  /*!
    Return a std::vector of raw accessors to the stored states with
    in namespace \e NS satisfying the predicate function \e predicate.

    \tparam NS Namespace to use.

    \param predicate A predicate function (returns true or false) that
      will be used to select which state variables are included in the
      return vector.  Valid predicate funcitons must match the
      signature:
      \code
      bool predicate(const & user_meta_data_t)
      \endcode

    \return A std::vector of raw accessors to the state variables that
      match the namespace and predicate criteria.
   */

  template <typename P, size_t NS = flecsi_user_space>
  std::vector<dense_accessor_t<uint8_t>> raw_dense_accessors(P && predicate,
    uintptr_t runtime_namespace = flecsi_runtime_user_space)
  {
    return sp_t::template raw_dense_accessors<NS>(
      std::forward<P>(predicate), runtime_namespace);
  } // raw_dense_accessors

  /*--------------------------------------------------------------------------*
   * Global Registration / Access
   *--------------------------------------------------------------------------*/

  /*!
    \brief Register a state variable with the state manager.  This method
      logically allocates space for the variable which
      will be identified by \e key.

    \tparam T The type of the variable to be registered.  Any type that
      does not contain a pointer is supported.
    \tparam NS The namespace in which to register the state variable.  The
      default namespace is the \e user namespace as defined by
      \ref flecsi::state_name_space_t.  Other namespaces may
      be defined to avoid naming collisions.
    \tparam Args A variadic list of arguments that are  passed to the
      inititalization method of the user-defined meta data type.

    \param[in] key The name of the state variable to register. See the
      documentation for \ref const_string_t for more information on
      valid usage.  Normally, this parameter is just a
      \e const \e char \e *, e.g., "density".
    \param args A variadic list of arguments to pass to the initialization
      function of the user-defined meta data type.

    \return FIXME
   */
  template <typename T, size_t NS = flecsi_user_space, typename... Args>
  decltype(auto) register_global_state(
    const const_string_t & key, uintptr_t runtime_namespace, Args &&... args)
  {
    return sp_t::template register_global_state<T, NS>(
        key, runtime_namespace, std::forward<Args>(args)...);
  } // register_state

  /*!
    Return a global_accessor_t instance that provides logical
    array-based access to the state data.

    \tparam T The type of the variable to be returned.  The type information
      for a state variable is not necessarily stored, meaning that the
      state can be interpreted however the user wants.  Needless to say,
      if the type requested is not consistent with the actual stored type,
      bad things will happen.
    \tparam NS The namespace of the requested state variable.  The
      default namespace is the \e user namespace as defined by
      \ref flecsi::state_name_space_t.

    \param key The name of the state variable to return.

    \return An accessor to the requested state data.
   */

  template <typename T, size_t NS = flecsi_user_space>
  global_accessor_t<T> global_accessor(const const_string_t & key,
    uintptr_t runtime_namespace = flecsi_runtime_user_space)
  {
    return sp_t::template global_accessor<T, NS>(key, runtime_namespace);
  } // global_accessor

  /*!
    \brief Return a std::vector of accessors to the stored states with
      type \e T in namespace \e NS.

    \tparam T All state variables of this type will be returned.
    \tparam NS Namespace to use.

    \return A std::vector of accessors to the state variables that
      match the type and namespace criteria.
   */
  template <typename T, size_t NS = flecsi_user_space>
  std::vector<global_accessor_t<T>> global_accessors(
    uintptr_t runtime_namespace = flecsi_runtime_user_space)
  {
    return sp_t::template global_accessors<T, NS>(runtime_namespace);
  } // global_accessors

  /*!
    \brief Return a std::vector of accessors to the stored states with
      type \e T in namespace \e NS satisfying the predicate function
      \e predicate.

    \tparam T All state variables of this type will be returned.
    \tparam P Predicate function type.
    \tparam NS Namespace to use.

    \param predicate A predicate function (returns true or false) that
      will be used to select which state variables are included in the
      return vector.  Valid predicate funcitons must match the
      signature:
      \code
      bool predicate(const & user_meta_data_t)
      \endcode

    \return A std::vector of accessors to the state variables that
      match the namespace and predicate criteria.
   */

  template <typename T, typename P, size_t NS = flecsi_user_space>
  std::vector<global_accessor_t<T>> global_accessors(P && predicate,
    uintptr_t runtime_namespace = flecsi_runtime_user_space)
  {
    return sp_t::template global_accessors<T, NS, P>(
      std::forward<P>(predicate), runtime_namespace);
  } // global_accessors

  /*!
    Return a std::vector of raw accessors to the stored states with
    in namespace \e NS.  Raw accessors are of type uint8_t.

    \tparam NS Namespace to use.

    \return A std::vector of raw accessors to the state variables that
      match the namespace criteria.
   */

  template <size_t NS = flecsi_user_space>
  std::vector<global_accessor_t<uint8_t>> raw_global_accessors(
    uintptr_t runtime_namespace = flecsi_runtime_user_space)
  {
    return sp_t::template raw_global_accessors<NS>(runtime_namespace);
  } // raw_global_accessors

  /*!
    Return a std::vector of raw accessors to the stored states with
    in namespace \e NS satisfying the predicate function \e predicate.

    \tparam NS Namespace to use.

    \param predicate A predicate function (returns true or false) that
      will be used to select which state variables are included in the
      return vector.  Valid predicate funcitons must match the
      signature:
      \code
      bool predicate(const & user_meta_data_t)
      \endcode

    \return A std::vector of raw accessors to the state variables that
      match the namespace and predicate criteria.
   */

  template <typename P, size_t NS = flecsi_user_space>
  std::vector<global_accessor_t<uint8_t>> raw_global_accessors(P && predicate,
    uintptr_t runtime_namespace = flecsi_runtime_user_space)
  {
    return sp_t::template raw_global_accessors<NS>(
      std::forward<P>(predicate), runtime_namespace);
  } // raw_global_accessors

  /*--------------------------------------------------------------------------*
   * General Registration / Access
   *--------------------------------------------------------------------------*/

  /*!
    \brief Return the user meta data for the state variable identified
      by \e key in namespace \e NS.

    \param key The name of the state variable for which to return
      the meta data.

    \return The meta data corresponding to the key and namespace.
   */
  template <size_t NS = flecsi_user_space>
  user_meta_data_t & meta_data(const const_string_t & key,
    uintptr_t runtime_namespace = flecsi_runtime_user_space)
  {
    return sp_t::template meta_data<NS>(key, runtime_namespace);
  } // user_meta_data

  /*!
    \brief Return a copy of the state variable as an array of type \e T.

    \attention Calls to this function are expensive because they
      require that data (that may not be physically stored as an array)
      be replicated and repackaged to satisfy this request.

    \tparam T The type to be used to interpret the state variable.
    \tparam NS The namespace of the desired state variable.

    \param key The name of the state variable for which to return
      the data.

    \return A std::shared_ptr<T> with a copy of the state data.
   */
  template <typename T, size_t NS = flecsi_user_space>
  std::shared_ptr<T> & data(const const_string_t & key,
    uintptr_t runtime_namespace = flecsi_runtime_user_space)
  {
    return sp_t::template data<T, NS>(key, runtime_namespace);
  } // data

  //! Copy constructor (disabled)
  data_t(const data_t &) = delete;

  //! Assignment operator (disabled)
  data_t & operator=(const data_t &) = delete;

  // Allow move operations
  data_t(data_t &&) = default;
  data_t & operator=(data_t &&) = default;

}; // class data_t

} // namespace data_model
} // namespace flecsi

#endif // flecsi_data_h

/*~-------------------------------------------------------------------------~-*
 * Formatting options
 * vim: set tabstop=2 shiftwidth=2 expandtab :
 *~-------------------------------------------------------------------------~-*/<|MERGE_RESOLUTION|>--- conflicted
+++ resolved
@@ -63,10 +63,6 @@
   static data_t & instance()
   {
     static data_t d;
-<<<<<<< HEAD
-    //std::cout << "state address: " << &d << std::endl;
-=======
->>>>>>> b62c1dbc
     return d;
   } // instance
 
