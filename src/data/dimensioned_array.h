--- conflicted
+++ resolved
@@ -43,7 +43,7 @@
     that is useful for creating distinct types that alias
     dimensioned_array.
  */
-template <typename T, size_t D, size_t TD> class dimensioned_array {
+template <typename T, size_t D, size_t TS> class dimensioned_array {
 public:
   dimensioned_array(const dimensioned_array &a) : data_(a.data_) {}
 
@@ -214,19 +214,15 @@
 //! \brief Addition operator involving two dimensioned_arrays.
 //! \tparam T  The array base value type.
 //! \tparam D  The array dimension.
-<<<<<<< HEAD
-//! \tparam TD Type differentiator.
-=======
 //! \tparam TS The \e type \e space.
->>>>>>> a0cc19ca
 //! \param[in] lhs The dimensioned_array on the left hand side of the operator.
 //! \param[in] rhs The dimensioned_array on the right hand side of the operator.
 //! \return A reference to the current object.
-template <typename T, size_t D, size_t TD>
-dimensioned_array<T,D,TD> operator+( const dimensioned_array<T,D,TD>& lhs, 
-                                     const dimensioned_array<T,D,TD>& rhs )
+template <typename T, size_t D, size_t TS>
+dimensioned_array<T,D,TS> operator+( const dimensioned_array<T,D,TS>& lhs, 
+                                     const dimensioned_array<T,D,TS>& rhs )
 {
-  dimensioned_array<T,D,TD> tmp(lhs);
+  dimensioned_array<T,D,TS> tmp(lhs);
   tmp += rhs;
   return tmp;
 }
@@ -234,19 +230,15 @@
 //! \brief Subtraction operator involving two dimensioned_arrays.
 //! \tparam T  The array base value type.
 //! \tparam D  The array dimension.
-<<<<<<< HEAD
-//! \tparam TD Type differentiator.
-=======
 //! \tparam TS The \e type \e space.
->>>>>>> a0cc19ca
 //! \param[in] lhs The dimensioned_array on the left hand side of the operator.
 //! \param[in] rhs The dimensioned_array on the right hand side of the operator.
 //! \return A reference to the current object.
-template <typename T, size_t D, size_t TD>
-dimensioned_array<T,D,TD> operator-( const dimensioned_array<T,D,TD>& lhs, 
-                                     const dimensioned_array<T,D,TD>& rhs )
+template <typename T, size_t D, size_t TS>
+dimensioned_array<T,D,TS> operator-( const dimensioned_array<T,D,TS>& lhs, 
+                                     const dimensioned_array<T,D,TS>& rhs )
 {
-  dimensioned_array<T,D,TD> tmp(lhs);
+  dimensioned_array<T,D,TS> tmp(lhs);
   tmp -= rhs;
   return tmp;
 }
@@ -254,16 +246,12 @@
 //! \brief Output operator for dimensioned_array.
 //! \tparam T  The array base value type.
 //! \tparam D  The array dimension.
-<<<<<<< HEAD
-//! \tparam TD Type differentiator.
-=======
 //! \tparam TS The \e type \e space.
->>>>>>> a0cc19ca
 //! \param[in,out] os  The ostream to dump output to.
 //! \param[in]     rhs The dimensioned_array on the right hand side of the operator.
 //! \return A reference to the current ostream.
-template <typename T, size_t D, size_t TD>
-std::ostream& operator<<(std::ostream& os, const dimensioned_array<T,D,TD>& a)
+template <typename T, size_t D, size_t TS>
+std::ostream& operator<<(std::ostream& os, const dimensioned_array<T,D,TS>& a)
 {
   os << "[";
   for ( size_t i=0; i<D; i++ ) 
