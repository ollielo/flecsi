--- conflicted
+++ resolved
@@ -207,11 +207,7 @@
   template <class MT> friend class mesh_topology;
 
   virtual void
-<<<<<<< HEAD
-  create_bound_entities(void * mesh,
-=======
-  create_bound_entities(mesh_topology_base* mesh,
->>>>>>> 08546a27
+  create_bound_entities(mesh_topology_base * mesh,
                         size_t domain,
                         size_t dim,
                         std::vector<mesh_entity_base_t<N> *>& ents) {}
