--- conflicted
+++ resolved
@@ -1272,32 +1272,19 @@
   template<size_t M=0>
   const id_vec &get_id_vec_(size_t dim) const { return id_vecs_[M][dim]; }
 
-<<<<<<< HEAD
-  template<size_t D>
-  typename std::tuple_element<D, typename MT::entity_types>::type*
-  get_entity(id_t id) const {
-    using Type = typename std::tuple_element<D, typename MT::entity_types>::type;
-=======
   template<size_t D, size_t M=0>
-  auto
-  get_entity(id_t id){
+  auto get_entity(id_t id) {
     using entity_types = 
     typename std::tuple_element<M, typename MT::entity_types>::type;
 
     using entity_type = typename std::tuple_element<D, entity_types>::type;
->>>>>>> 4cf009b6
 
     return static_cast<entity_type*>(entities_[M][D][id]);
   }
   
-<<<<<<< HEAD
-  mesh_entity_base* get_entity(size_t dim, id_t id) const {
-    return entities_[dim][id];
-=======
-  template<size_t M=0>
-  mesh_entity_base* get_entity(size_t dim, id_t id) {
+  template<size_t M=0>
+  auto get_entity(size_t dim, id_t id) {
     return entities_[M][dim][id];
->>>>>>> 4cf009b6
   } // get_entity
 
   /*--------------------------------------------------------------------------*
