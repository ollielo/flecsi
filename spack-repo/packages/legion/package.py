from spack import *
# Spack's import hook doesn't support "from spack.pkg.builtin import legion":
from spack.pkg.builtin.legion import Legion

class Legion(Legion):
    """
    Additional named versions for Legion.
    """
<<<<<<< HEAD
    version('ctrl-rep-10', commit='9b756333e62ae6c365b5cf3c1993c05b55c34ac3')
=======
    version('ctrl-rep-10', commit='f03d00e7d595885040d5c7491160a22fc1dd5ff5')
>>>>>>> a44e27b2
    version('ctrl-rep-9', commit='181e63ad4187fbd9a96761ab3a52d93e157ede20')
    version('ctrl-rep-8', commit='207041b9900ff5adbe13f5b323e82e4d46f38e9c')
    version('ctrl-rep-7', commit='363fcbaa27a5239c2e2528309a5333ca6f97425e')
    version('ctrl-rep-6', commit='095be5c6e8d36a6ddb235fd079bc6e9b8d37baeb')
    version('ctrl-rep-5', commit='a204dced578258246ea0933293f4017058bc4bf5')
    version('ctrl-rep-4', commit='b66083076016c63ea8398fdb89c237880fcb0173')
    version('ctrl-rep-3', commit='572576b312509e666f2d72fafdbe9d968b1a6ac3')
    version('ctrl-rep-2', commit='96682fd8aae071ecd30a3ed5f481a9d84457a4b6')
    version('ctrl-rep-1', commit='a03671b21851d5f0d3f63210343cb61a630f4405')
    version('ctrl-rep-0', commit='177584e77036c9913d8a62e33b55fa784748759c')<|MERGE_RESOLUTION|>--- conflicted
+++ resolved
@@ -6,11 +6,7 @@
     """
     Additional named versions for Legion.
     """
-<<<<<<< HEAD
-    version('ctrl-rep-10', commit='9b756333e62ae6c365b5cf3c1993c05b55c34ac3')
-=======
     version('ctrl-rep-10', commit='f03d00e7d595885040d5c7491160a22fc1dd5ff5')
->>>>>>> a44e27b2
     version('ctrl-rep-9', commit='181e63ad4187fbd9a96761ab3a52d93e157ede20')
     version('ctrl-rep-8', commit='207041b9900ff5adbe13f5b323e82e4d46f38e9c')
     version('ctrl-rep-7', commit='363fcbaa27a5239c2e2528309a5333ca6f97425e')
