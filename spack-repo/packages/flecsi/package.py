--- conflicted
+++ resolved
@@ -66,11 +66,7 @@
 
     # Boost
 
-<<<<<<< HEAD
-    depends_on('boost@1.70.0: cxxstd=17 +program_options +atomic '
-=======
     depends_on('boost@1.79.0: cxxstd=17 +program_options +atomic '
->>>>>>> 085d2c36
         '+filesystem +regex +system')
 
     # Caliper
