--- conflicted
+++ resolved
@@ -103,12 +103,8 @@
 
     # HPX
 
-<<<<<<< HEAD
-    depends_on('hpx@1.7.1 cxxstd=17 malloc=system max_cpu_count=128 networking=mpi',
-         when='backend=hpx')
-=======
-    depends_on('hpx cxxstd=17 malloc=system',when='backend=hpx')
->>>>>>> ac2010c0
+    depends_on('hpx@1.7.1: cxxstd=17 malloc=system max_cpu_count=128 '
+        'networking=mpi', when='backend=hpx')
 
     #--------------------------------------------------------------------------#
     # Conflicts
