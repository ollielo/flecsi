# Copyright 2013-2020 Lawrence Livermore National Security, LLC and other
# Spack Project Developers. See the top-level COPYRIGHT file for details.
#
# SPDX-License-Identifier: (Apache-2.0 OR MIT)


from spack import *
import os


class Flecsi(CMakePackage):
    '''FleCSI is a compile-time configurable framework designed to support
       multi-physics application development. As such, FleCSI attempts to
       provide a very general set of infrastructure design patterns that can
       be specialized and extended to suit the needs of a broad variety of
       solver and data requirements. Current support includes multi-dimensional
       mesh topology, mesh geometry, and mesh adjacency information,
       n-dimensional hashed-tree data structures, graph partitioning
       interfaces,and dependency closures.
    '''
    homepage = 'http://flecsi.org/'
    git      = 'https://github.com/flecsi/flecsi.git'

<<<<<<< HEAD
    version('2.0.0', branch='2.0', submodules=False, preferred=False)
=======
    version('2.2', branch='2', submodules=False, preferred=False)
>>>>>>> 82ae7330

    #--------------------------------------------------------------------------#
    # Variants
    #--------------------------------------------------------------------------#

    variant('backend', default='legion',
            values=('legion', 'mpi', 'hpx'),
            description='Distributed-Memory Backend', multi=False)

    variant('caliper_detail', default='none',
            values=('none', 'low', 'medium', 'high'),
            description='Set Caliper Profiling Detail', multi=False)

    variant('flog', default=False,
            description='Enable FLOG Logging Utility')

    variant('graphviz', default=False,
            description='Enable GraphViz Support')

    variant('hdf5', default=False,
            description='Enable HDF5 Support')

    variant('kokkos', default=False,
            description='Enable Kokkos Support')

    variant('cuda', default=False,
             description='Enable CUDA Support')

    variant('openmp', default=False,
            description='Enable OpenMP Support')

    variant('unit', default=False,
            description='Enable Unit Tests (Requires +flog)')

    # Spack-specific variants

    variant('shared', default=True,
            description='Build Shared Libraries')

    #--------------------------------------------------------------------------#
    # Dependencies
    #--------------------------------------------------------------------------#

    # Boost

    depends_on('boost@1.70.0 cxxstd=17 +program_options +atomic '
        '+filesystem +regex +system')

    # Caliper

    for level in ('low', 'medium', 'high'):
        depends_on('caliper', when='caliper_detail=%s' % level)

    # CMake

    depends_on('cmake@3.12:3.18.4')

    # Graphviz

    depends_on('graphviz', when='+graphviz')

    # HDF5

    depends_on('hdf5+mpi', when='+hdf5')

    # Kokkos

    depends_on('kokkos@3.2.00:', when='+kokkos')

    # Legion

    depends_on('legion@ctrl-rep-9:ctrl-rep-99',when='backend=legion')
    depends_on('legion+hdf5',when='backend=legion +hdf5')
    depends_on('hdf5@1.10.7:',when='backend=legion +hdf5')

    # Metis

    depends_on('metis@5.1.0:')
    depends_on('parmetis@4.0.3:')

    # MPI

    depends_on('mpi', when='backend=mpi')
    depends_on('mpich@3.4.1', when='^mpich')
    depends_on('openmpi@4.1.0', when='^openmpi')

    # HPX

    depends_on('hpx@1.3.0 cxxstd=17 malloc=system',when='backend=hpx')

    #--------------------------------------------------------------------------#
    # Conflicts
    #--------------------------------------------------------------------------#

    conflicts('~flog', when='+unit', msg='Unit tests require +flog')

    #--------------------------------------------------------------------------#
    # CMake Configuration
    #--------------------------------------------------------------------------#

    def cmake_args(self):
        spec = self.spec
        options = []

        options.append('-DFLECSI_RUNTIME_MODEL=%s' %
            spec.variants['backend'].value)

        options.append('-DCALIPER_DETAIL=%s' %
            spec.variants['caliper_detail'].value)

        if ('+flog' in spec):
            options.append('-DENABLE_FLOG=ON')

        if '+graphviz' in spec:
            options.append('-DENABLE_GRAPHVIZ=ON')

        if '+hdf5' in spec and spec.variants['backend'].value != 'hpx':
            options.append('-DENABLE_HDF5=ON')

        if '+kokkos' in spec:
            options.append('-DENABLE_KOKKOS=ON')

        if '+openmp' in spec:
            options.append('-DENABLE_OPENMP=ON')

        if '~shared' in spec:
            options.append('-DBUILD_SHARED_LIBS=OFF')

        if '~unit' in spec:
            options.append('-DENABLE_UNIT_TESTS=OFF')

        if '+kokkos' in spec:
            options.append('-DENABLE_KOKKOS=ON')
        else:
            options.append('-DENABLE_KOKKOS=OFF')

        return options<|MERGE_RESOLUTION|>--- conflicted
+++ resolved
@@ -21,11 +21,7 @@
     homepage = 'http://flecsi.org/'
     git      = 'https://github.com/flecsi/flecsi.git'
 
-<<<<<<< HEAD
-    version('2.0.0', branch='2.0', submodules=False, preferred=False)
-=======
-    version('2.2', branch='2', submodules=False, preferred=False)
->>>>>>> 82ae7330
+    version('devel', branch='devel', submodules=False, preferred=False)
 
     #--------------------------------------------------------------------------#
     # Variants
