# Copyright 2013-2022 Lawrence Livermore National Security, LLC and other
# Spack Project Developers. See the top-level COPYRIGHT file for details.
#
# SPDX-License-Identifier: (Apache-2.0 OR MIT)

from spack import *

<<<<<<< HEAD
class Flecsi(CMakePackage):
=======

class Flecsi(CMakePackage, CudaPackage):
>>>>>>> c603f5ee
    '''FleCSI is a compile-time configurable framework designed to support
       multi-physics application development. As such, FleCSI attempts to
       provide a very general set of infrastructure design patterns that can
       be specialized and extended to suit the needs of a broad variety of
       solver and data requirements. Current support includes multi-dimensional
       mesh topology, mesh geometry, and mesh adjacency information,
       n-dimensional hashed-tree data structures, graph partitioning
       interfaces,and dependency closures.
    '''
    homepage = 'http://flecsi.org/'
    git      = 'https://github.com/flecsi/flecsi.git'

    version('2.2', branch='2', submodules=False, preferred=False)

    #--------------------------------------------------------------------------#
    # Variants
    #--------------------------------------------------------------------------#

    variant('backend', default='legion',
            values=('legion', 'mpi', 'hpx'),
            description='Distributed-Memory Backend', multi=False)

    variant('caliper_detail', default='none',
            values=('none', 'low', 'medium', 'high'),
            description='Set Caliper Profiling Detail', multi=False)

    variant('flog', default=False,
            description='Enable FLOG Logging Utility')

    variant('graphviz', default=False,
            description='Enable GraphViz Support')

    variant('hdf5', default=False,
            description='Enable HDF5 Support')

    variant('kokkos', default=False,
            description='Enable Kokkos Support')

    variant('openmp', default=False,
            description='Enable OpenMP Support')

    variant('unit', default=False,
            description='Enable Unit Tests (Requires +flog)')

    # Spack-specific variants

    variant('shared', default=True,
            description='Build Shared Libraries')

    #--------------------------------------------------------------------------#
    # Dependencies
    #--------------------------------------------------------------------------#

    # LANL CMake Modules

    depends_on('lanl-cmake-modules')

    # Boost

    depends_on('boost@1.70.0: cxxstd=17 +program_options +atomic '
        '+filesystem +regex +system')

    # Caliper

    for level in ('low', 'medium', 'high'):
        depends_on('caliper', when='caliper_detail=%s' % level)

    # CMake

    depends_on('cmake@3.12:')

    # Graphviz

    depends_on('graphviz', when='+graphviz')

    # HDF5

    depends_on('hdf5+mpi+hl', when='+hdf5')

    # Kokkos

    depends_on('kokkos@3.2.00:', when='+kokkos')
    depends_on('kokkos +cuda +cuda_constexpr +cuda_lambda', when='+kokkos +cuda')

    # Legion

    depends_on('legion@ctrl-rep-12:ctrl-rep-99',when='backend=legion')
    depends_on('legion+hdf5',when='backend=legion +hdf5')
    depends_on('legion+shared',when='backend=legion +shared')
    depends_on('legion network=gasnet', when='backend=legion')
    depends_on('legion +kokkos +cuda', when='backend=legion +kokkos +cuda')

    # Metis

    depends_on('metis')
    depends_on('parmetis')

    # MPI

    depends_on('mpi')

    # HPX

    depends_on('hpx@1.7.1: cxxstd=17 malloc=system max_cpu_count=128 '
        'networking=mpi', when='backend=hpx')

    # Propagate cuda_arch requirement to dependencies
    cuda_arch_list = ('60', '70', '75', '80')
    for _flag in cuda_arch_list:
        depends_on("kokkos cuda_arch=" + _flag, when="+cuda+kokkos cuda_arch=" + _flag)
        depends_on("legion cuda_arch=" + _flag, when="backend=legion +cuda cuda_arch=" + _flag)

    #--------------------------------------------------------------------------#
    # Conflicts
    #--------------------------------------------------------------------------#

    conflicts('~flog', when='+unit', msg='Unit tests require +flog')

    #--------------------------------------------------------------------------#
    # CMake Configuration
    #--------------------------------------------------------------------------#

    def cmake_args(self):
        spec = self.spec
        options = [
            self.define_from_variant('FLECSI_BACKEND', 'backend'),
            self.define_from_variant('CALIPER_DETAIL', 'caliper_detail'),
            self.define_from_variant('ENABLE_FLOG', 'flog'),
            self.define_from_variant('ENABLE_GRAPHVIZ', 'graphviz'),
            self.define('ENABLE_HDF5', '+hdf5' in spec and spec.variants['backend'].value != 'hpx'),
            self.define_from_variant('ENABLE_KOKKOS', 'kokkos'),
            self.define_from_variant('ENABLE_OPENMP', 'openmp'),
            self.define_from_variant('BUILD_SHARED_LIBS', 'shared'),
            self.define_from_variant('ENABLE_UNIT_TESTS', 'unit')
        ]
        return options<|MERGE_RESOLUTION|>--- conflicted
+++ resolved
@@ -5,12 +5,8 @@
 
 from spack import *
 
-<<<<<<< HEAD
-class Flecsi(CMakePackage):
-=======
 
 class Flecsi(CMakePackage, CudaPackage):
->>>>>>> c603f5ee
     '''FleCSI is a compile-time configurable framework designed to support
        multi-physics application development. As such, FleCSI attempts to
        provide a very general set of infrastructure design patterns that can
