--- conflicted
+++ resolved
@@ -107,12 +107,7 @@
   tutorial/execution
   tutorial/data
   tutorial/parallel
-<<<<<<< HEAD
-  tutorial/topologies
   tutorial/flaxpy
   tutorial/poisson
-=======
-  tutorial/standalone
->>>>>>> 0465f14b
 
 .. vim: set tabstop=2 shiftwidth=2 expandtab fo=cqt tw=72 :