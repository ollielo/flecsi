.. |br| raw:: html

   <br />

.. |clearboth| raw:: html

   <hr style="clear:both;">

Contributors
************

Ben Bergen
++++++++++

.. container:: twocol

   .. container:: leftside

     .. image:: team/ben.jpg
        :align: left

   .. container:: rightside

      **CCS-7 Applied Computer Science** |br|
      *Los Alamos National Laboratory*

      Ben is a computational scientist working on problems in space
      physics and weapons science.
      He is also interested in understanding and developing programming
      models and tools for modern computing architectures.

      Ben is the current Project lead and Co-Design deputy team lead. 
      He is also a deputy project lead for the Ristra Project, part of 
      the Advanced Technology Development & Mitigation (ATDM) Program 
      under the Department of Energy (DOE).

|clearboth|

Christoph Junghans
++++++++++++++++++

.. container:: twocol

   .. container:: leftside

     .. image:: team/christoph.jpg
        :align: left

   .. container:: rightside

      **CCS-7 Applied Computer Science** |br|
      *Los Alamos National Laboratory*

      Christoph is a computational physicist with a background in
      molecular dynamics and multi-scale physics applications.
      He also has experience in software engineering and task-based
      run-time systems.
      His interests lie in understanding modern computing architectures
      and the design of sustainable code.
      Christoph is the CCS-7 group leader.

|clearboth|

David Daniel
++++++++++++

.. container:: twocol

   .. container:: leftside

     .. image:: team/david.jpg
        :align: left

   .. container:: rightside

      **CCS-7 Applied Computer Science** |br|
      *Los Alamos National Laboratory*

      David is a computational scientist  with a broad background in
      parallel computing, and in physics research from QCD to cosmology.
      Currently, David is the computer science lead for LANL's Ristra
      project that is developing a suite of next-generation
      multi-physics codes based on FleCSI targeting exascale-class
      computers and beyond.

|clearboth|

Davis Herring
++++++++++++++

.. container:: twocol

   .. container:: leftside

     .. image:: team/davis.jpg
        :align: left

   .. container:: rightside

      **XCP-1: Lagrangian Codes** |br|
      *Los Alamos National Laboratory*

      Davis is a physicist and computer scientist with experience in
      numerical modeling techniques and software library design.
      Before working on FleCSI, he was the lead architect for Ingen, the
      unified library developed by the SimTools project for creating
      geometric models, 2D meshes, and physical parameter input for
      computational physics simulations.
      He has also published on the subject of molecular dynamics
      simulations conducted in T-1.
      Davis and Ollie represent LANL on the ISO C++ committee; in turn,
      Davis has worked to improve the user-interface and maintainability
      of FleCSI 2 by taking advantage of modern C++ features. 

|clearboth|

Andrew Reisner
++++++++++++++

.. container:: twocol

   .. container:: leftside

     .. image:: team/andrew.jpg
        :align: left

   .. container:: rightside

      **CCS-7 Applied Computer Science** |br|
      *Los Alamos National Laboratory*

      Andrew is a computer scientist on the Co-Design Team with a
      background in parallel and scientific computing.
      His research interests include scalable solvers and performance
      models as a predictive tool for guiding applications.
      His current work is focused on the integration and performance
      analysis of applying FleCSI to software projects at LANL,
      including the CANGA project.

|clearboth|

Navamita Ray
++++++++++++

.. container:: twocol

   .. container:: leftside

     .. image:: team/navamita.jpg
        :align: left

   .. container:: rightside

      **CCS-7 Applied Computer Science** |br|
      *Los Alamos National Laboratory*

    Navamita is a staff scientist in the co-design team in CCS-7 with
    expertise in meshing technologies and numerical methods.
    At LANL, she has been involved in designing and developing mesh data
    structures for advanced programming runtimes targeting hetergeneous
    architectures for exascale computing.
    She is also working on next generation libraries for conservative
    data remapping to link LANL applications.
    She has also worked on projects involving quantum computing for
    solving linear systems for fluid flows and protein folding problems.
    Before joining LANL, Navamita Ray was part of the SIGMA project at
    Argonne National Lab where she implemented new data structures for
    their MOAB mesh framework library.  

|clearboth|

Julien Loiseau
++++++++++++++

.. container:: twocol

   .. container:: leftside

     .. image:: team/julien.jpg
        :align: left

   .. container:: rightside

      **CCS-7 Applied Computer Science** |br|
      *Los Alamos National Laboratory*

      Julien is a High Performance Computing scientist in the Co-Design
<<<<<<< HEAD
      Team at LANL.
      His research focuses on the new parallel and distributed
      architectures for the next generation of supercomputers for
      scientific simulation.
      He is currently working on several aspects of development from
      topology in FleCSI, GPU support using Kokkos in the Exasheds
      project and Smoothed Particles Hydrodynamics as lead CS developer
      of FleCSPH.  
=======
      Team at LANL. His research focuses on the new parallel and distributed
      architectures for the next generation of supercomputers for scientific
      simulation.
      He is currently working on several aspects of development from topology
      in FleCSI, GPU support using Kokkos in the Exasheds project and Smoothed
      Particles Hydrodynamics as lead CS developer of FleCSPH.  

|clearboth|

Charles Ferenbaugh
++++++++++++++++++

.. container:: twocol

   .. container:: leftside

     .. image:: team/charles.jpg
        :align: left

   .. container:: rightside

      **CCS-7 Applied Computer Science** |br|
      *Los Alamos National Laboratory*

      Charles Ferenbaugh is a computer scientist and software engineer
      on HPC code projects in LANL's Advanced Simulation and Computing
      program. He currently contributes to two large multiphysics code
      projects: the Eulerian Applications Project and the Ristra/Next
      Generation Code Project. He has also been a part of LANL research
      efforts in advanced architectures and programming models. 
>>>>>>> 3ac15589

|clearboth|

Jonathan Graham
+++++++++++++++

.. container:: twocol

   .. container:: leftside

     .. image:: team/jonathan.jpg
        :align: left

   .. container:: rightside

      **CCS-7 Applied Computer Science** |br|
      *Los Alamos National Laboratory*

      Jonathan has a multidisciplinary background in observational solar
      physics, turbulence theory, astrophysical simulation, the oil and
      gas industry, and programming models for exascale computing.
      He has published papers evaluating mesoscale ocean large-eddy
      simulation models by employing spectral transfer analysis,
      determining the limits of fractal extrapolation of the mean solar
      magnetic flux, investigating the small scale dynamo in convective,
      radiative magnetohydrodynamics, and several papers on using
      mathematical closures for large eddy simulations.

      Jonathan has been involved in using Legion task-based parallelism
      for exascale computing both in proxy applications and in the
      development of FleCSI.

|clearboth|

Li-Ta (Ollie) Lo
++++++++++++++++

.. container:: twocol

   .. container:: leftside

     .. image:: team/ollie.jpg
        :align: left

   .. container:: rightside

      **CCS-7 Applied Computer Science** |br|
      *Los Alamos National Laboratory*

      Li-Ta Lo is currently a computer scientist with the Data Science
      at Scale team of Los Alamos National Laboratory.
      His research interests include data science, large-scale
      visualization and analysis, data-parallel programming and software
      engineering for scientific computing.
      His work for FleCSI focuses on providing an efficient and scalable
      MPI backend.

|clearboth|

Sumathi Lakshmiranganatha
+++++++++++++++++++++++++

.. container:: twocol

   .. container:: leftside

     .. image:: team/sumathi.jpg
        :align: left

   .. container:: rightside

      **CCS-7 Applied Computer Science** |br|
      *Los Alamos National Laboratory*

      Sumathi is a computational scientist in the Co-Design team.
      Her research interests include high-performance computing, machine
      learning models, real-time simulations and analysis for large
      scientific applications.
      She received her PhD in Electrical Engineering from the University
      of Wyoming in 2021.
      Her PhD work was focused on HPC and machine learning techniques to
      reduce the computational burden in analyzing the dynamics of
      complex systems.
      She also worked on porting to and optimization of MPAS atmosphere
      weather model on GPU architectures using OpenACC.
      She is currently working adding shared memory programming model
      support to FleCSI using Kokkos and integration of FleCSI to the
      CANGA project.

|clearboth|

Alumni
******

Nick Moss
+++++++++

.. container:: twocol

   .. container:: leftside

     .. image:: team/nick.jpg
        :align: left

   .. container:: rightside

      **Data Science Team** |br|
      *Medable*

      Nick is a computer scientist and former member of the CCS-7
      programming models team with expertise in programming systems and
      domain-specific languages, compiler design, LLVM, C++ internals
      and Clang, parallel, concurrent, and task-based programming
      models, and distributed data systems.

      Nick is one of the primary designers of FLeCSI, having designed
      and implemented various parts of its infrastructure including:
      mesh and tree topology, data model, distributed task execution,
      and more recently has worked on the Kitsune project to produce a
      specialized FleCSI compiler.

|clearboth|

Irina Demeshko
++++++++++++++

.. container:: twocol

   .. container:: leftside

     .. image:: team/irina.jpg
        :align: left

   .. container:: rightside

      **CCS-7 Applied Computer Science** |br|
      *Los Alamos National Laboratory*

      Irina is a computational scientist and former Co-Design Team lead.
      Her research interests are focused on new HPC technologies in
      application and large-scale scientific simulation codes.
      Her current work at LANL was directed at integrating task-based
      runtime systems into several software projects at LANL, including
      the FleCSI and CANGA projects.

|clearboth|

Charles Ferenbaugh
++++++++++++++++++

.. container:: twocol

   .. container:: leftside

     .. image:: team/charles.jpg
        :align: left

   .. container:: rightside

      **CCS-7 Applied Computer Science** |br|
      *Los Alamos National Laboratory*

      Charles Ferenbaugh is a computer scientist and software engineer
      on HPC code projects in LANL's Advanced Simulation and Computing
      program.
      He currently contributes to two large multiphysics code projects:
      the Eulerian Applications Project and the Ristra/Next Generation
      Code Project.
      He has also been a part of LANL research efforts in advanced
      architectures and programming models.

|clearboth|

Karen Tsai
++++++++++

.. container:: twocol

   .. container:: leftside

     .. image:: team/karen.jpg
        :align: left

   .. container:: rightside

      **CCS-7 Applied Computer Science** |br|
      *Los Alamos National Laboratory*

      Karen is a computer and computational scientist who is interested
      in understanding, designing, and developing application code with
      scientists.
      She is also interested in learning about and utilizing modern
      computing tools to optimize algorithms and visualize complex
      datasets.
      She has a Master of Science in Computational Science, Engineering
      and Mathematics and a Bachelor of Science in Computer Science from
      the University of Texas – Austin.
      Karen joined the Co-Design Team in the fall of 2017 to work on the
      Ristra and FleCSI projects.

|clearboth|

Wei Wu
++++++

.. container:: twocol

   .. container:: leftside

     .. image:: team/wei.jpg
        :align: left

   .. container:: rightside

      **CCS-7 Applied Computer Science** |br|
      *Los Alamos National Laboratory*

      Wei is a computer scientist whose research is focused on runtime
      systems and programing models for heterogeneous systems.
      He has worked on a variety of task-based runtime systems, such as
      Legion and PaRSEC.
      He was also a member of the Open MPI team, developing CUDA-aware
      capability for Open MPI.
      Wei received his Ph.D. in Computer Science from the University of
      Tennessee at Knoxville, and joined the Programming Models team in
      2017.


Jonas Lippuner
++++++++++++++

.. container:: twocol

   .. container:: leftside

     .. image:: team/jonas.jpg
        :align: left

   .. container:: rightside

      **CCS-2 Computational Physics & Methods** |br|
      *Los Alamos National Laboratory*

      Jonas is a computational scientist with a background in
      computational and nuclear astrophysics.
      His research has been focused on the origin of heavy elements like
      silver, gold, and uranium.
      He has developed a sophisticated nuclear reaction network to
      simulate how such elements and thousands of other isotopes are
      created in various astrophysical scenarios, such as the merger of
      two neutron stars or the explosion of a massive star.
      Jonas also has extensive experience with developing highly
      optimized code for GPUs.
      He is working on implementing physics applications on top of the
      FleCSI framework.

|clearboth|

.. vim: set tabstop=2 shiftwidth=2 expandtab fo=cqt tw=72 :<|MERGE_RESOLUTION|>--- conflicted
+++ resolved
@@ -33,31 +33,6 @@
       He is also a deputy project lead for the Ristra Project, part of 
       the Advanced Technology Development & Mitigation (ATDM) Program 
       under the Department of Energy (DOE).
-
-|clearboth|
-
-Christoph Junghans
-++++++++++++++++++
-
-.. container:: twocol
-
-   .. container:: leftside
-
-     .. image:: team/christoph.jpg
-        :align: left
-
-   .. container:: rightside
-
-      **CCS-7 Applied Computer Science** |br|
-      *Los Alamos National Laboratory*
-
-      Christoph is a computational physicist with a background in
-      molecular dynamics and multi-scale physics applications.
-      He also has experience in software engineering and task-based
-      run-time systems.
-      His interests lie in understanding modern computing architectures
-      and the design of sustainable code.
-      Christoph is the CCS-7 group leader.
 
 |clearboth|
 
@@ -82,6 +57,37 @@
       project that is developing a suite of next-generation
       multi-physics codes based on FleCSI targeting exascale-class
       computers and beyond.
+
+|clearboth|
+
+Jonathan Graham
++++++++++++++++
+
+.. container:: twocol
+
+   .. container:: leftside
+
+     .. image:: team/jonathan.jpg
+        :align: left
+
+   .. container:: rightside
+
+      **CCS-7 Applied Computer Science** |br|
+      *Los Alamos National Laboratory*
+
+      Jonathan has a multidisciplinary background in observational solar
+      physics, turbulence theory, astrophysical simulation, the oil and
+      gas industry, and programming models for exascale computing.
+      He has published papers evaluating mesoscale ocean large-eddy
+      simulation models by employing spectral transfer analysis,
+      determining the limits of fractal extrapolation of the mean solar
+      magnetic flux, investigating the small scale dynamo in convective,
+      radiative magnetohydrodynamics, and several papers on using
+      mathematical closures for large eddy simulations.
+
+      Jonathan has been involved in using Legion task-based parallelism
+      for exascale computing both in proxy applications and in the
+      development of FleCSI.
 
 |clearboth|
 
@@ -114,28 +120,28 @@
 
 |clearboth|
 
-Andrew Reisner
-++++++++++++++
-
-.. container:: twocol
-
-   .. container:: leftside
-
-     .. image:: team/andrew.jpg
-        :align: left
-
-   .. container:: rightside
-
-      **CCS-7 Applied Computer Science** |br|
-      *Los Alamos National Laboratory*
-
-      Andrew is a computer scientist on the Co-Design Team with a
-      background in parallel and scientific computing.
-      His research interests include scalable solvers and performance
-      models as a predictive tool for guiding applications.
-      His current work is focused on the integration and performance
-      analysis of applying FleCSI to software projects at LANL,
-      including the CANGA project.
+Christoph Junghans
+++++++++++++++++++
+
+.. container:: twocol
+
+   .. container:: leftside
+
+     .. image:: team/christoph.jpg
+        :align: left
+
+   .. container:: rightside
+
+      **CCS-7 Applied Computer Science** |br|
+      *Los Alamos National Laboratory*
+
+      Christoph is a computational physicist with a background in
+      molecular dynamics and multi-scale physics applications.
+      He also has experience in software engineering and task-based
+      run-time systems.
+      His interests lie in understanding modern computing architectures
+      and the design of sustainable code.
+      Christoph is the CCS-7 group leader.
 
 |clearboth|
 
@@ -169,119 +175,28 @@
 
 |clearboth|
 
-Julien Loiseau
+Andrew Reisner
 ++++++++++++++
 
 .. container:: twocol
 
    .. container:: leftside
 
-     .. image:: team/julien.jpg
-        :align: left
-
-   .. container:: rightside
-
-      **CCS-7 Applied Computer Science** |br|
-      *Los Alamos National Laboratory*
-
-      Julien is a High Performance Computing scientist in the Co-Design
-<<<<<<< HEAD
-      Team at LANL.
-      His research focuses on the new parallel and distributed
-      architectures for the next generation of supercomputers for
-      scientific simulation.
-      He is currently working on several aspects of development from
-      topology in FleCSI, GPU support using Kokkos in the Exasheds
-      project and Smoothed Particles Hydrodynamics as lead CS developer
-      of FleCSPH.  
-=======
-      Team at LANL. His research focuses on the new parallel and distributed
-      architectures for the next generation of supercomputers for scientific
-      simulation.
-      He is currently working on several aspects of development from topology
-      in FleCSI, GPU support using Kokkos in the Exasheds project and Smoothed
-      Particles Hydrodynamics as lead CS developer of FleCSPH.  
-
-|clearboth|
-
-Charles Ferenbaugh
-++++++++++++++++++
-
-.. container:: twocol
-
-   .. container:: leftside
-
-     .. image:: team/charles.jpg
-        :align: left
-
-   .. container:: rightside
-
-      **CCS-7 Applied Computer Science** |br|
-      *Los Alamos National Laboratory*
-
-      Charles Ferenbaugh is a computer scientist and software engineer
-      on HPC code projects in LANL's Advanced Simulation and Computing
-      program. He currently contributes to two large multiphysics code
-      projects: the Eulerian Applications Project and the Ristra/Next
-      Generation Code Project. He has also been a part of LANL research
-      efforts in advanced architectures and programming models. 
->>>>>>> 3ac15589
-
-|clearboth|
-
-Jonathan Graham
-+++++++++++++++
-
-.. container:: twocol
-
-   .. container:: leftside
-
-     .. image:: team/jonathan.jpg
-        :align: left
-
-   .. container:: rightside
-
-      **CCS-7 Applied Computer Science** |br|
-      *Los Alamos National Laboratory*
-
-      Jonathan has a multidisciplinary background in observational solar
-      physics, turbulence theory, astrophysical simulation, the oil and
-      gas industry, and programming models for exascale computing.
-      He has published papers evaluating mesoscale ocean large-eddy
-      simulation models by employing spectral transfer analysis,
-      determining the limits of fractal extrapolation of the mean solar
-      magnetic flux, investigating the small scale dynamo in convective,
-      radiative magnetohydrodynamics, and several papers on using
-      mathematical closures for large eddy simulations.
-
-      Jonathan has been involved in using Legion task-based parallelism
-      for exascale computing both in proxy applications and in the
-      development of FleCSI.
-
-|clearboth|
-
-Li-Ta (Ollie) Lo
-++++++++++++++++
-
-.. container:: twocol
-
-   .. container:: leftside
-
-     .. image:: team/ollie.jpg
-        :align: left
-
-   .. container:: rightside
-
-      **CCS-7 Applied Computer Science** |br|
-      *Los Alamos National Laboratory*
-
-      Li-Ta Lo is currently a computer scientist with the Data Science
-      at Scale team of Los Alamos National Laboratory.
-      His research interests include data science, large-scale
-      visualization and analysis, data-parallel programming and software
-      engineering for scientific computing.
-      His work for FleCSI focuses on providing an efficient and scalable
-      MPI backend.
+     .. image:: team/andrew.jpg
+        :align: left
+
+   .. container:: rightside
+
+      **CCS-7 Applied Computer Science** |br|
+      *Los Alamos National Laboratory*
+
+      Andrew is a computer scientist on the Co-Design Team with a
+      background in parallel and scientific computing.
+      His research interests include scalable solvers and performance
+      models as a predictive tool for guiding applications.
+      His current work is focused on the integration and performance
+      analysis of applying FleCSI to software projects at LANL,
+      including the CANGA project.
 
 |clearboth|
 
@@ -317,37 +232,58 @@
 
 |clearboth|
 
+Li-Ta (Ollie) Lo
+++++++++++++++++
+
+.. container:: twocol
+
+   .. container:: leftside
+
+     .. image:: team/ollie.jpg
+        :align: left
+
+   .. container:: rightside
+
+      **CCS-7 Applied Computer Science** |br|
+      *Los Alamos National Laboratory*
+
+      Li-Ta Lo is currently a computer scientist with the Data Science
+      at Scale team of Los Alamos National Laboratory.
+      His research interests include data science, large-scale
+      visualization and analysis, data-parallel programming and software
+      engineering for scientific computing.
+      His work for FleCSI focuses on providing an efficient and scalable
+      MPI backend.
+
+|clearboth|
+
+Julien Loiseau
+++++++++++++++
+
+.. container:: twocol
+
+   .. container:: leftside
+
+     .. image:: team/julien.jpg
+        :align: left
+
+   .. container:: rightside
+
+      **CCS-7 Applied Computer Science** |br|
+      *Los Alamos National Laboratory*
+
+      Julien is a High Performance Computing scientist in the Co-Design
+      Team at LANL. His research focuses on the new parallel and distributed
+      architectures for the next generation of supercomputers for scientific
+      simulation.
+      He is currently working on several aspects of development from topology
+      in FleCSI, GPU support using Kokkos in the Exasheds project and Smoothed
+      Particles Hydrodynamics as lead CS developer of FleCSPH.  
+
+|clearboth|
+
 Alumni
 ******
-
-Nick Moss
-+++++++++
-
-.. container:: twocol
-
-   .. container:: leftside
-
-     .. image:: team/nick.jpg
-        :align: left
-
-   .. container:: rightside
-
-      **Data Science Team** |br|
-      *Medable*
-
-      Nick is a computer scientist and former member of the CCS-7
-      programming models team with expertise in programming systems and
-      domain-specific languages, compiler design, LLVM, C++ internals
-      and Clang, parallel, concurrent, and task-based programming
-      models, and distributed data systems.
-
-      Nick is one of the primary designers of FLeCSI, having designed
-      and implemented various parts of its infrastructure including:
-      mesh and tree topology, data model, distributed task execution,
-      and more recently has worked on the Kitsune project to produce a
-      specialized FleCSI compiler.
-
-|clearboth|
 
 Irina Demeshko
 ++++++++++++++
@@ -398,61 +334,6 @@
       architectures and programming models.
 
 |clearboth|
-
-Karen Tsai
-++++++++++
-
-.. container:: twocol
-
-   .. container:: leftside
-
-     .. image:: team/karen.jpg
-        :align: left
-
-   .. container:: rightside
-
-      **CCS-7 Applied Computer Science** |br|
-      *Los Alamos National Laboratory*
-
-      Karen is a computer and computational scientist who is interested
-      in understanding, designing, and developing application code with
-      scientists.
-      She is also interested in learning about and utilizing modern
-      computing tools to optimize algorithms and visualize complex
-      datasets.
-      She has a Master of Science in Computational Science, Engineering
-      and Mathematics and a Bachelor of Science in Computer Science from
-      the University of Texas – Austin.
-      Karen joined the Co-Design Team in the fall of 2017 to work on the
-      Ristra and FleCSI projects.
-
-|clearboth|
-
-Wei Wu
-++++++
-
-.. container:: twocol
-
-   .. container:: leftside
-
-     .. image:: team/wei.jpg
-        :align: left
-
-   .. container:: rightside
-
-      **CCS-7 Applied Computer Science** |br|
-      *Los Alamos National Laboratory*
-
-      Wei is a computer scientist whose research is focused on runtime
-      systems and programing models for heterogeneous systems.
-      He has worked on a variety of task-based runtime systems, such as
-      Legion and PaRSEC.
-      He was also a member of the Open MPI team, developing CUDA-aware
-      capability for Open MPI.
-      Wei received his Ph.D. in Computer Science from the University of
-      Tennessee at Knoxville, and joined the Programming Models team in
-      2017.
-
 
 Jonas Lippuner
 ++++++++++++++
@@ -484,4 +365,89 @@
 
 |clearboth|
 
+Nick Moss
++++++++++
+
+.. container:: twocol
+
+   .. container:: leftside
+
+     .. image:: team/nick.jpg
+        :align: left
+
+   .. container:: rightside
+
+      **Data Science Team** |br|
+      *Medable*
+
+      Nick is a computer scientist and former member of the CCS-7
+      programming models team with expertise in programming systems and
+      domain-specific languages, compiler design, LLVM, C++ internals
+      and Clang, parallel, concurrent, and task-based programming
+      models, and distributed data systems.
+
+      Nick is one of the primary designers of FLeCSI, having designed
+      and implemented various parts of its infrastructure including:
+      mesh and tree topology, data model, distributed task execution,
+      and more recently has worked on the Kitsune project to produce a
+      specialized FleCSI compiler.
+
+|clearboth|
+
+Karen Tsai
+++++++++++
+
+.. container:: twocol
+
+   .. container:: leftside
+
+     .. image:: team/karen.jpg
+        :align: left
+
+   .. container:: rightside
+
+      **CCS-7 Applied Computer Science** |br|
+      *Los Alamos National Laboratory*
+
+      Karen is a computer and computational scientist who is interested
+      in understanding, designing, and developing application code with
+      scientists.
+      She is also interested in learning about and utilizing modern
+      computing tools to optimize algorithms and visualize complex
+      datasets.
+      She has a Master of Science in Computational Science, Engineering
+      and Mathematics and a Bachelor of Science in Computer Science from
+      the University of Texas – Austin.
+      Karen joined the Co-Design Team in the fall of 2017 to work on the
+      Ristra and FleCSI projects.
+
+|clearboth|
+
+Wei Wu
+++++++
+
+.. container:: twocol
+
+   .. container:: leftside
+
+     .. image:: team/wei.jpg
+        :align: left
+
+   .. container:: rightside
+
+      **CCS-7 Applied Computer Science** |br|
+      *Los Alamos National Laboratory*
+
+      Wei is a computer scientist whose research is focused on runtime
+      systems and programing models for heterogeneous systems.
+      He has worked on a variety of task-based runtime systems, such as
+      Legion and PaRSEC.
+      He was also a member of the Open MPI team, developing CUDA-aware
+      capability for Open MPI.
+      Wei received his Ph.D. in Computer Science from the University of
+      Tennessee at Knoxville, and joined the Programming Models team in
+      2017.
+
+|clearboth|
+
 .. vim: set tabstop=2 shiftwidth=2 expandtab fo=cqt tw=72 :