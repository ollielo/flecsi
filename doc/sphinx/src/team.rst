--- conflicted
+++ resolved
@@ -91,7 +91,6 @@
       **CCS-7 Applied Computer Science** |br|
       *Los Alamos National Laboratory*
 
-<<<<<<< HEAD
       Davis is a physicist and computer scientist with experience in
       numerical modeling techniques and software library design.  Before
       working on FleCSI, he was the lead architect for Ingen, the unified
@@ -102,9 +101,8 @@
       Davis and Ollie represent LANL on the ISO C++ committee; in turn, Davis
       has worked to improve the user-interface and maintainability of FleCSI 2
       by taking advantage of modern C++ features. 
-=======
+
       Davis is the current technical lead for FleCSI.
->>>>>>> a7ff10c0
 
 |clearboth|
 
