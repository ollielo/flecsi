.. |br| raw:: html

   <br />

.. _TUT-DM:

Data Model
**********

FleCSI provides a data model that integrates with the task and kernel
abstractions to provide easy registration and access to various data
types with automatic dependency tracking.

Example 1: Global data
++++++++++++++++++++++

<<<<<<< HEAD
Global fields are used to store global variables/objects that can
be accessed by any task.
For the common case of only one value for each field, it is natural to use the ``data::single`` layout.

.. literalinclude:: ../../../../tutorial/4-data/1-global.cc
  :language: cpp
  :lines: 24-28
=======
Global fields are used to store global variables/objects that can be
accessed by any task.  As there is only one value for each field, it
is natural to use the ``data::single`` layout.

.. literalinclude:: ../../../../tutorial/4-data/1-global.cc
  :language: cpp
  :lines: 13-15
>>>>>>> c8b972b7

Writing to a global field requires a single task launch.

.. literalinclude:: ../../../../tutorial/4-data/1-global.cc
  :language: cpp
<<<<<<< HEAD
  :lines: 30-48
=======
  :lines: 17-35
>>>>>>> c8b972b7

Example 2: Index data 
+++++++++++++++++++++

<<<<<<< HEAD
A field on an ``index`` topology stores one value for each color.

.. literalinclude:: ../../../../tutorial/4-data/2-index.cc
  :language: cpp
  :lines: 23-51
=======
An index field is a field that is local to a color or process (MPI
rank or Legion shard). It is defined as a field on an `index`
topology.

.. literalinclude:: ../../../../tutorial/4-data/2-index.cc
  :language: cpp
  :lines: 10-43
>>>>>>> c8b972b7

Example 3: Dense data
+++++++++++++++++++++

A dense field is a field defined on a dense topology index space.  In
this example we allocate a `pressure` field on the `cells` index space
of the `canonical` topology.

.. literalinclude:: ../../../../tutorial/4-data/3-dense.cc
  :language: cpp
  :lines: 16-16

One can access the field inside of the FleCSI task by passing
topology and field accessors with `access permissions` (wo/rw/ro).  

.. literalinclude:: ../../../../tutorial/4-data/3-dense.cc
  :language: cpp
  :lines: 18-45

----

.. vim: set tabstop=2 shiftwidth=2 expandtab fo=cqt tw=72 :<|MERGE_RESOLUTION|>--- conflicted
+++ resolved
@@ -14,52 +14,28 @@
 Example 1: Global data
 ++++++++++++++++++++++
 
-<<<<<<< HEAD
-Global fields are used to store global variables/objects that can
-be accessed by any task.
-For the common case of only one value for each field, it is natural to use the ``data::single`` layout.
-
-.. literalinclude:: ../../../../tutorial/4-data/1-global.cc
-  :language: cpp
-  :lines: 24-28
-=======
 Global fields are used to store global variables/objects that can be
-accessed by any task.  As there is only one value for each field, it
+accessed by any task.  For the common case of only one value for each field, it
 is natural to use the ``data::single`` layout.
 
 .. literalinclude:: ../../../../tutorial/4-data/1-global.cc
   :language: cpp
-  :lines: 13-15
->>>>>>> c8b972b7
+  :lines: 13-17
 
 Writing to a global field requires a single task launch.
 
 .. literalinclude:: ../../../../tutorial/4-data/1-global.cc
   :language: cpp
-<<<<<<< HEAD
-  :lines: 30-48
-=======
-  :lines: 17-35
->>>>>>> c8b972b7
+  :lines: 19-37
 
 Example 2: Index data 
 +++++++++++++++++++++
 
-<<<<<<< HEAD
 A field on an ``index`` topology stores one value for each color.
 
 .. literalinclude:: ../../../../tutorial/4-data/2-index.cc
   :language: cpp
-  :lines: 23-51
-=======
-An index field is a field that is local to a color or process (MPI
-rank or Legion shard). It is defined as a field on an `index`
-topology.
-
-.. literalinclude:: ../../../../tutorial/4-data/2-index.cc
-  :language: cpp
-  :lines: 10-43
->>>>>>> c8b972b7
+  :lines: 12-40
 
 Example 3: Dense data
 +++++++++++++++++++++
