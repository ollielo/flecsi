--- conflicted
+++ resolved
@@ -32,40 +32,39 @@
 Example 1: Single Tasks
 +++++++++++++++++++++++
 
-<<<<<<< HEAD
 A `single` task launches on a single process, i.e., only one instance of
 the task is executed.
 This is in contrast to an `index` launch, which executes a task as a
 data-parallel operation, potentially across many processes.
 FleCSI uses information about the arguments passed to a task to decide
 how to launch the task: If no parameter is passed that defines a `launch
-domain`, e.g., an explicit `launch domain`, a `topology` instance, or a
+domain`, e.g., an explicit *launch domain*, a `topology` instance, or a
 `future map`, FleCSI will launch the task as `single`.
 
-The `trivial` task is an example of a `single` task.
-Consider the following from `tutorial/3-execution/1-single-task.cc`:
+The ``trivial`` task is an example of a ``single`` task.
+Consider the following from ``tutorial/3-execution/1-single-task.cc``:
 
 .. literalinclude:: ../../../../tutorial/3-execution/1-single-task.cc
   :language: cpp
-  :lines: 22-29
+  :lines: 11-18
 
 Execution of the task is trivial:
 
 .. literalinclude:: ../../../../tutorial/3-execution/1-single-task.cc
   :language: cpp
-  :lines: 76-80
+  :lines: 65-69
 
 A single task can return a value:
 
 .. literalinclude:: ../../../../tutorial/3-execution/1-single-task.cc
   :language: cpp
-  :lines: 31-40
+  :lines: 20-29
 
 The return value can be retrieved with a `future`:
 
 .. literalinclude:: ../../../../tutorial/3-execution/1-single-task.cc
   :language: cpp
-  :lines: 82-107
+  :lines: 71-96
 
 FleCSI tasks can take any valid C++ type as an argument `by-value`,
 e.g., a ``std::vector``:
@@ -80,61 +79,25 @@
 
 .. literalinclude:: ../../../../tutorial/3-execution/1-single-task.cc
   :language: cpp
-  :lines: 42-58
-=======
-Single task is a task that operates on entire data passed to it and is
-executed by a single process. 
-``execute`` method will call a single task if no *launch domain* (see in
-the next example) or a topology with a launch domain is passed to it.
-
-In the example of ``trivial`` task, there is no arguments passed and a
-default launch domain is used. Therefore, it is a single task
-
-.. literalinclude:: ../../../../tutorial/3-execution/1-single-task.cc
-  :language: cpp
-  :lines: 15-18
-
-.. literalinclude:: ../../../../tutorial/3-execution/1-single-task.cc
-  :language: cpp
-  :lines: 69-69
-
-You can return a value from the task. And a *future* is a mechanism, to
-access the result of an asynchronous task execution.
-
-.. literalinclude:: ../../../../tutorial/3-execution/1-single-task.cc
-  :language: cpp
-  :lines: 75-95
->>>>>>> c8b972b7
+  :lines: 31-47
 
 Execution of such a task is what you would expect:
 
 .. literalinclude:: ../../../../tutorial/3-execution/1-single-task.cc
   :language: cpp
-<<<<<<< HEAD
-  :lines: 109-121
-=======
-  :lines: 103-107
->>>>>>> c8b972b7
+  :lines: 98-110
 
 FleCSI tasks can also be templated:
 
 .. literalinclude:: ../../../../tutorial/3-execution/1-single-task.cc
   :language: cpp
-<<<<<<< HEAD
-  :lines: 60-71
+  :lines: 49-60
 
 Again, execution is straightforward:
 
 .. literalinclude:: ../../../../tutorial/3-execution/1-single-task.cc
   :language: cpp
-  :lines: 123-131
-=======
-  :lines: 53-60
-
-.. literalinclude:: ../../../../tutorial/3-execution/1-single-task.cc
-  :language: cpp
-  :lines: 113-117
->>>>>>> c8b972b7
+  :lines: 112-120
 
 Example 2: Index Tasks
 ++++++++++++++++++++++
