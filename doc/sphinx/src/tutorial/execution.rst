.. _TUT-EM:

Execution Model
***************

FleCSI has two mechanisms for expressing work:

Tasks
  Tasks operate on data distributed to one or more address spaces and
  use data privileges to maintain memory consistency. FleCSI tasks are
  like a more flexible version of MPI that does not require the user to
  explicitly update dependencies between different ranks and which does not use static process mappings: i.e., relocatable, distributed-memory
  data parallelism.

Kernels
  Kernels operate on data in a single address space but require
  explicit barriers to ensure consistency. This is generally referred to
  as a relaxed-consistency memory model. The kernel interface in
  FleCSI is defined by two parallel operations: *forall* and *reduceall*.
  Each of these is a fine-grained, data-parallel operation.
  The use of the *kernel* nomenclature is derived from CUDA and OpenCL
  and is conceptually consistent with those models. Please see the
  example of using *forall* kernels in the *parallel* section of the
  tutorial. 

----

Tasks
*****

Example 1: Single Tasks
+++++++++++++++++++++++

A `single` task launches on a single process, i.e., only one instance of
the task is executed.
This is in contrast to an `index` launch, which executes a task as a
data-parallel operation, potentially across many processes.
FleCSI uses information about the arguments passed to a task to decide
how to launch the task: If no parameter is passed that defines a `launch
domain`, e.g., an explicit *launch domain*, a `topology` instance, or a
`future map`, FleCSI will launch the task as `single`.

The ``trivial`` task is an example of a ``single`` task.
Consider the following from ``tutorial/3-execution/1-single-task.cc``:

.. literalinclude:: ../../../../tutorial/3-execution/1-single-task.cc
  :language: cpp
<<<<<<< HEAD
  :lines: 11-18

Execution of the task is trivial:

.. literalinclude:: ../../../../tutorial/3-execution/1-single-task.cc
  :language: cpp
  :lines: 65-69

A single task can return a value:

.. literalinclude:: ../../../../tutorial/3-execution/1-single-task.cc
  :language: cpp
  :lines: 20-29

The return value can be retrieved with a `future`:

.. literalinclude:: ../../../../tutorial/3-execution/1-single-task.cc
  :language: cpp
  :lines: 71-96
=======
  :start-at: // Trivial task (no arguments, no return).
  :end-at: }

.. literalinclude:: ../../../../tutorial/3-execution/1-single-task.cc
  :language: cpp
  :start-at: // Execute a trivial task.
  :end-at: execute<trivial>();
>>>>>>> e16c4c19

FleCSI tasks can take any valid C++ type as an argument `by-value`,
e.g., a ``std::vector``:

.. caution::

    FleCSI tasks can take any valid C++ type by value. However, because
    task data must be relocatable, you cannot pass pointer arguments or
    arguments that contain pointers.  Modifications made to by-value
    data are local to the task and will not be reflected at the call
    site.

.. literalinclude:: ../../../../tutorial/3-execution/1-single-task.cc
  :language: cpp
<<<<<<< HEAD
  :lines: 31-47
=======
  :start-at: // Execute a task with a return value.
  :end-at: } // scope
>>>>>>> e16c4c19

Execution of such a task is what you would expect:

.. literalinclude:: ../../../../tutorial/3-execution/1-single-task.cc
  :language: cpp
<<<<<<< HEAD
  :lines: 98-110
=======
  :start-at: // Execute a task that takes an argument by-value.
  :end-at: } // scope
>>>>>>> e16c4c19

FleCSI tasks can also be templated:

.. literalinclude:: ../../../../tutorial/3-execution/1-single-task.cc
  :language: cpp
<<<<<<< HEAD
  :lines: 49-60

Again, execution is straightforward:

.. literalinclude:: ../../../../tutorial/3-execution/1-single-task.cc
  :language: cpp
  :lines: 112-120
=======
  :start-at: template<typename Type>
  :end-at: } // template

.. literalinclude:: ../../../../tutorial/3-execution/1-single-task.cc
  :language: cpp
  :start-at: // Execute a templated task.
  :end-at: } // scope
>>>>>>> e16c4c19

Example 2: Index Tasks
++++++++++++++++++++++

Index task is a task that is executed by several processes. It is often
used to operate on different parts of the input data (like partitioned
mesh) asynchronously. 

In this example we explicitly ask to execute ``task`` on 4 processes via
the ``launch_domain`` argument.

.. literalinclude:: ../../../../tutorial/3-execution/2-index-task.cc
  :language: cpp
<<<<<<< HEAD
  :lines: 15-30

=======
  :start-at: // Task with no arguments.
  :end-at: } // advance()
>>>>>>> e16c4c19

Launch Domains
^^^^^^^^^^^^^^

Launch domain (``exec::launch_domain``) is used to define how many index
points an index task should have. If no ``launch_domain`` is passed to the
``execute`` method, the default will be used. If a topology instance is
passed the default is the number of colors that instance has.
Otherwise, the default is to launch a single task.


Example 3: MPI Tasks
++++++++++++++++++++

MPI task is an index task that has launch domain size equal to number of
MPI ranks and index points mapped to corresponding MPI ranks. Executing
MPI task adds synchronization between Legion and MPI and, therefore,
should only be used when one needs to call MPI library.  
To execute an MPI task, the second template argument to the ``execute``
method should be set to ``mpi``.

.. literalinclude:: ../../../../tutorial/3-execution/3-mpi-task.cc
  :language: cpp
<<<<<<< HEAD
  :lines: 15-27
=======
  :start-at: // Task with no arguments.
  :end-at: } // advance()
>>>>>>> e16c4c19

.. vim: set tabstop=2 shiftwidth=2 expandtab fo=cqt tw=72 :<|MERGE_RESOLUTION|>--- conflicted
+++ resolved
@@ -45,35 +45,29 @@
 
 .. literalinclude:: ../../../../tutorial/3-execution/1-single-task.cc
   :language: cpp
-<<<<<<< HEAD
-  :lines: 11-18
+  :start-at: // Trivial task (no arguments, no return).
+  :end-at: }
 
 Execution of the task is trivial:
 
 .. literalinclude:: ../../../../tutorial/3-execution/1-single-task.cc
   :language: cpp
-  :lines: 65-69
+  :start-at: // Execute a trivial task.
+  :end-at: execute<trivial>();
 
 A single task can return a value:
 
 .. literalinclude:: ../../../../tutorial/3-execution/1-single-task.cc
   :language: cpp
-  :lines: 20-29
+  :start-at: // Task with return value.
+  :end-at: }
 
 The return value can be retrieved with a `future`:
 
 .. literalinclude:: ../../../../tutorial/3-execution/1-single-task.cc
   :language: cpp
-  :lines: 71-96
-=======
-  :start-at: // Trivial task (no arguments, no return).
-  :end-at: }
-
-.. literalinclude:: ../../../../tutorial/3-execution/1-single-task.cc
-  :language: cpp
-  :start-at: // Execute a trivial task.
-  :end-at: execute<trivial>();
->>>>>>> e16c4c19
+  :start-at: // A future is
+  :end-at: } // scope
 
 FleCSI tasks can take any valid C++ type as an argument `by-value`,
 e.g., a ``std::vector``:
@@ -88,45 +82,29 @@
 
 .. literalinclude:: ../../../../tutorial/3-execution/1-single-task.cc
   :language: cpp
-<<<<<<< HEAD
-  :lines: 31-47
-=======
-  :start-at: // Execute a task with a return value.
-  :end-at: } // scope
->>>>>>> e16c4c19
+  :start-at: // Task with by-value argument.
+  :end-at: } // with_by_value_argument
 
 Execution of such a task is what you would expect:
 
 .. literalinclude:: ../../../../tutorial/3-execution/1-single-task.cc
   :language: cpp
-<<<<<<< HEAD
-  :lines: 98-110
-=======
   :start-at: // Execute a task that takes an argument by-value.
   :end-at: } // scope
->>>>>>> e16c4c19
 
 FleCSI tasks can also be templated:
 
 .. literalinclude:: ../../../../tutorial/3-execution/1-single-task.cc
   :language: cpp
-<<<<<<< HEAD
-  :lines: 49-60
+  :start-at: template<typename Type>
+  :end-at: } // template
 
 Again, execution is straightforward:
 
 .. literalinclude:: ../../../../tutorial/3-execution/1-single-task.cc
   :language: cpp
-  :lines: 112-120
-=======
-  :start-at: template<typename Type>
-  :end-at: } // template
-
-.. literalinclude:: ../../../../tutorial/3-execution/1-single-task.cc
-  :language: cpp
   :start-at: // Execute a templated task.
   :end-at: } // scope
->>>>>>> e16c4c19
 
 Example 2: Index Tasks
 ++++++++++++++++++++++
@@ -140,13 +118,8 @@
 
 .. literalinclude:: ../../../../tutorial/3-execution/2-index-task.cc
   :language: cpp
-<<<<<<< HEAD
-  :lines: 15-30
-
-=======
   :start-at: // Task with no arguments.
-  :end-at: } // advance()
->>>>>>> e16c4c19
+  :end-at: // advance()
 
 Launch Domains
 ^^^^^^^^^^^^^^
@@ -170,11 +143,7 @@
 
 .. literalinclude:: ../../../../tutorial/3-execution/3-mpi-task.cc
   :language: cpp
-<<<<<<< HEAD
-  :lines: 15-27
-=======
   :start-at: // Task with no arguments.
-  :end-at: } // advance()
->>>>>>> e16c4c19
+  :end-at: // advance()
 
 .. vim: set tabstop=2 shiftwidth=2 expandtab fo=cqt tw=72 :