--- conflicted
+++ resolved
@@ -42,15 +42,6 @@
     "${FleCSI_VERSION_MAJOR} << 16 | ${FleCSI_VERSION_MINOR} << 8 | ${FleCSI_VERSION_PATCH}"
     OUTPUT_FORMAT HEXADECIMAL)
 
-<<<<<<< HEAD
-if(branch STREQUAL "devel")
-  string(REPLACE "." ";" vfields ${version})
-  list(GET vfields 0 major)
-  math(EXPR next "${major}+1")
-  set(${PROJECT_NAME}_DOCUMENTATION_VERSION "${next}.-1 (devel)")
-else()
-  set(${PROJECT_NAME}_DOCUMENTATION_VERSION "${version}")
-=======
 if(Git_FOUND AND last_release_regex)
   execute_process(
     COMMAND ${GIT_EXECUTABLE} tag
@@ -83,5 +74,4 @@
   else()
     set(FleCSI_REPO_STATE "")
   endif()
->>>>>>> e16c4c19
 endif()