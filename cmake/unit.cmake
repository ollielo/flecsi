macro(flecsi_enable_testing)
  if(NOT FleCSI_ENABLE_FLOG)
    message(FATAL_ERROR "Unit tests require FleCSI with FLOG enabled")
  endif()

  enable_testing()
  set(FLECSI_ENABLE_TESTING ON)
endmacro()

function(_flecsi_define_unit_main_target)
  if(NOT TARGET flecsi-unit-main)
    add_library(flecsi-unit-main OBJECT ${FLECSI_UNIT_MAIN})
    target_link_libraries(flecsi-unit-main PUBLIC FleCSI::FleCSI)
  endif()
endfunction()

function(flecsi_add_test name)

  #----------------------------------------------------------------------------#
  # Enable new behavior for in-list if statements.
  #----------------------------------------------------------------------------#

  cmake_policy(SET CMP0057 NEW)

  if(NOT FLECSI_ENABLE_TESTING)
    return()
  endif()

  _flecsi_define_unit_main_target()

  #----------------------------------------------------------------------------#
  # Setup argument options.
  #----------------------------------------------------------------------------#

  set(options)
  set(one_value_args POLICY)
  set(multi_value_args
<<<<<<< HEAD
    SOURCES INPUTS THREADS LIBRARIES DEFINES ARGUMENTS TESTLABELS
=======
    SOURCES INPUTS PROCS LIBRARIES DEFINES DRIVER ARGUMENTS TESTLABELS
>>>>>>> e16c4c19
  )
  cmake_parse_arguments(unit "${options}" "${one_value_args}"
    "${multi_value_args}" ${ARGN})

  #----------------------------------------------------------------------------#
  # Set output directory
  #----------------------------------------------------------------------------#

  get_filename_component(_SOURCE_DIR_NAME ${CMAKE_CURRENT_SOURCE_DIR} NAME)
  if(PROJECT_NAME STREQUAL CMAKE_PROJECT_NAME)
    set(_OUTPUT_DIR "${CMAKE_BINARY_DIR}/test/${_SOURCE_DIR_NAME}")
  else()
    set(_OUTPUT_DIR
      "${CMAKE_BINARY_DIR}/test/${PROJECT_NAME}/${_SOURCE_DIR_NAME}")
  endif()

  #----------------------------------------------------------------------------#
  # Make sure that MPI_LANGUAGE is set.
  # This is not a standard variable set by FindMPI, but we might set it.
  #
  # Right now, the MPI policy only works with C/C++.
  #----------------------------------------------------------------------------#

  if(NOT MPI_LANGUAGE)
    set(MPI_LANGUAGE C)
  endif()

  #----------------------------------------------------------------------------#
  # Set output directory information.
  #----------------------------------------------------------------------------#

  if("${CMAKE_PROJECT_NAME}" STREQUAL "${PROJECT_NAME}")
      set(_TEST_PREFIX)
  else()
      set(_TEST_PREFIX "${PROJECT_NAME}:")
  endif()

  #----------------------------------------------------------------------------#
  # Check to see if the user has specified a backend and process it.
  #----------------------------------------------------------------------------#

  if(FleCSI_BACKEND STREQUAL "mpi")

    set(unit_policy_flags ${MPI_${MPI_LANGUAGE}_COMPILE_FLAGS})
    set(unit_policy_includes ${MPI_${MPI_LANGUAGE}_INCLUDE_PATH})
    set(unit_policy_libraries ${MPI_${MPI_LANGUAGE}_LIBRARIES})
    set(unit_policy_exec ${MPIEXEC})
    set(unit_policy_exec_procs ${MPIEXEC_NUMPROC_FLAG})
    set(unit_policy_exec_preflags ${MPIEXEC_PREFLAGS})
    set(unit_policy_exec_postflags ${MPIEXEC_POSTFLAGS})

  elseif(FleCSI_BACKEND STREQUAL "legion")

    set(unit_policy_flags ${Legion_CXX_FLAGS}
      ${MPI_${MPI_LANGUAGE}_COMPILE_FLAGS})
    set(unit_policy_includes ${Legion_INCLUDE_DIRS}
      ${MPI_${MPI_LANGUAGE}_INCLUDE_PATH})
    set(unit_policy_libraries ${Legion_LIBRARIES} ${Legion_LIB_FLAGS}
      ${MPI_${MPI_LANGUAGE}_LIBRARIES})
    set(unit_policy_exec ${MPIEXEC})
    set(unit_policy_exec_procs ${MPIEXEC_NUMPROC_FLAG})
    set(unit_policy_exec_preflags ${MPIEXEC_PREFLAGS})
    set(unit_policy_exec_postflags ${MPIEXEC_POSTFLAGS})

  else()

    message(WARNING "invalid backend")
    return()

  endif()

  #----------------------------------------------------------------------------#
  # Make sure that the user specified sources.
  #----------------------------------------------------------------------------#

  if(NOT unit_SOURCES)
    message(FATAL_ERROR
      "You must specify unit test source files using SOURCES")
  endif()

  #----------------------------------------------------------------------------#
  # Set file properties for FleCSI language files.
  #----------------------------------------------------------------------------#

  foreach(source ${unit_SOURCES})
    # Identify FleCSI language source files and add the appropriate
    # language and compiler flags to properties.

    get_filename_component(_EXT ${source} EXT)

    if("${_EXT}" STREQUAL ".fcc")
      set_source_files_properties(${source} PROPERTIES LANGUAGE CXX
    )
    endif()
  endforeach()

  add_executable(${name}
    ${unit_SOURCES}
  )
  
  set_target_properties(${name}
    PROPERTIES RUNTIME_OUTPUT_DIRECTORY ${_OUTPUT_DIR})

  if(unit_policy_flags)
    set( unit_policy_list ${unit_policy_flags} )
    separate_arguments(unit_policy_list)

    target_compile_options(${name} PRIVATE ${unit_policy_list})
  endif()

  #----------------------------------------------------------------------------#
  # Set the folder property for VS and XCode
  #----------------------------------------------------------------------------#

  get_filename_component(_leafdir ${CMAKE_CURRENT_SOURCE_DIR} NAME)
  string(SUBSTRING ${_leafdir} 0 1 _first)
  string(TOUPPER ${_first} _first)
  string(REGEX REPLACE "^.(.*)" "${_first}\\1" _leafdir "${_leafdir}")
  string(CONCAT _folder "Tests/" ${_leafdir})
  set_target_properties(${name} PROPERTIES FOLDER "${_folder}")

  #----------------------------------------------------------------------------#
  # Check for defines.
  #----------------------------------------------------------------------------#

  if(unit_policy_defines)
    target_compile_definitions(${name} PRIVATE ${unit_policy_defines})
  endif()

  if(unit_DEFINES)
    target_compile_definitions(${name} PRIVATE ${unit_DEFINES})
  endif()

  #----------------------------------------------------------------------------#
  # Check for input files.
  #----------------------------------------------------------------------------#

  if(unit_INPUTS)
    set(_OUTPUT_FILES)
    foreach(input ${unit_INPUTS})
      get_filename_component(_OUTPUT_NAME ${input} NAME)
      get_filename_component(_PATH ${input} ABSOLUTE)
      configure_file(${_PATH} ${_OUTPUT_DIR}/${_OUTPUT_NAME} COPYONLY)
      list(APPEND _OUTPUT_FILES ${_OUTPUT_DIR}/${_OUTPUT_NAME})
    endforeach()
    add_custom_target(${name}_inputs
      DEPENDS ${_OUTPUT_FILES})
    set_target_properties(${name}_inputs
      PROPERTIES FOLDER "${_folder}/Inputs")
    add_dependencies(${name} ${name}_inputs)
  endif()

  #----------------------------------------------------------------------------#
  # Check for library dependencies.
  #----------------------------------------------------------------------------#

  if(unit_LIBRARIES)
    target_link_libraries(${name} PRIVATE ${unit_LIBRARIES})
  endif()

  target_link_libraries(${name} PRIVATE flecsi-unit-main)
  target_link_libraries(${name} PRIVATE ${CMAKE_THREAD_LIBS_INIT})

  if(unit_policy_libraries)
    target_link_libraries(${name} PRIVATE ${unit_policy_libraries})
  endif()


  target_include_directories(${name} PRIVATE ${CMAKE_BINARY_DIR})

  if(unit_policy_includes)
      target_include_directories(${name}
          PRIVATE ${unit_policy_includes})
  endif()

  #----------------------------------------------------------------------------#
  # Check for procs
  #
  # If found, replace the semi-colons with pipes to avoid list
  # interpretation.
  #----------------------------------------------------------------------------#

  if(NOT unit_PROCS)
    set(unit_PROCS 1)
  endif()

  #----------------------------------------------------------------------------#
  # Add the test target to CTest
  #----------------------------------------------------------------------------#
  list(LENGTH unit_PROCS proc_instances)

<<<<<<< HEAD
  if (ENABLE_KOKKOS AND ENABLE_LEGION AND 
     (Kokkos_ENABLE_CUDA OR Kokkos_ENABLE_HIP))
=======
  #we need to add -ll:gpu 1 to arguments if CUDA is enabled 
  if (FleCSI_ENABLE_KOKKOS AND FleCSI_ENABLE_LEGION AND Kokkos_ENABLE_CUDA)
>>>>>>> e16c4c19
   list(APPEND  UNIT_FLAGS "--backend-args=-ll:gpu 1") 
  endif()
 
  if (ENABLE_KOKKOS AND ENABLE_LEGION AND Kokkos_ENABLE_OPENMP AND Legion_USE_OpenMP)
    list(APPEND  UNIT_FLAGS "--backend-args=-ll:ocpu 1 -ll:onuma 0") 
  endif()

  if(${proc_instances} GREATER 1)
    foreach(instance ${unit_PROCS})
      add_test(
        NAME
          "${_TEST_PREFIX}${name}_${instance}"
        COMMAND
          ${unit_policy_exec}
          ${unit_policy_exec_preflags}
          ${unit_policy_exec_procs} ${instance}
          $<TARGET_FILE:${name}>
          ${unit_ARGUMENTS}
          ${unit_policy_exec_postflags}
          ${UNIT_FLAGS}
        WORKING_DIRECTORY ${_OUTPUT_DIR}
      )

      set_tests_properties("${_TEST_PREFIX}${name}_${instance}"
        PROPERTIES LABELS "${unit_TESTLABELS}"
      )
    endforeach()
  else()
    if(unit_policy_exec)
      add_test(
        NAME
          "${_TEST_PREFIX}${name}"
        COMMAND
          ${unit_policy_exec}
          ${unit_policy_exec_procs}
          ${unit_PROCS}
          ${unit_policy_exec_preflags}
          $<TARGET_FILE:${name}>
          ${unit_ARGUMENTS}
          ${unit_policy_exec_postflags}
          ${UNIT_FLAGS}
        WORKING_DIRECTORY ${_OUTPUT_DIR}
      )
  else()
      add_test(
        NAME
          "${_TEST_PREFIX}${name}"
        COMMAND
          $<TARGET_FILE:${name}>
          ${UNIT_FLAGS}
        WORKING_DIRECTORY ${_OUTPUT_DIR}
      )
    endif()

    set_tests_properties("${_TEST_PREFIX}${name}" PROPERTIES
      LABELS "${unit_TESTLABELS}")

  endif()

endfunction()<|MERGE_RESOLUTION|>--- conflicted
+++ resolved
@@ -35,11 +35,7 @@
   set(options)
   set(one_value_args POLICY)
   set(multi_value_args
-<<<<<<< HEAD
-    SOURCES INPUTS THREADS LIBRARIES DEFINES ARGUMENTS TESTLABELS
-=======
-    SOURCES INPUTS PROCS LIBRARIES DEFINES DRIVER ARGUMENTS TESTLABELS
->>>>>>> e16c4c19
+    SOURCES INPUTS PROCS LIBRARIES DEFINES ARGUMENTS TESTLABELS
   )
   cmake_parse_arguments(unit "${options}" "${one_value_args}"
     "${multi_value_args}" ${ARGN})
@@ -231,17 +227,12 @@
   #----------------------------------------------------------------------------#
   list(LENGTH unit_PROCS proc_instances)
 
-<<<<<<< HEAD
-  if (ENABLE_KOKKOS AND ENABLE_LEGION AND 
+  if (FleCSI_ENABLE_KOKKOS AND FleCSI_ENABLE_LEGION AND 
      (Kokkos_ENABLE_CUDA OR Kokkos_ENABLE_HIP))
-=======
-  #we need to add -ll:gpu 1 to arguments if CUDA is enabled 
-  if (FleCSI_ENABLE_KOKKOS AND FleCSI_ENABLE_LEGION AND Kokkos_ENABLE_CUDA)
->>>>>>> e16c4c19
    list(APPEND  UNIT_FLAGS "--backend-args=-ll:gpu 1") 
   endif()
  
-  if (ENABLE_KOKKOS AND ENABLE_LEGION AND Kokkos_ENABLE_OPENMP AND Legion_USE_OpenMP)
+  if (FleCSI_ENABLE_KOKKOS AND FleCSI_ENABLE_LEGION AND Kokkos_ENABLE_OPENMP AND Legion_USE_OpenMP)
     list(APPEND  UNIT_FLAGS "--backend-args=-ll:ocpu 1 -ll:onuma 0") 
   endif()
 
