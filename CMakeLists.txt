--- conflicted
+++ resolved
@@ -242,68 +242,54 @@
     list(GET CALIPER_DETAILS 0 CALIPER_DETAIL)
   endif()
 
-<<<<<<< HEAD
-  # These must be set before "include(boost)" below.
-  list(APPEND
-    BOOST_COMPONENTS
+  set(CALIPER_DETAIL "${CALIPER_DETAIL}" CACHE STRING
+    "Select the Caliper annotation detail (none,low,medium,high)")
+
+  set_property(CACHE CALIPER_DETAIL PROPERTY STRINGS ${CALIPER_DETAILS})
+
+  set(FLECSI_CALIPER_DETAIL ${CALIPER_DETAIL})
+
+  #----------------------------------------------------------------------------#
+  # Apply options
+  #----------------------------------------------------------------------------#
+  if(ENABLE_LEGION)
+    flecsi_enable_legion(FleCSI)
+  endif()
+
+  if(ENABLE_MPI)
+    flecsi_enable_mpi(FleCSI ${ENABLE_MPI_CXX_BINDINGS})
+  endif()
+
+  if(ENABLE_PARMETIS)
+    flecsi_enable_parmetis(FleCSI)
+  endif()
+
+  if(ENABLE_HPX)
+    flecsi_enable_hpx(FleCSI)
+  endif()
+
+  if(ENABLE_OPENMP)
+    flecsi_enable_openmp(FleCSI)
+  endif()
+
+  if(ENABLE_HDF5)
+    flecsi_enable_hdf5(FleCSI)
+  endif()
+
+  if(ENABLE_GRAPHVIZ)
+    flecsi_enable_graphviz(FleCSI)
+  endif()
+
+  if(ENABLE_KOKKOS)
+    flecsi_enable_kokkos(FleCSI)
+  endif()
+
+  if(ENABLE_BOOST)
+    flecsi_enable_boost(FleCSI
+    COMPONENTS
       atomic
       filesystem
       program_options
-      regex
-      system
-  )
-  include(boost)
-  include(annotation)
-=======
-  set(CALIPER_DETAIL "${CALIPER_DETAIL}" CACHE STRING
-    "Select the Caliper annotation detail (none,low,medium,high)")
-
-  set_property(CACHE CALIPER_DETAIL PROPERTY STRINGS ${CALIPER_DETAILS})
-
-  set(FLECSI_CALIPER_DETAIL ${CALIPER_DETAIL})
->>>>>>> e16c4c19
-
-  #----------------------------------------------------------------------------#
-  # Apply options
-  #----------------------------------------------------------------------------#
-  if(ENABLE_LEGION)
-    flecsi_enable_legion(FleCSI)
-  endif()
-
-  if(ENABLE_MPI)
-    flecsi_enable_mpi(FleCSI ${ENABLE_MPI_CXX_BINDINGS})
-  endif()
-
-  if(ENABLE_PARMETIS)
-    flecsi_enable_parmetis(FleCSI)
-  endif()
-
-  if(ENABLE_HPX)
-    flecsi_enable_hpx(FleCSI)
-  endif()
-
-  if(ENABLE_OPENMP)
-    flecsi_enable_openmp(FleCSI)
-  endif()
-
-  if(ENABLE_HDF5)
-    flecsi_enable_hdf5(FleCSI)
-  endif()
-
-  if(ENABLE_GRAPHVIZ)
-    flecsi_enable_graphviz(FleCSI)
-  endif()
-
-  if(ENABLE_KOKKOS)
-    flecsi_enable_kokkos(FleCSI)
-  endif()
-
-  if(ENABLE_BOOST)
-    flecsi_enable_boost(FleCSI
-    COMPONENTS
-      program_options
-      atomic
-      filesystem
       regex
       system
     )
