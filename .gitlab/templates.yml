--- conflicted
+++ resolved
@@ -248,72 +248,18 @@
       - ${CI_PROJECT_DIR}/state
 
 #------------------------------------------------------------------------------#
-<<<<<<< HEAD
-# standalone_template
-#
-# This template builds standalone apps.
-#
-# Variables:
-#   LABEL:        This will be used to create unique temporary directories.
-#   STDIR:        The source directory (containing CMakeLists.txt file).
-#   REGISTRY:     The container registry from which to pull images.
-#   IMAGE:        The container image to use, e.g., centos-7.8.
-=======
 # darwin_docs_and_format_template
 #
 # This template builds the flecsi docs on the Darwin cluster and checks 
 # formatting
 #
 # Variables:
->>>>>>> 085d2c36
 #   ENVIRONMENT:  The target environment from the flecsi gitlab-ci project,
 #                 e.g., one of the primary branches, such as 'devel', or '1.4'.
 #   PARTITIONS:   Darwin cluster partitions
 #   MPI_PROVIDER: The MPI provider. Generally this will be mpich, or openmpi.
-<<<<<<< HEAD
-#------------------------------------------------------------------------------#
-
-.aux_print_build_standalone_info:
-  script: &print_build_standalone_info
-    - >
-      echo -e "${COLOR_MAGENTA}Creating Build Environment\n\t${COLOR_BLUE}Environment: ${ENVIRONMENT}${COLOR_PLAIN}\n\t${COLOR_BLUE}Registry: ${REGISTRY}${COLOR_PLAIN}\n\t${COLOR_BLUE}Image: ${IMAGE}${COLOR_PLAIN}\n\t${COLOR_BLUE}MPI Provider: ${MPI_PROVIDER}${COLOR_PLAIN}\n\t${COLOR_BLUE}Label: ${LABEL}${COLOR_PLAIN}\n\t${COLOR_BLUE}Source Directory: ${STDIR}${COLOR_PLAIN}\n\t${COLOR_BLUE}C++ Compiler: ${CXX_COMPILER}${COLOR_PLAIN}\n\t${COLOR_BLUE}C++ Flags: ${CXX_FLAGS}${COLOR_PLAIN}\n\t${COLOR_BLUE}C Compiler: ${C_COMPILER}${COLOR_PLAIN}\n\t${COLOR_BLUE}C Flags: ${C_FLAGS}${COLOR_PLAIN}\n"
-
-.standalone_template:
-  stage: Standalone
-  image: ${REGISTRY}:${ENVIRONMENT}-${IMAGE}
-  script:
-    - ccache -z
-    - *env_permissions
-    - *env_spack_restore
-    - *env_shell
-    - *env_spack_environment
-    - export CMAKE_PREFIX_PATH=${CI_PROJECT_DIR}/state/install
-    - spack env activate ${SPACK_ENVIRONMENT}-${MPI_PROVIDER}
-    - mkdir -p ${CI_PROJECT_DIR}/state/build-${LABEL}
-    - cd ${CI_PROJECT_DIR}/state/build-${LABEL}
-    - *print_build_standalone_info
-    - |-
-      cmake -DENABLE_UNIT_TESTS=ON \
-        -DCMAKE_CXX_COMPILER=${CXX_COMPILER} \
-        -DCMAKE_CXX_FLAGS="${CXX_FLAGS}" \
-        -DCMAKE_C_COMPILER=${C_COMPILER} \
-        -DCMAKE_C_FLAGS="${C_FLAGS}" \
-        ${CMAKE_OPTIONS} \
-        ${CI_PROJECT_DIR}/${STDIR}
-    - make
-    - CTEST_OUTPUT_ON_FAILURE=1 make test
-    - ccache -s
-
-#------------------------------------------------------------------------------#
-# diff_format_template, check_format_template
-#
-# Variables:
-#   REGISTRY:       The container registry from which to pull images.
-#   IMAGE:          The container image to use, e.g., centos-7.8.
-=======
 #   VERSION:  The version of FleCSI to use for spack build.
 #   VARIANTS: Spack variants not including the backend.
->>>>>>> 085d2c36
 #   FORMAT_VERSION: The required version of clang-format
 #------------------------------------------------------------------------------#
 #
@@ -403,8 +349,8 @@
     - export CMAKE_PREFIX_PATH=${CI_PROJECT_DIR}/state/install
     - spack env activate ${SPACK_ENVIRONMENT}-${MPI_PROVIDER}
     - spack arch
-    - mkdir -p ${CI_PROJECT_DIR}/state/build-tutorial
-    - cd ${CI_PROJECT_DIR}/state/build-tutorial
+    - mkdir -p ${CI_PROJECT_DIR}/state/build-${LABEL}
+    - cd ${CI_PROJECT_DIR}/state/build-${LABEL}
     - *print_build_standalone_info
     - |-
       cmake -DENABLE_UNIT_TESTS=ON \
@@ -412,7 +358,7 @@
         -DCMAKE_CXX_FLAGS="${CXX_FLAGS}" \
         -DCMAKE_C_COMPILER=${C_COMPILER} \
         -DCMAKE_C_FLAGS="${C_FLAGS}" \
-        ../../tutorial
+        ${CI_PROJECT_DIR}/${STDIR}
     - make
     - CTEST_OUTPUT_ON_FAILURE=1 make test
 
