/*
    @@@@@@@@  @@           @@@@@@   @@@@@@@@ @@
   /@@/////  /@@          @@////@@ @@////// /@@
   /@@       /@@  @@@@@  @@    // /@@       /@@
   /@@@@@@@  /@@ @@///@@/@@       /@@@@@@@@@/@@
   /@@////   /@@/@@@@@@@/@@       ////////@@/@@
   /@@       /@@/@@//// //@@    @@       /@@/@@
   /@@       @@@//@@@@@@ //@@@@@@  @@@@@@@@ /@@
   //       ///  //////   //////  ////////  //

   Copyright (c) 2016, Los Alamos National Security, LLC
   All rights reserved.
                                                                              */
#pragma once

/*! @file */

#include <array>
#include <cassert>
#include <cstdint>
#include <iostream>
#include <vector>

#include <flecsi/data/data_client.h>
#include <flecsi/execution/context.h>
#include <flecsi/topology/connectivity.h>
#include <flecsi/topology/mesh_utils.h>
#include <flecsi/topology/partition.h>
#include <flecsi/topology/types.h>

namespace flecsi {
namespace topology {

/*----------------------------------------------------------------------------*
 * class mesh_entity_base_u
 *----------------------------------------------------------------------------*/

template<class>
class mesh_topology_base_u;

<<<<<<< HEAD
//-----------------------------------------------------------------//
//! \class mesh_entity_base_u mesh_types.h
//! \brief mesh_entity_base_u defines a base class that stores the raw info that
//! the mesh topology needs, i.e: id and rank data
//!
//! \tparam N The number of mesh domains.
//-----------------------------------------------------------------//

class mesh_entity_base_
{
public:
  using id_t = flecsi::utils::id_t;
};

template<size_t NUM_DOMAINS>
class mesh_entity_base_u : public mesh_entity_base_
{
public:
  ~mesh_entity_base_u() {}

  //-----------------------------------------------------------------//
  //! Return the id of this entity.
  //!
  //! \return The id of the entity.
  //-----------------------------------------------------------------//
  template<size_t DOM = 0>
  id_t global_id() const {
    return ids_[DOM];
  } // id

  id_t global_id(size_t domain) const {
    return ids_[domain];
  } // id

  template<size_t DOM = 0>
  size_t id() const {
    return ids_[DOM].entity();
  } // id

  size_t id(size_t domain) const {
    return ids_[domain].entity();
  } // id

  template<size_t DOM = 0>
  uint16_t info() const {
    return ids_[DOM] >> 48;
  } // info

  //-----------------------------------------------------------------//
  //! Set the id of this entity.
  //-----------------------------------------------------------------//
  template<size_t DOM = 0>
  void set_global_id(const id_t & id) {
    ids_[DOM] = id;
  } // id

  /*!
   */

  static constexpr size_t get_dim_(size_t meshDim, size_t dim) {
    return dim > meshDim ? meshDim : dim;
  } // get_dim_

  template<class MESH_TYPE>
  friend class mesh_topology_u;

protected:
  template<size_t DOM = 0>
  void set_info(uint16_t info) {
    ids_[DOM] = (uint64_t(info) << 48) | ids_[DOM];
  } // set_info

private:
  std::array<id_t, NUM_DOMAINS> ids_;

}; // class mesh_entity_base_u
=======
// Aliases for backward compatibility
using mesh_entity_base_ = entity_base_;

template<size_t NUM_DOMAINS>
using mesh_entity_base_u = entity_base_u<NUM_DOMAINS>;
>>>>>>> a84e26f8

/*----------------------------------------------------------------------------*
 * class mesh_entity_u
 *----------------------------------------------------------------------------*/

//-----------------------------------------------------------------//
//! \class mesh_entity_u mesh_types.h
//! \brief mesh_entity_u parameterizes a mesh entity base with its dimension and
//! number of domains
//!
//! \tparam DIM The dimension of the entity.
//! \tparam NUM_DOMAINS The number of domains.
//-----------------------------------------------------------------//

template<size_t DIM, size_t NUM_DOMAINS>
<<<<<<< HEAD
class mesh_entity_u : public mesh_entity_base_u<NUM_DOMAINS>
{
=======
class mesh_entity_u : public entity_base_u<NUM_DOMAINS> {
>>>>>>> a84e26f8
public:
  static constexpr size_t dimension = DIM;

  mesh_entity_u() {}
  ~mesh_entity_u() {}
}; // class mesh_entity_u

// Redecalre the dimension.  This is redundant, and no longer needed in C++17.
template<size_t DIM, size_t NUM_DOMAINS>
constexpr size_t mesh_entity_u<DIM, NUM_DOMAINS>::dimension;
<<<<<<< HEAD

//-----------------------------------------------------------------//
//! Define the vector type for storing entities.
//!
//! \tparam NUM_DOMAINS The number of domains.
//-----------------------------------------------------------------//
template<size_t NUM_DOMAINS>
using entity_vector_t = std::vector<mesh_entity_base_u<NUM_DOMAINS> *>;
=======
>>>>>>> a84e26f8

/*----------------------------------------------------------------------------*
 * class domain_entity_t
 *----------------------------------------------------------------------------*/

//-----------------------------------------------------------------//
//! \class domain_entity_u mesh_types.h
//!
//! \brief domain_entity_u is a simple wrapper to mesh entity that
//! associates with its a domain id
//!
//! \tparam DOM Domain
//! \tparam E Entity type
//-----------------------------------------------------------------//

template<size_t DOM, class ENTITY_TYPE>
<<<<<<< HEAD
class domain_entity_u
{
=======
class domain_entity_u {
>>>>>>> a84e26f8
public:
  using id_t = typename ENTITY_TYPE::id_t;
  using item_t = ENTITY_TYPE *;

  // implicit type conversions are evil.  This one tries to convert
  // all pointers to domain_entities
  explicit domain_entity_u(ENTITY_TYPE * entity) : entity_(entity) {}
  domain_entity_u & operator=(const domain_entity_u & e) {
    entity_ = e.entity_;
    return *this;
  }

  ENTITY_TYPE * entity() {
    return entity_;
  }

  const ENTITY_TYPE * entity() const {
    return entity_;
  }

  operator ENTITY_TYPE *() {
    return entity_;
  }

  ENTITY_TYPE * operator->() {
    return entity_;
  }

  const ENTITY_TYPE * operator->() const {
    return entity_;
  }

  ENTITY_TYPE * operator*() {
    return entity_;
  }

  const ENTITY_TYPE * operator*() const {
    return entity_;
  }

  operator size_t() const {
    return entity_->template id<DOM>();
  }

  id_t global_id() const {
    return entity_->template global_id<DOM>();
  }

  size_t id() const {
    return entity_->template id<DOM>();
  }

  bool operator==(domain_entity_u e) const {
    return entity_ == e.entity_;
  }

  bool operator!=(domain_entity_u e) const {
    return entity_ != e.entity_;
  }

  bool operator<(domain_entity_u e) const {
    return entity_ < e.entity_;
  }

  id_t index_space_id() const {
    return entity_->template global_id<DOM>();
  }

private:
  ENTITY_TYPE * entity_;
};

<<<<<<< HEAD
/*----------------------------------------------------------------------------*
 * class connectivity_t
 *----------------------------------------------------------------------------*/

//-----------------------------------------------------------------//
//! \class connectivity_t mesh_topology.h
//! \brief connectivity_t provides basic connectivity information in a
//! compressed storage format.
//-----------------------------------------------------------------//
class connectivity_t
{
public:
  using id_t = utils::id_t;
  using offset_t = utils::offset_t;

  connectivity_t(const connectivity_t &) = delete;

  connectivity_t & operator=(const connectivity_t &) = delete;

  // allow move operations
  connectivity_t(connectivity_t &&) = default;
  connectivity_t & operator=(connectivity_t &&) = default;

  //! Constructor.
  connectivity_t() : index_space_(false) {}

  auto entity_storage() {
    return index_space_.storage();
  }

  template<class STORAGE_TYPE>
  void set_entity_storage(STORAGE_TYPE s) {
    index_space_.set_storage(s);
  }

  //-----------------------------------------------------------------//
  //! Clear the storage arrays for this instance.
  //-----------------------------------------------------------------//
  void clear() {
    index_space_.clear();
    offsets_.clear();
  } // clear

  //-----------------------------------------------------------------//
  //! Initialize the connectivity information from a given connectivity
  //! vector.
  //!
  //! \param cv The connectivity information.
  //-----------------------------------------------------------------//
  void init(const connection_vector_t & cv) {

    clear();

    // populate the to id's and add from offsets for each connectivity group

    size_t start = index_space_.begin_push_();

    size_t n = cv.size();

    for(size_t i = 0; i < n; ++i) {
      const id_vector_t & iv = cv[i];

      for(id_t id : iv) {
        index_space_.batch_push_(id);
      } // for

      offsets_.add_count(static_cast<std::uint32_t>(iv.size()));
    } // for

    index_space_.end_push_(start);
  } // init

  //-----------------------------------------------------------------//
  //! Resize a connection.
  //!
  //! \param num_conns Number of connections for each group
  //-----------------------------------------------------------------//
  void resize(index_vector_t & num_conns) {
    clear();

    size_t n = num_conns.size();

    uint64_t size = 0;

    for(size_t i = 0; i < n; ++i) {
      uint32_t count = static_cast<std::uint32_t>(num_conns[i]);
      offsets_.add_count(count);
      size += count;
    } // for

    index_space_.resize_(size);
    index_space_.fill_(id_t(0));
  } // resize

  //-----------------------------------------------------------------//
  //! Push a single id into the current from group.
  //-----------------------------------------------------------------//
  void push(id_t id) {
    index_space_.push_(id);
  } // push

  //-----------------------------------------------------------------//
  //! Debugging method. Dump the raw vectors of the connection.
  //-----------------------------------------------------------------//
  std::ostream & dump(std::ostream & stream) {
    for(size_t i = 0; i < offsets_.size(); ++i) {
      offset_t oi = offsets_[i];
      for(size_t j = 0; j < oi.count(); ++j) {
        stream << index_space_(oi.start() + j).entity() << std::endl;
      }
      stream << std::endl;
    }

    stream << "=== indices" << std::endl;
    for(id_t id : index_space_.ids()) {
      stream << id.entity() << std::endl;
    } // for

    stream << "=== offsets" << std::endl;
    for(size_t i = 0; i < offsets_.size(); ++i) {
      offset_t oi = offsets_[i];
      stream << oi.start() << " : " << oi.count() << std::endl;
    } // for
    return stream;
  } // dump

  void dump() {
    dump(std::cout);
  } // dump

  //-----------------------------------------------------------------//
  //! Get the to id's vector.
  //-----------------------------------------------------------------//
  const auto & get_entities() const {
    return index_space_.id_storage();
  }
  //-----------------------------------------------------------------//
  //! Get the entities of the specified from index.
  //-----------------------------------------------------------------//
  id_t * get_entities(size_t index) {
    assert(index < offsets_.size());
    return index_space_.id_array() + offsets_[index].start();
  }

  //-----------------------------------------------------------------//
  //! Get the entities of the specified from index and return the count.
  //-----------------------------------------------------------------//
  id_t * get_entities(size_t index, size_t & count) {
    assert(index < offsets_.size());
    offset_t o = offsets_[index];
    count = o.count();
    return index_space_.id_array() + o.start();
  }

  //-----------------------------------------------------------------//
  //! Get the entities of the specified from index and return the count.
  //-----------------------------------------------------------------//
  auto get_entity_vec(size_t index) const {
    assert(index < offsets_.size());
    offset_t o = offsets_[index];
    return utils::make_array_ref(
      index_space_.id_array() + o.start(), o.count());
  }

  //-----------------------------------------------------------------//
  //! Get the entities of the specified from index and return the count.
  //-----------------------------------------------------------------//
  void reverse_entities(size_t index) {
    assert(index < offsets_.size());
    offset_t o = offsets_[index];
    std::reverse(index_space_.index_begin_() + o.start(),
      index_space_.index_begin_() + o.end());
  }

  //-----------------------------------------------------------------//
  //! Get the entities of the specified from index and return the count.
  //-----------------------------------------------------------------//
  template<class U>
  void reorder_entities(size_t index, U && order) {
    assert(index < offsets_.size());
    offset_t o = offsets_[index];
    assert(order.size() == o.count());
    utils::reorder(
      order.begin(), order.end(), index_space_.id_array() + o.start());
  }

  //-----------------------------------------------------------------//
  //! True if the connectivity is empty (hasn't been populated).
  //-----------------------------------------------------------------//
  bool empty() const {
    return index_space_.empty();
  }

  //-----------------------------------------------------------------//
  //! Set a single connection.
  //-----------------------------------------------------------------//
  void set(size_t from_local_id, id_t to_id, size_t pos) {
    index_space_(offsets_[from_local_id].start() + pos) = to_id;
  }

  //-----------------------------------------------------------------//
  //! Return the number of from entities.
  //-----------------------------------------------------------------//
  size_t from_size() const {
    return offsets_.size();
  }

  //-----------------------------------------------------------------//
  //! Return the number of to entities.
  //-----------------------------------------------------------------//
  size_t to_size() const {
    return index_space_.size();
  }

  //-----------------------------------------------------------------//
  //! Set/init the connectivity use by compute topology methods like transpose.
  //-----------------------------------------------------------------//
  template<size_t DOM, size_t NUM_DOMAINS>
  void set(entity_vector_t<NUM_DOMAINS> & ev, connection_vector_t & conns) {
    clear();

    size_t n = conns.size();

    size_t size = 0;

    for(size_t i = 0; i < n; i++) {
      uint32_t count = conns[i].size();
      offsets_.add_count(count);
      size += count;
    }

    index_space_.begin_push_(size);

    for(size_t i = 0; i < n; ++i) {
      const id_vector_t & conn = conns[i];
      uint64_t m = conn.size();

      for(size_t j = 0; j < m; ++j) {
        index_space_.batch_push_(ev[conn[j]]->template global_id<DOM>());
      }
    }
  }

  const auto & to_id_storage() const {
    return index_space_.id_storage();
  }

  auto & to_id_storage() {
    return index_space_.id_storage_();
  }

  auto & get_index_space() {
    return index_space_;
  }

  auto & get_index_space() const {
    return index_space_;
  }

  auto range(size_t i) const {
    return offsets_.range(i);
  }

  auto & offsets() {
    return offsets_;
  }

  const auto & offsets() const {
    return offsets_;
  }

  void add_count(uint32_t count) {
    offsets_.add_count(count);
  }

  //-----------------------------------------------------------------//
  //! End a from entity group by setting the end offset in the
  //! from connection vector.
  //-----------------------------------------------------------------//
  void end_from() {
    offsets_.add_end(index_space_.size());
  } // end_from

  index_space_u<mesh_entity_base_ *, false, true, false, void, entity_storage_t>
    index_space_;

  offset_storage_t offsets_;
}; // class connectivity_t

=======
>>>>>>> a84e26f8
//-----------------------------------------------------------------//
//! Holds the connectivities from domain M1 -> M2 for all topological
//! dimensions.
//-----------------------------------------------------------------//

template<size_t DIM>
<<<<<<< HEAD
class domain_connectivity_u
{
=======
class domain_connectivity_u {
>>>>>>> a84e26f8
public:
  using id_t = flecsi::utils::id_t;

  void init_(size_t from_domain, size_t to_domain) {
    from_domain_ = from_domain;
    to_domain_ = to_domain;
  }

  template<size_t FROM_DIM, size_t TO_DIM>
  connectivity_t & get() {
    static_assert(FROM_DIM <= DIM, "invalid from dimension");
    static_assert(TO_DIM <= DIM, "invalid to dimension");
    return conns_[FROM_DIM][TO_DIM];
  }

  template<size_t FROM_DIM, size_t TO_DIM>
  const connectivity_t & get() const {
    static_assert(FROM_DIM <= DIM, "invalid from dimension");
    static_assert(TO_DIM <= DIM, "invalid to dimension");
    return conns_[FROM_DIM][TO_DIM];
  }

  template<size_t FROM_DIM>
  connectivity_t & get(size_t to_dim) {
    static_assert(FROM_DIM <= DIM, "invalid from dimension");
    assert(to_dim <= DIM && "invalid to dimension");
    return conns_[FROM_DIM][to_dim];
  }

  template<size_t FROM_DIM>
  const connectivity_t & get(size_t to_dim) const {
    static_assert(FROM_DIM <= DIM, "invalid from dimension");
    assert(to_dim <= DIM && "invalid to dimension");
    return conns_[FROM_DIM][to_dim];
  }

  connectivity_t & get(size_t from_dim, size_t to_dim) {
    assert(from_dim <= DIM && "invalid from dimension");
    assert(to_dim <= DIM && "invalid to dimension");
    return conns_[from_dim][to_dim];
  }

  const connectivity_t & get(size_t from_dim, size_t to_dim) const {
    assert(from_dim <= DIM && "invalid from dimension");
    assert(to_dim <= DIM && "invalid to dimension");
    return conns_[from_dim][to_dim];
  }

  template<size_t FROM_DIM, size_t NUM_DOMAINS>
<<<<<<< HEAD
  id_t * get_entities(mesh_entity_u<FROM_DIM, NUM_DOMAINS> * from_ent,
    size_t to_dim) {
=======
  id_t *
  get_entities(mesh_entity_u<FROM_DIM, NUM_DOMAINS> * from_ent, size_t to_dim) {
>>>>>>> a84e26f8
    return get<FROM_DIM>(to_dim).get_entities(from_ent->id(from_domain_));
  }

  template<size_t FROM_DIM, size_t NUM_DOMAINS>
<<<<<<< HEAD
  id_t * get_entities(mesh_entity_u<FROM_DIM, NUM_DOMAINS> * from_ent,
    size_t to_dim,
    size_t & count) {
=======
  id_t * get_entities(
      mesh_entity_u<FROM_DIM, NUM_DOMAINS> * from_ent,
      size_t to_dim,
      size_t & count) {
>>>>>>> a84e26f8
    return get<FROM_DIM>(to_dim).get_entities(
      from_ent->id(from_domain_), count);
  }

  id_t * get_entities(id_t from_id, size_t to_dim) {
    return get(from_id.dimension(), to_dim).get_entities(from_id.entity());
  }

  id_t * get_entities(id_t from_id, size_t to_dim, size_t & count) {
    return get(from_id.dimension(), to_dim)
      .get_entities(from_id.entity(), count);
  }

  template<size_t FROM_DIM, size_t NUM_DOMAINS>
<<<<<<< HEAD
  auto get_entity_vec(mesh_entity_u<FROM_DIM, NUM_DOMAINS> * from_ent,
    size_t to_dim) const {
=======
  auto get_entity_vec(
      mesh_entity_u<FROM_DIM, NUM_DOMAINS> * from_ent,
      size_t to_dim) const {
>>>>>>> a84e26f8
    auto & conn = get<FROM_DIM>(to_dim);
    return conn.get_entity_vec(from_ent->id(from_domain_));
  }

  auto get_entity_vec(id_t from_id, size_t to_dim) const {
    auto & conn = get(from_id.dimension(), to_dim);
    return conn.get_entity_vec(from_id.entity());
  }

  std::ostream & dump(std::ostream & stream) {
    for(size_t i = 0; i < conns_.size(); ++i) {
      auto & ci = conns_[i];
      for(size_t j = 0; j < ci.size(); ++j) {
        auto & cj = ci[j];
        stream << "------------- " << i << " -> " << j << std::endl;
        cj.dump(stream);
      }
    }
    return stream;
  }

  void dump() {
    dump(std::cout);
  }

private:
  using conn_array_t = std::array<std::array<connectivity_t, DIM + 1>, DIM + 1>;

  conn_array_t conns_;
  size_t from_domain_;
  size_t to_domain_;
};

/*----------------------------------------------------------------------------*
 * class mesh_topology_base_u
 *----------------------------------------------------------------------------*/

//-----------------------------------------------------------------//
//! \class mesh_topology_base_u mesh_topology.h
//! \brief contains methods and data about the mesh topology that do not depend
//! on type parameterization, e.g: entity types, domains, etc.
//-----------------------------------------------------------------//

class mesh_topology_base_t
{
};

template<class STORAGE_TYPE>
class mesh_topology_base_u : public data::data_client_t,
<<<<<<< HEAD
                             public mesh_topology_base_t
{
=======
                             public mesh_topology_base_t {
>>>>>>> a84e26f8
public:
  using id_t = utils::id_t;

  // Default constructor
  mesh_topology_base_u(STORAGE_TYPE * ms = nullptr) : ms_(ms) {}

  // Don't allow the mesh to be copied or copy constructed
  mesh_topology_base_u(const mesh_topology_base_u & m) : ms_(m.ms_) {}

  mesh_topology_base_u & operator=(const mesh_topology_base_u &) = delete;

  /// Allow move operations
  mesh_topology_base_u(mesh_topology_base_u &&) = default;

  //! override default move assignement
  mesh_topology_base_u & operator=(mesh_topology_base_u && o) {
    // call base_t move operator
    data::data_client_t::operator=(std::move(o));
    // return a reference to the object
    return *this;
  };

  STORAGE_TYPE * set_storage(STORAGE_TYPE * ms) {
    ms_ = ms;
    return ms_;
  } // set_storage

  STORAGE_TYPE * storage() {
    return ms_;
  } // set_storage

  void clear_storage() {
    ms_ = nullptr;
  } // clear_storage

  void delete_storage() {
    delete ms_;
  } // delete_storage

  //-----------------------------------------------------------------//
  //! Return the number of entities in for a specific domain and topology dim.
  //-----------------------------------------------------------------//
  virtual size_t num_entities(size_t dim, size_t domain) const = 0;

  //-----------------------------------------------------------------//
  //! Return the topological dimension of the mesh.
  //-----------------------------------------------------------------//
  virtual size_t topological_dimension() const = 0;

  //-----------------------------------------------------------------//
  //! Get the normal (non-binding) connectivity of a domain.
  //-----------------------------------------------------------------//
  virtual const connectivity_t &
  get_connectivity(size_t domain, size_t from_dim, size_t to_dim) const = 0;

  //-----------------------------------------------------------------//
  //! Get the normal (non-binding) connectivity of a domain.
  //-----------------------------------------------------------------//
  virtual connectivity_t &
  get_connectivity(size_t domain, size_t from_dim, size_t to_dim) = 0;

  //-----------------------------------------------------------------//
  //! Get the binding connectivity of specified domains.
  //-----------------------------------------------------------------//
  virtual const connectivity_t & get_connectivity(size_t from_domain,
    size_t to_domain,
    size_t from_dim,
    size_t to_dim) const = 0;

  //-----------------------------------------------------------------//
  //! Get the binding connectivity of specified domains.
  //-----------------------------------------------------------------//
  virtual connectivity_t & get_connectivity(size_t from_domain,
    size_t to_domain,
    size_t from_dim,
    size_t to_dim) = 0;

  //-----------------------------------------------------------------//
  //! This method should be called to construct and entity rather than
  //! calling the constructor directly. This way, the ability to have
  //! extra initialization behavior is reserved.
  //-----------------------------------------------------------------//
  template<class T, size_t DOM = 0, class... S>
  T * make(S &&... args) {
    return ms_->template make<T, DOM>(std::forward<S>(args)...);
  } // make

<<<<<<< HEAD
  virtual void append_to_index_space_(size_t domain,
    size_t dimension,
    std::vector<mesh_entity_base_ *> & ents,
    std::vector<id_t> & ids) = 0;
=======
  virtual void append_to_index_space_(
      size_t domain,
      size_t dimension,
      std::vector<entity_base_ *> & ents,
      std::vector<id_t> & ids) = 0;
>>>>>>> a84e26f8

protected:
  STORAGE_TYPE * ms_ = nullptr;

}; // mesh_topology_base_u

template<class MESH_TYPE, size_t DIM, size_t DOM>
using entity_type_ = typename find_entity_<MESH_TYPE, DIM, DOM>::type;

template<class STORAGE_TYPE, class MESH_TYPE, size_t NM, size_t DOM, size_t DIM>
void
<<<<<<< HEAD
unserialize_dimension_(mesh_topology_base_u<STORAGE_TYPE> & mesh,
  char * buf,
  uint64_t & pos) {
=======
unserialize_dimension_(
    mesh_topology_base_u<STORAGE_TYPE> & mesh,
    char * buf,
    uint64_t & pos) {
>>>>>>> a84e26f8
  uint64_t num_entities;
  std::memcpy(&num_entities, buf + pos, sizeof(num_entities));
  pos += sizeof(num_entities);

  using id_t = utils::id_t;

  std::vector<entity_base_ *> ents;
  std::vector<id_t> ids;
  ents.reserve(num_entities);
  ids.reserve(num_entities);

  auto & context_ = flecsi::execution::context_t::instance();

  size_t partition_id = context_.color();

  for(size_t local_id = 0; local_id < num_entities; ++local_id) {
    id_t global_id = id_t::make<DIM, DOM>(local_id, partition_id);

    auto ent = new entity_type_<MESH_TYPE, DIM, DOM>();
    ent->template set_global_id<DOM>(global_id);
    ents.push_back(ent);
    ids.push_back(global_id);
  }

  mesh.append_to_index_space_(DOM, DIM, ents, ids);
}

template<class STORAGE_TYPE,
  class MESH_TYPE,
  size_t NUM_DOMAINS,
  size_t NUM_DIMS,
  size_t DOM,
  size_t DIM>
struct unserialize_dimensions_ {

<<<<<<< HEAD
  static void unserialize(mesh_topology_base_u<STORAGE_TYPE> & mesh,
    char * buf,
    uint64_t & pos) {
=======
  static void unserialize(
      mesh_topology_base_u<STORAGE_TYPE> & mesh,
      char * buf,
      uint64_t & pos) {
>>>>>>> a84e26f8
    unserialize_dimension_<STORAGE_TYPE, MESH_TYPE, NUM_DOMAINS, DOM, DIM>(
      mesh, buf, pos);
    unserialize_dimensions_<STORAGE_TYPE, MESH_TYPE, NUM_DOMAINS, NUM_DIMS, DOM,
      DIM + 1>::unserialize(mesh, buf, pos);
  }
};

<<<<<<< HEAD
template<class STORAGE_TYPE,
  class MESH_TYPE,
  size_t NUM_DOMAINS,
  size_t NUM_DIMS,
  size_t DOM>
struct unserialize_dimensions_<STORAGE_TYPE,
  MESH_TYPE,
  NUM_DOMAINS,
  NUM_DIMS,
  DOM,
  NUM_DIMS> {

  static void unserialize(mesh_topology_base_u<STORAGE_TYPE> & mesh,
    char * buf,
    uint64_t & pos) {
=======
template<
    class STORAGE_TYPE,
    class MESH_TYPE,
    size_t NUM_DOMAINS,
    size_t NUM_DIMS,
    size_t DOM>
struct unserialize_dimensions_<
    STORAGE_TYPE,
    MESH_TYPE,
    NUM_DOMAINS,
    NUM_DIMS,
    DOM,
    NUM_DIMS> {

  static void unserialize(
      mesh_topology_base_u<STORAGE_TYPE> & mesh,
      char * buf,
      uint64_t & pos) {
>>>>>>> a84e26f8
    unserialize_dimension_<STORAGE_TYPE, MESH_TYPE, NUM_DOMAINS, DOM, NUM_DIMS>(
      mesh, buf, pos);
  }
};

template<class STORAGE_TYPE,
  class MESH_TYPE,
  size_t NUM_DOMAINS,
  size_t NUM_DIMS,
  size_t DOM>
struct unserialize_domains_ {

<<<<<<< HEAD
  static void unserialize(mesh_topology_base_u<STORAGE_TYPE> & mesh,
    char * buf,
    uint64_t & pos) {
    unserialize_dimensions_<STORAGE_TYPE, MESH_TYPE, NUM_DOMAINS, NUM_DIMS, DOM,
      0>::unserialize(mesh, buf, pos);
    unserialize_domains_<STORAGE_TYPE, MESH_TYPE, NUM_DOMAINS, NUM_DIMS,
      DOM + 1>::unserialize(mesh, buf, pos);
  }
};

template<class STORAGE_TYPE,
  class MESH_TYPE,
  size_t NUM_DOMAINS,
  size_t NUM_DIMS>
struct unserialize_domains_<STORAGE_TYPE,
  MESH_TYPE,
  NUM_DOMAINS,
  NUM_DIMS,
  NUM_DOMAINS> {

  static void unserialize(mesh_topology_base_u<STORAGE_TYPE> & mesh,
    char * buf,
    uint64_t & pos) {}
=======
  static void unserialize(
      mesh_topology_base_u<STORAGE_TYPE> & mesh,
      char * buf,
      uint64_t & pos) {
    unserialize_dimensions_<
        STORAGE_TYPE, MESH_TYPE, NUM_DOMAINS, NUM_DIMS, DOM,
        0>::unserialize(mesh, buf, pos);
    unserialize_domains_<
        STORAGE_TYPE, MESH_TYPE, NUM_DOMAINS, NUM_DIMS,
        DOM + 1>::unserialize(mesh, buf, pos);
  }
};

template<
    class STORAGE_TYPE,
    class MESH_TYPE,
    size_t NUM_DOMAINS,
    size_t NUM_DIMS>
struct unserialize_domains_<
    STORAGE_TYPE,
    MESH_TYPE,
    NUM_DOMAINS,
    NUM_DIMS,
    NUM_DOMAINS> {

  static void unserialize(
      mesh_topology_base_u<STORAGE_TYPE> & mesh,
      char * buf,
      uint64_t & pos) {}
>>>>>>> a84e26f8
};

} // namespace topology
} // namespace flecsi<|MERGE_RESOLUTION|>--- conflicted
+++ resolved
@@ -38,7 +38,6 @@
 template<class>
 class mesh_topology_base_u;
 
-<<<<<<< HEAD
 //-----------------------------------------------------------------//
 //! \class mesh_entity_base_u mesh_types.h
 //! \brief mesh_entity_base_u defines a base class that stores the raw info that
@@ -115,13 +114,6 @@
   std::array<id_t, NUM_DOMAINS> ids_;
 
 }; // class mesh_entity_base_u
-=======
-// Aliases for backward compatibility
-using mesh_entity_base_ = entity_base_;
-
-template<size_t NUM_DOMAINS>
-using mesh_entity_base_u = entity_base_u<NUM_DOMAINS>;
->>>>>>> a84e26f8
 
 /*----------------------------------------------------------------------------*
  * class mesh_entity_u
@@ -137,12 +129,8 @@
 //-----------------------------------------------------------------//
 
 template<size_t DIM, size_t NUM_DOMAINS>
-<<<<<<< HEAD
 class mesh_entity_u : public mesh_entity_base_u<NUM_DOMAINS>
 {
-=======
-class mesh_entity_u : public entity_base_u<NUM_DOMAINS> {
->>>>>>> a84e26f8
 public:
   static constexpr size_t dimension = DIM;
 
@@ -153,7 +141,6 @@
 // Redecalre the dimension.  This is redundant, and no longer needed in C++17.
 template<size_t DIM, size_t NUM_DOMAINS>
 constexpr size_t mesh_entity_u<DIM, NUM_DOMAINS>::dimension;
-<<<<<<< HEAD
 
 //-----------------------------------------------------------------//
 //! Define the vector type for storing entities.
@@ -162,8 +149,6 @@
 //-----------------------------------------------------------------//
 template<size_t NUM_DOMAINS>
 using entity_vector_t = std::vector<mesh_entity_base_u<NUM_DOMAINS> *>;
-=======
->>>>>>> a84e26f8
 
 /*----------------------------------------------------------------------------*
  * class domain_entity_t
@@ -180,12 +165,8 @@
 //-----------------------------------------------------------------//
 
 template<size_t DOM, class ENTITY_TYPE>
-<<<<<<< HEAD
 class domain_entity_u
 {
-=======
-class domain_entity_u {
->>>>>>> a84e26f8
 public:
   using id_t = typename ENTITY_TYPE::id_t;
   using item_t = ENTITY_TYPE *;
@@ -258,7 +239,6 @@
   ENTITY_TYPE * entity_;
 };
 
-<<<<<<< HEAD
 /*----------------------------------------------------------------------------*
  * class connectivity_t
  *----------------------------------------------------------------------------*/
@@ -548,20 +528,14 @@
   offset_storage_t offsets_;
 }; // class connectivity_t
 
-=======
->>>>>>> a84e26f8
 //-----------------------------------------------------------------//
 //! Holds the connectivities from domain M1 -> M2 for all topological
 //! dimensions.
 //-----------------------------------------------------------------//
 
 template<size_t DIM>
-<<<<<<< HEAD
 class domain_connectivity_u
 {
-=======
-class domain_connectivity_u {
->>>>>>> a84e26f8
 public:
   using id_t = flecsi::utils::id_t;
 
@@ -611,27 +585,15 @@
   }
 
   template<size_t FROM_DIM, size_t NUM_DOMAINS>
-<<<<<<< HEAD
   id_t * get_entities(mesh_entity_u<FROM_DIM, NUM_DOMAINS> * from_ent,
     size_t to_dim) {
-=======
-  id_t *
-  get_entities(mesh_entity_u<FROM_DIM, NUM_DOMAINS> * from_ent, size_t to_dim) {
->>>>>>> a84e26f8
     return get<FROM_DIM>(to_dim).get_entities(from_ent->id(from_domain_));
   }
 
   template<size_t FROM_DIM, size_t NUM_DOMAINS>
-<<<<<<< HEAD
   id_t * get_entities(mesh_entity_u<FROM_DIM, NUM_DOMAINS> * from_ent,
     size_t to_dim,
     size_t & count) {
-=======
-  id_t * get_entities(
-      mesh_entity_u<FROM_DIM, NUM_DOMAINS> * from_ent,
-      size_t to_dim,
-      size_t & count) {
->>>>>>> a84e26f8
     return get<FROM_DIM>(to_dim).get_entities(
       from_ent->id(from_domain_), count);
   }
@@ -646,14 +608,8 @@
   }
 
   template<size_t FROM_DIM, size_t NUM_DOMAINS>
-<<<<<<< HEAD
   auto get_entity_vec(mesh_entity_u<FROM_DIM, NUM_DOMAINS> * from_ent,
     size_t to_dim) const {
-=======
-  auto get_entity_vec(
-      mesh_entity_u<FROM_DIM, NUM_DOMAINS> * from_ent,
-      size_t to_dim) const {
->>>>>>> a84e26f8
     auto & conn = get<FROM_DIM>(to_dim);
     return conn.get_entity_vec(from_ent->id(from_domain_));
   }
@@ -703,12 +659,8 @@
 
 template<class STORAGE_TYPE>
 class mesh_topology_base_u : public data::data_client_t,
-<<<<<<< HEAD
                              public mesh_topology_base_t
 {
-=======
-                             public mesh_topology_base_t {
->>>>>>> a84e26f8
 public:
   using id_t = utils::id_t;
 
@@ -796,18 +748,10 @@
     return ms_->template make<T, DOM>(std::forward<S>(args)...);
   } // make
 
-<<<<<<< HEAD
   virtual void append_to_index_space_(size_t domain,
     size_t dimension,
     std::vector<mesh_entity_base_ *> & ents,
     std::vector<id_t> & ids) = 0;
-=======
-  virtual void append_to_index_space_(
-      size_t domain,
-      size_t dimension,
-      std::vector<entity_base_ *> & ents,
-      std::vector<id_t> & ids) = 0;
->>>>>>> a84e26f8
 
 protected:
   STORAGE_TYPE * ms_ = nullptr;
@@ -819,16 +763,9 @@
 
 template<class STORAGE_TYPE, class MESH_TYPE, size_t NM, size_t DOM, size_t DIM>
 void
-<<<<<<< HEAD
 unserialize_dimension_(mesh_topology_base_u<STORAGE_TYPE> & mesh,
   char * buf,
   uint64_t & pos) {
-=======
-unserialize_dimension_(
-    mesh_topology_base_u<STORAGE_TYPE> & mesh,
-    char * buf,
-    uint64_t & pos) {
->>>>>>> a84e26f8
   uint64_t num_entities;
   std::memcpy(&num_entities, buf + pos, sizeof(num_entities));
   pos += sizeof(num_entities);
@@ -864,16 +801,9 @@
   size_t DIM>
 struct unserialize_dimensions_ {
 
-<<<<<<< HEAD
   static void unserialize(mesh_topology_base_u<STORAGE_TYPE> & mesh,
     char * buf,
     uint64_t & pos) {
-=======
-  static void unserialize(
-      mesh_topology_base_u<STORAGE_TYPE> & mesh,
-      char * buf,
-      uint64_t & pos) {
->>>>>>> a84e26f8
     unserialize_dimension_<STORAGE_TYPE, MESH_TYPE, NUM_DOMAINS, DOM, DIM>(
       mesh, buf, pos);
     unserialize_dimensions_<STORAGE_TYPE, MESH_TYPE, NUM_DOMAINS, NUM_DIMS, DOM,
@@ -881,7 +811,6 @@
   }
 };
 
-<<<<<<< HEAD
 template<class STORAGE_TYPE,
   class MESH_TYPE,
   size_t NUM_DOMAINS,
@@ -897,26 +826,6 @@
   static void unserialize(mesh_topology_base_u<STORAGE_TYPE> & mesh,
     char * buf,
     uint64_t & pos) {
-=======
-template<
-    class STORAGE_TYPE,
-    class MESH_TYPE,
-    size_t NUM_DOMAINS,
-    size_t NUM_DIMS,
-    size_t DOM>
-struct unserialize_dimensions_<
-    STORAGE_TYPE,
-    MESH_TYPE,
-    NUM_DOMAINS,
-    NUM_DIMS,
-    DOM,
-    NUM_DIMS> {
-
-  static void unserialize(
-      mesh_topology_base_u<STORAGE_TYPE> & mesh,
-      char * buf,
-      uint64_t & pos) {
->>>>>>> a84e26f8
     unserialize_dimension_<STORAGE_TYPE, MESH_TYPE, NUM_DOMAINS, DOM, NUM_DIMS>(
       mesh, buf, pos);
   }
@@ -929,7 +838,6 @@
   size_t DOM>
 struct unserialize_domains_ {
 
-<<<<<<< HEAD
   static void unserialize(mesh_topology_base_u<STORAGE_TYPE> & mesh,
     char * buf,
     uint64_t & pos) {
@@ -953,37 +861,6 @@
   static void unserialize(mesh_topology_base_u<STORAGE_TYPE> & mesh,
     char * buf,
     uint64_t & pos) {}
-=======
-  static void unserialize(
-      mesh_topology_base_u<STORAGE_TYPE> & mesh,
-      char * buf,
-      uint64_t & pos) {
-    unserialize_dimensions_<
-        STORAGE_TYPE, MESH_TYPE, NUM_DOMAINS, NUM_DIMS, DOM,
-        0>::unserialize(mesh, buf, pos);
-    unserialize_domains_<
-        STORAGE_TYPE, MESH_TYPE, NUM_DOMAINS, NUM_DIMS,
-        DOM + 1>::unserialize(mesh, buf, pos);
-  }
-};
-
-template<
-    class STORAGE_TYPE,
-    class MESH_TYPE,
-    size_t NUM_DOMAINS,
-    size_t NUM_DIMS>
-struct unserialize_domains_<
-    STORAGE_TYPE,
-    MESH_TYPE,
-    NUM_DOMAINS,
-    NUM_DIMS,
-    NUM_DOMAINS> {
-
-  static void unserialize(
-      mesh_topology_base_u<STORAGE_TYPE> & mesh,
-      char * buf,
-      uint64_t & pos) {}
->>>>>>> a84e26f8
 };
 
 } // namespace topology
