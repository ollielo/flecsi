/*~--------------------------------------------------------------------------~*
 * Copyright (c) 2015 Los Alamos National Security, LLC
 * All rights reserved.
 *~--------------------------------------------------------------------------~*/

#ifndef flecsi_topology_legion_topology_storage_policy_h
#define flecsi_topology_legion_topology_storage_policy_h

//----------------------------------------------------------------------------//
//! @file
//! @date Initial file creation: Apr 04, 2017
//----------------------------------------------------------------------------//

#include <array>
#include <arrays.h>
#include <legion.h>
#include <legion_stl.h>
#include <legion_utilities.h>

#include "flecsi/topology/mesh_storage.h"

#include "flecsi/topology/mesh_types.h"
#include "flecsi/topology/common/entity_storage.h"

#include "flecsi/topology/index_space.h"
#include "flecsi/utils/id.h"

namespace flecsi {
namespace topology {

template<size_t, size_t>
class mesh_entity_t;

///
/// \class legion_data_handle_policy_t data_handle_policy.h
/// \brief legion_data_handle_policy_t provides...
///

template<
  size_t ND,
  size_t NM
>
struct legion_topology_storage_policy_t
{
  static constexpr size_t num_partitions = 5;

  using id_t = utils::id_t;

  using index_spaces_t = 
    std::array<index_space<mesh_entity_base_*, true, true, true,
      void, topology_storage__>, ND + 1>;

  using partition_index_spaces_t = 
    std::array<index_space<mesh_entity_base_*, false, false, true,
      void, topology_storage__>, ND + 1>;

  // array of array of domain_connectivity
  std::array<std::array<domain_connectivity<ND>, NM>, NM> topology;

  std::array<index_spaces_t, NM> index_spaces;

  std::array<std::array<partition_index_spaces_t, NM>, num_partitions> 
    partition_index_spaces;

  void
  init_entities(
    size_t domain,
    size_t dim,
    mesh_entity_base_* entities,
    utils::id_t* ids,
    size_t size,
    size_t num_entities,
    size_t num_exclusive,
    size_t num_shared,
    size_t num_ghost,
    bool read
  )
  {
    auto& is = index_spaces[domain][dim];

    auto s = is.storage();
    s->set_buffer(entities, num_entities, read);

    auto& id_storage = is.id_storage();
    id_storage.set_buffer(ids, num_entities, read);

    for(auto& domain_connectivities : topology) {
      auto& domain_connectivity = domain_connectivities[domain];
      for(size_t d = 0; d <= ND; ++d) {
        domain_connectivity.get(d, dim).set_entity_storage(s);
      } // for
    } // for

    if(!read){
      return;
    }      

    is.set_end(num_entities);

    size_t shared_end = num_exclusive + num_shared;
    size_t ghost_end = shared_end + num_ghost;

    for(size_t partition = 0; partition < num_partitions; ++partition){
      auto& isp = partition_index_spaces[partition][domain][dim];
      isp.set_storage(s);
      isp.set_id_storage(&id_storage);

      switch(partition_t(partition)){
        case exclusive:
          isp.set_begin(0);
          isp.set_end(num_exclusive);
          break;
        case shared:
          isp.set_begin(num_exclusive);
          isp.set_end(shared_end);
          break;
        case ghost:
          isp.set_begin(shared_end);
          isp.set_end(ghost_end);
          break;
        case owned:
          isp.set_begin(0);
          isp.set_end(shared_end);
          break;
        default:
          break;
      }      
    }
  } // init_entities

  void
  init_connectivity(
    size_t from_domain,
    size_t to_domain,
    size_t from_dim,
    size_t to_dim,
    utils::offset_t* offsets,
    size_t num_offsets,
    utils::id_t* indices,
    size_t num_indices,
    bool read 
  )
  {
    // TODO - this is an initial implementation for testing purposes.
    // We may wish to store the buffer pointers coming from Legion directly
    // into the connectivity

    auto& conn = topology[from_domain][to_domain].get(from_dim, to_dim);

    auto& id_storage = conn.get_index_space().id_storage();
    id_storage.set_buffer(indices, num_indices, read);

    conn.offsets().storage().set_buffer(offsets, num_offsets, read);

    if(read){
      conn.get_index_space().set_end(num_indices);
    }
  } // init_connectivities

  template<
    class T,
    size_t M,
    class... S
  >
  T * make(S &&... args)
  {
    using dtype = domain_entity<M, T>;

    auto & is = index_spaces[M][T::dimension].template cast<dtype>();
    size_t entity_id = is.size();

    auto placement_ptr = static_cast<T*>(is.storage()->buffer()) + entity_id;
    auto ent = new (placement_ptr) T(std::forward<S>(args)...);

    id_t global_id = id_t::make<M>(T::dimension, entity_id);
    ent->template set_global_id<M>(global_id);

    auto& id_storage = is.id_storage();
    id_storage.push_back(global_id);

    is.pushed();

    return ent;
  } // make

  template<
    class T,
    size_t M,
    class... S
  >
  T *
  make(
<<<<<<< HEAD
    id_t id,
=======
    const id_t& id,
>>>>>>> 99aa2ae0
    S && ... args
  )
  {
    using dtype = domain_entity<M, T>;
    
    auto & is = index_spaces[M][T::dimension].template cast<dtype>();
<<<<<<< HEAD

    auto placement_ptr = static_cast<T*>(is.storage()->buffer()) + id.entity();
=======

    size_t entity = id.entity();

    auto placement_ptr = static_cast<T*>(is.storage()->buffer()) + entity;
>>>>>>> 99aa2ae0
    auto ent = new (placement_ptr) T(std::forward<S>(args)...);

    ent->template set_global_id<M>(id);

    auto& id_storage = is.id_storage();
<<<<<<< HEAD
    id_storage.push_back(id);
=======

    if(id_storage.size() <= entity){
      id_storage.resize(entity + 1);
    }

    id_storage[entity] = id;
>>>>>>> 99aa2ae0

    is.pushed();

    return ent;
  } // make

}; // class legion_topology_storage_policy_t

} // namespace topology
} // namespace flecsi

#endif // flecsi_topology_legion_topology_storage_policy_h

/*~-------------------------------------------------------------------------~-*
 * Formatting options for vim.
 * vim: set tabstop=2 shiftwidth=2 expandtab :
 *~-------------------------------------------------------------------------~-*/<|MERGE_RESOLUTION|>--- conflicted
+++ resolved
@@ -190,41 +190,28 @@
   >
   T *
   make(
-<<<<<<< HEAD
-    id_t id,
-=======
     const id_t& id,
->>>>>>> 99aa2ae0
     S && ... args
   )
   {
     using dtype = domain_entity<M, T>;
     
     auto & is = index_spaces[M][T::dimension].template cast<dtype>();
-<<<<<<< HEAD
-
-    auto placement_ptr = static_cast<T*>(is.storage()->buffer()) + id.entity();
-=======
 
     size_t entity = id.entity();
 
     auto placement_ptr = static_cast<T*>(is.storage()->buffer()) + entity;
->>>>>>> 99aa2ae0
     auto ent = new (placement_ptr) T(std::forward<S>(args)...);
 
     ent->template set_global_id<M>(id);
 
     auto& id_storage = is.id_storage();
-<<<<<<< HEAD
-    id_storage.push_back(id);
-=======
 
     if(id_storage.size() <= entity){
       id_storage.resize(entity + 1);
     }
 
     id_storage[entity] = id;
->>>>>>> 99aa2ae0
 
     is.pushed();
 
