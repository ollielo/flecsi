--- conflicted
+++ resolved
@@ -1383,15 +1383,6 @@
             DimensionToBuild
           >::find();
 
-<<<<<<< HEAD
-        auto & context_ = flecsi::execution::context_t::instance();
-
-        // Get the reverse map of the vertex ids. This map takes
-        // local compacted vertex ids to mesh index space ids.
-        // CIS -> MIS.
-        auto & reverse_vertex_map =
-          context_.reverse_index_map(vertex_index_space);
-=======
 
         auto & context_ = flecsi::execution::context_t::instance();
 
@@ -1400,7 +1391,6 @@
         // CIS -> MIS.
         auto & vertex_map =
           context_.index_map(vertex_index_space);
->>>>>>> 2c749e85
 
         std::vector<size_t> vertices_mis;
         vertices_mis.reserve(m);
@@ -1408,11 +1398,7 @@
         // Push the MIS vertex ids onto a vector to search for the
         // associated entity.
         for(id_t * aptr{a}; aptr<(a+m); ++aptr) {
-<<<<<<< HEAD
-          vertices_mis.push_back(reverse_vertex_map[aptr->entity()]);
-=======
           vertices_mis.push_back(vertex_map[aptr->entity()]);
->>>>>>> 2c749e85
         } // for
 
         // Get the reverse map of the intermediate ids. This map takes
@@ -1424,11 +1410,7 @@
         const auto entity_id_mis = reverse_intermediate_map.at(vertices_mis);
 
         // Get the index map for the entity.
-<<<<<<< HEAD
-        auto & entity_index_map = context_.index_map(entity_index_space);
-=======
         auto & entity_index_map = context_.reverse_index_map(entity_index_space);
->>>>>>> 2c749e85
 
         // Lookup the CIS id of the entity.
         const auto entity_id = entity_index_map.at(entity_id_mis);
@@ -1456,13 +1438,6 @@
           auto ent =
             MT::template create_entity<Domain, DimensionToBuild>(this, m, id);
 
-<<<<<<< HEAD
-#if 0
-          // A new entity was added, so we advance the id counter.
-          ++entity_id;
-#endif
-=======
->>>>>>> 2c749e85
         } // if
       } // for
     } // for
