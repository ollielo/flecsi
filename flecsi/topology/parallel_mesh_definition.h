/*
    @@@@@@@@  @@           @@@@@@   @@@@@@@@ @@
   /@@/////  /@@          @@////@@ @@////// /@@
   /@@       /@@  @@@@@  @@    // /@@       /@@
   /@@@@@@@  /@@ @@///@@/@@       /@@@@@@@@@/@@
   /@@////   /@@/@@@@@@@/@@       ////////@@/@@
   /@@       /@@/@@//// //@@    @@       /@@/@@
   /@@       @@@//@@@@@@ //@@@@@@  @@@@@@@@ /@@
   //       ///  //////   //////  ////////  //

   Copyright (c) 2016, Los Alamos National Security, LLC
   All rights reserved.
                                                                              */
#pragma once

/*! @file */
#include <flecsi/topology/mesh_definition.h>

namespace flecsi {
namespace topology {

//----------------------------------------------------------------------------//
//! The mesh_definition_u type...
//!
//! @ingroup mesh-topology
//----------------------------------------------------------------------------//

template<size_t DIMENSION, typename REAL_TYPE = double>
class parallel_mesh_definition_u
  : public mesh_definition_u<DIMENSION, REAL_TYPE>
{
public:
  //! \brief a byte type used for migrating data
  using byte_t = unsigned char;

  //! \brief the floating point type
  using real_t = REAL_TYPE;

  virtual std::vector<size_t>
  entities(size_t from_dimension, size_t to_dimension, size_t id) const = 0;
<<<<<<< HEAD
=======
  
  virtual const flecsi::coloring::crs_t &
  entities_crs(size_t from_dim, size_t to_dim) const = 0;
  
  virtual const std::vector<size_t> &
  local_to_global(size_t dim) const = 0;

  virtual const std::map<size_t, size_t> &
  global_to_local(size_t dim) const = 0;

  virtual void create_graph(
      size_t from_dimension,
      size_t to_dimension,
      size_t min_connections,
      flecsi::coloring::dcrs_t & dcrs ) const = 0;

  virtual void pack(
    size_t dimension,
    size_t local_id,
    std::vector<byte_t> & buffer ) const = 0;
>>>>>>> d5efff54

  virtual const flecsi::coloring::crs_t & entities_crs(size_t from_dim,
    size_t to_dim) const {}

  virtual const std::vector<size_t> & local_to_global(size_t dim) const = 0;

  virtual const std::map<size_t, size_t> & global_to_local(
    size_t dim) const = 0;

  virtual void create_graph(size_t from_dimension,
    size_t to_dimension,
    size_t min_connections,
    flecsi::coloring::dcrs_t & dcrs) const = 0;

  virtual void pack(size_t dimension,
    size_t local_id,
    std::vector<byte_t> & buffer) const = 0;

  virtual void
  unpack(size_t dimension, size_t local_id, byte_t const *& buffer) = 0;

  virtual void erase(size_t dimension,
    const std::vector<size_t> & local_ids) = 0;

  virtual void build_connectivity() = 0;

  virtual void vertex(size_t id, real_t * coord) const = 0;

  virtual const std::vector<size_t> & face_owners() const = 0;
  virtual const std::vector<size_t> & region_ids() const = 0;
<<<<<<< HEAD
=======

  virtual std::vector<size_t> element_sides(size_t id) const = 0;

  virtual const flecsi::coloring::crs_t & side_vertices() const = 0;
  virtual const std::vector<size_t> & side_ids() const = 0;

>>>>>>> d5efff54
};

//----------------------------------------------------------------------------
// A utilitiy for casting to byte arrays
//----------------------------------------------------------------------------
template<typename DATA_TYPE, typename BUFFER_TYPE>
void
cast_insert(DATA_TYPE const * const data, size_t len, BUFFER_TYPE & buf) {
  using buf_value_t = std::decay_t<decltype(buf[0])>;
  auto n = sizeof(DATA_TYPE) * len;
  auto p = reinterpret_cast<const buf_value_t *>(data);
  buf.insert(buf.end(), p, p + n);
};

//----------------------------------------------------------------------------
// A utilitiy for casting from byte arrays
//----------------------------------------------------------------------------
template<typename BUFFER_TYPE, typename DATA_TYPE>
void
uncast(BUFFER_TYPE const *& buffer, size_t len, DATA_TYPE * data) {
  auto n = sizeof(DATA_TYPE) * len;
  auto p = reinterpret_cast<BUFFER_TYPE *>(data);
  std::copy(buffer, buffer + n, p);
  auto start = buffer + n;
  buffer += n;
};

} // namespace topology
} // namespace flecsi<|MERGE_RESOLUTION|>--- conflicted
+++ resolved
@@ -38,8 +38,6 @@
 
   virtual std::vector<size_t>
   entities(size_t from_dimension, size_t to_dimension, size_t id) const = 0;
-<<<<<<< HEAD
-=======
   
   virtual const flecsi::coloring::crs_t &
   entities_crs(size_t from_dim, size_t to_dim) const = 0;
@@ -60,7 +58,6 @@
     size_t dimension,
     size_t local_id,
     std::vector<byte_t> & buffer ) const = 0;
->>>>>>> d5efff54
 
   virtual const flecsi::coloring::crs_t & entities_crs(size_t from_dim,
     size_t to_dim) const {}
@@ -91,15 +88,12 @@
 
   virtual const std::vector<size_t> & face_owners() const = 0;
   virtual const std::vector<size_t> & region_ids() const = 0;
-<<<<<<< HEAD
-=======
 
   virtual std::vector<size_t> element_sides(size_t id) const = 0;
 
   virtual const flecsi::coloring::crs_t & side_vertices() const = 0;
   virtual const std::vector<size_t> & side_ids() const = 0;
 
->>>>>>> d5efff54
 };
 
 //----------------------------------------------------------------------------
