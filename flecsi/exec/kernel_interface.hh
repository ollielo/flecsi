/*
    @@@@@@@@  @@           @@@@@@   @@@@@@@@ @@
   /@@/////  /@@          @@////@@ @@////// /@@
   /@@       /@@  @@@@@  @@    // /@@       /@@
   /@@@@@@@  /@@ @@///@@/@@       /@@@@@@@@@/@@
   /@@////   /@@/@@@@@@@/@@       ////////@@/@@
   /@@       /@@/@@//// //@@    @@       /@@/@@
   /@@       @@@//@@@@@@ //@@@@@@  @@@@@@@@ /@@
   //       ///  //////   //////  ////////  //

   Copyright (c) 2016, Triad National Security, LLC
   All rights reserved.
                                                                              */
#pragma once

/*! @file */

#if !defined(__FLECSI_PRIVATE__)
#error Do not include this file directly!
#endif

#if !defined(FLECSI_ENABLE_KOKKOS)
#error FLECSI_ENABLE_KOKKOS not defined! This file depends on Kokkos!
#endif

#include "flecsi/exec/fold.hh"

#include <Kokkos_Core.hpp>

namespace flecsi {
namespace exec {
namespace kok {
template<class R, class T, class = void>
struct wrap {
  using reducer = wrap;
  using value_type = T;
  using result_view_type = Kokkos::View<value_type, Kokkos::HostSpace>;

  KOKKOS_INLINE_FUNCTION
  void join(T & a, const T & b) const {
    a = R::combine(a, b);
  }

  KOKKOS_INLINE_FUNCTION
  void join(volatile T & a, const volatile T & b) const {
    a = R::combine(a, b);
  }

  KOKKOS_INLINE_FUNCTION
  void init(T & v) const {
    v = detail::identity_traits<R>::template value<T>;
  }

  // Also useful to read the value!
  KOKKOS_INLINE_FUNCTION
  T & reference() const {
    return t;
  }

  KOKKOS_INLINE_FUNCTION
  result_view_type view() const {
    return &t;
  }

  wrap & kokkos() {
    return *this;
  }

private:
  mutable T t;
};

// Kokkos's built-in reducers are just as effective as ours for generic
// types, although we can't provide Kokkos::reduction_identity in terms of
// our interface in C++17 because it has no extra template parameter via
// which to apply SFINAE.
template<class>
struct reducer; // undefined
template<>
struct reducer<fold::min> {
  template<class T>
  using type = Kokkos::Min<T>;
};
template<>
struct reducer<fold::max> {
  template<class T>
  using type = Kokkos::Max<T>;
};
template<>
struct reducer<fold::sum> {
  template<class T>
  using type = Kokkos::Sum<T>;
};
template<>
struct reducer<fold::product> {
  template<class T>
  using type = Kokkos::Prod<T>;
};

template<class R, class T>
struct wrap<R, T, decltype(void(reducer<R>()))> {
private:
  T t;
  typename reducer<R>::template type<T> native{t};

public:
  const T & reference() const {
    return t;
  }
  auto & kokkos() {
    return native;
  }
};
} // namespace kok

/*!
  This function is a wrapper for Kokkos::parallel_for that has been adapted to
  work with FleCSI's topology iterator types. In particular, this function
  invokes a map from the normal kernel index space to the FleCSI index space,
  which may require indirection.
 */

template<typename Iterator, typename Lambda>
void
<<<<<<< HEAD
parallel_for(Iterator && iterator, Lambda && lambda, std::string name = "") {

  struct functor {

    functor(Iterator & iterator, Lambda & lambda)
      : iterator_(iterator), lambda_(lambda) {}

    KOKKOS_INLINE_FUNCTION void operator()(int i) const {
      lambda_(iterator_[i]);
    } // operator()

  private:
    Iterator iterator_;
    Lambda lambda_;

  }; // struct functor

  Kokkos::parallel_for(name, iterator.size(), functor{iterator, lambda});
=======
parallel_for(ITERATOR && iterator, LAMBDA && lambda, const std::string& name = "") {

  Kokkos::parallel_for(name, iterator.size(),
    [it = std::move(iterator), f = std::move(lambda)] KOKKOS_FUNCTION(int i)
    { return f(it[i]); });
>>>>>>> 9cc76364

} // parallel_for

/*!
  The forall type provides a pretty interface for invoking data-parallel
  execution.
 */

template<typename Iterator>
struct forall_t {

  /*!
    Construct a forall_t instance.

    @param iterator A valid C++ RandomAccess iterator.
    @param name     An optional name that can be used for debugging.
   */

  forall_t(Iterator iterator, std::string name = "")
    : iterator_(iterator), name_(name) {}

  /*!
    The functor type wraps FleCSI iterators that have indirection.

    @tparam Lambda The user-defined lambda function.
   */

  template<typename Lambda>
  struct functor {

    functor(Iterator iterator, Lambda lambda)
      : iterator_(iterator), lambda_(lambda) {}

    KOKKOS_INLINE_FUNCTION void operator()(int i) const {
      lambda_(iterator_[i]);
    } // operator()

  private:
    Iterator iterator_;
    Lambda lambda_;

  }; // struct functor

  template<typename Lambda>
  void operator+(Lambda lambda) {
    Kokkos::parallel_for(
      "  ", iterator_.size(), functor<Lambda>{iterator_, lambda});
  } // operator+

  /*!
    This overload of the insertion operator allows pretty syntax when invoking
    forall_t.

    Attribution: Nick Moss
   */
  template<typename Callable>
  void operator<<(Callable l) {
    Kokkos::parallel_for(name_, iterator_.size(), functor{iterator_, l});
  } // operator<<

private:
  Iterator iterator_;
  std::string name_;

}; // struct forall_t

#define forall(it, iterator, name)                                             \
  flecsi::exec::forall_t{iterator, name} + KOKKOS_LAMBDA(auto it)

/*!
  This function is a wrapper for Kokkos::parallel_reduce that has been adapted
  to work with FleCSI's topology iterator types.
 */
template<class R, class T, typename Iterator, typename Lambda>
T
<<<<<<< HEAD
parallel_reduce(Iterator && iterator, Lambda && lambda, std::string name = "") {

  using value_type = T;

  struct functor {

    functor(Iterator & iterator, Lambda & lambda)
      : iterator_(iterator), lambda_(lambda) {}

    KOKKOS_INLINE_FUNCTION void operator()(int i, value_type & tmp) const {
      lambda_(iterator_[i], tmp);
    } // operator()

  private:
    Iterator iterator_;
    Lambda lambda_;

  }; // struct functor

=======
parallel_reduce(ITERATOR && iterator, LAMBDA && lambda, const std::string& name = "") {

  using value_type = T;
>>>>>>> 9cc76364
  kok::wrap<R, T> result;

  Kokkos::parallel_reduce(name, iterator.size(),
    [it = std::move(iterator), f = std::move(lambda)] KOKKOS_FUNCTION(int i, value_type & tmp)
    { return f(it[i], tmp); }, result.kokkos());
  return result.reference();

} // parallel_reduce

/*!
  The reduce_all type provides a pretty interface for invoking data-parallel
  reductions.
 */
template<class Iterator, class R, class T>
struct reduceall_t {

  reduceall_t(Iterator iterator, std::string name = "")
    : iterator_(iterator), name_(name) {}

  using value_type = T;

  template<typename Lambda>
  T operator->*(Lambda lambda) && {
    return parallel_reduce<R, T>(
      std::move(iterator_), std::move(lambda), name_);
  } // operator+

private:
  Iterator iterator_;
  std::string name_;

}; // forall_t

template<class R, class T, class I>
reduceall_t<I, R, T>
make_reduce(I i, std::string n) {
  return {std::move(i), n};
}

#define reduceall(it, tmp, iterator, R, T, name)                               \
  ::flecsi::exec::make_reduce<R, T>(iterator, name)                            \
      ->*KOKKOS_LAMBDA(auto it, T & tmp)

//----------------------------------------------------------------------------//
//! Abstraction function for fine-grained, data-parallel interface.
//!
//! @tparam R range type
//! @tparam FUNCTION    The calleable object type.
//!
//! @param r range over which to execute \a function
//! @param function     The calleable object instance.
//!
//! @ingroup execution
//----------------------------------------------------------------------------//

template<class R, typename Function>
inline void
for_each(R && r, Function && function) {
  std::for_each(r.begin(), r.end(), std::forward<Function>(function));
} // for_each_u

//----------------------------------------------------------------------------//
//! Abstraction function for fine-grained, data-parallel interface.
//!
//! @tparam R range type
//! @tparam Function    The calleable object type.
//! @tparam Reduction   The reduction variabel type.
//!
//! @param r range over which to execute \a function
//! @param function     The calleable object instance.
//!
//! @ingroup execution
//----------------------------------------------------------------------------//

template<class R, typename Function, typename Reduction>
inline void
reduce_each(R && r, Reduction & reduction, Function && function) {
  for(const auto & e : r)
    function(e, reduction);
} // reduce_each_u

} // namespace exec
} // namespace flecsi<|MERGE_RESOLUTION|>--- conflicted
+++ resolved
@@ -122,32 +122,14 @@
 
 template<typename Iterator, typename Lambda>
 void
-<<<<<<< HEAD
-parallel_for(Iterator && iterator, Lambda && lambda, std::string name = "") {
-
-  struct functor {
-
-    functor(Iterator & iterator, Lambda & lambda)
-      : iterator_(iterator), lambda_(lambda) {}
-
-    KOKKOS_INLINE_FUNCTION void operator()(int i) const {
-      lambda_(iterator_[i]);
-    } // operator()
-
-  private:
-    Iterator iterator_;
-    Lambda lambda_;
-
-  }; // struct functor
-
-  Kokkos::parallel_for(name, iterator.size(), functor{iterator, lambda});
-=======
-parallel_for(ITERATOR && iterator, LAMBDA && lambda, const std::string& name = "") {
-
-  Kokkos::parallel_for(name, iterator.size(),
-    [it = std::move(iterator), f = std::move(lambda)] KOKKOS_FUNCTION(int i)
-    { return f(it[i]); });
->>>>>>> 9cc76364
+parallel_for(Iterator && iterator,
+  Lambda && lambda,
+  const std::string & name = "") {
+
+  Kokkos::parallel_for(name,
+    iterator.size(),
+    [it = std::move(iterator), f = std::move(lambda)] KOKKOS_FUNCTION(
+      int i) { return f(it[i]); });
 
 } // parallel_for
 
@@ -223,36 +205,19 @@
  */
 template<class R, class T, typename Iterator, typename Lambda>
 T
-<<<<<<< HEAD
-parallel_reduce(Iterator && iterator, Lambda && lambda, std::string name = "") {
+parallel_reduce(Iterator && iterator,
+  Lambda && lambda,
+  const std::string & name = "") {
 
   using value_type = T;
-
-  struct functor {
-
-    functor(Iterator & iterator, Lambda & lambda)
-      : iterator_(iterator), lambda_(lambda) {}
-
-    KOKKOS_INLINE_FUNCTION void operator()(int i, value_type & tmp) const {
-      lambda_(iterator_[i], tmp);
-    } // operator()
-
-  private:
-    Iterator iterator_;
-    Lambda lambda_;
-
-  }; // struct functor
-
-=======
-parallel_reduce(ITERATOR && iterator, LAMBDA && lambda, const std::string& name = "") {
-
-  using value_type = T;
->>>>>>> 9cc76364
   kok::wrap<R, T> result;
 
-  Kokkos::parallel_reduce(name, iterator.size(),
-    [it = std::move(iterator), f = std::move(lambda)] KOKKOS_FUNCTION(int i, value_type & tmp)
-    { return f(it[i], tmp); }, result.kokkos());
+  Kokkos::parallel_reduce(
+    name,
+    iterator.size(),
+    [it = std::move(iterator), f = std::move(lambda)] KOKKOS_FUNCTION(
+      int i, value_type & tmp) { return f(it[i], tmp); },
+    result.kokkos());
   return result.reference();
 
 } // parallel_reduce
