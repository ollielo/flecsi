--- conflicted
+++ resolved
@@ -66,19 +66,8 @@
     constexpr bool glob =
       std::is_same_v<typename Topo::base, topo::global_base>;
 
-<<<<<<< HEAD
     // Perform ghost copy using host side storage. This might copy data
     // from the device side first.
-=======
-    const auto storage = [&]() -> auto & {
-      if constexpr(glob)
-        return *t;
-      else
-        // The partition controls how much memory is allocated.
-        return t.template get_partition<Space>();
-    }
-    ().template get_storage<T>(f);
->>>>>>> c8b972b7
     if constexpr(glob) {
       if(reg.ghost<privilege_pack<get_privilege(0, P), ro>>(f)) {
         // This is a special case of ghost_copy thus we need the storage
@@ -101,7 +90,7 @@
         return *t;
       else
         // The partition controls how much memory is allocated.
-        return t.template get_partition<Space>(f);
+        return t.template get_partition<Space>();
     }
     ().template get_storage<T, ProcessorType>(f);
     accessor.bind(storage);
