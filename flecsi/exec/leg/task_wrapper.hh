--- conflicted
+++ resolved
@@ -272,17 +272,6 @@
 
   static constexpr auto LegionProcessor = task_processor_type_t::loc;
 
-<<<<<<< HEAD
-  static void execute(const Legion::Task * task,
-    const std::vector<Legion::PhysicalRegion> & reg,
-    Legion::Context ctx,
-    Legion::Runtime * runtime) {
-    // FIXME: Refactor
-    //    {
-    //      log::devel_guard guard(task_wrapper_tag);
-    //      flog_devel(info) << "In execute_mpi_task" << std::endl;
-    //    }
-=======
   static RETURN execute(const Legion::Task * task,
     const std::vector<Legion::PhysicalRegion> & regions,
     Legion::Context context,
@@ -291,18 +280,13 @@
       log::devel_guard guard(task_wrapper_tag);
       flog_devel(info) << "In execute_mpi_task" << std::endl;
     }
->>>>>>> b2b4e35f
 
     // Unpack task arguments.
     param_tuple * p;
     flog_assert(task->arglen == sizeof p, "Bad Task::arglen");
     std::memcpy(&p, task->args, sizeof p);
 
-<<<<<<< HEAD
-    bind_accessors_t(runtime, ctx, reg, task->futures).walk(mpi_task_args);
-=======
     bind_accessors{runtime, context, regions, task->futures}.walk(*p);
->>>>>>> b2b4e35f
 
     // Set the MPI function and make the runtime active.
     auto & c = run::context::instance();
