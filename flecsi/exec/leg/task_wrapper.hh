// Copyright (C) 2016, Triad National Security, LLC
// All rights reserved.

#ifndef FLECSI_EXEC_LEG_TASK_WRAPPER_HH
#define FLECSI_EXEC_LEG_TASK_WRAPPER_HH

#include <flecsi-config.h>

#include "flecsi/exec/buffers.hh"
#include "flecsi/exec/leg/bind_accessors.hh"
#include "flecsi/exec/leg/future.hh"
#include "flecsi/exec/task_attributes.hh"
#include "flecsi/run/backend.hh"
#include "flecsi/util/annotation.hh"
#include "flecsi/util/common.hh"
#include "flecsi/util/function_traits.hh"
#include "flecsi/util/serialize.hh"
#include <flecsi/flog.hh>

#if !defined(FLECSI_ENABLE_LEGION)
#error FLECSI_ENABLE_LEGION not defined! This file depends on Legion!
#endif

#include <legion.h>

#include <string>
#include <utility>

namespace flecsi {

inline flog::devel_tag task_wrapper_tag("task_wrapper");

// Task parameter serialization (needed only for Legion):
namespace data {
template<class, Privileges, Privileges>
struct ragged_accessor;
template<class, Privileges, bool>
struct particle_accessor;

namespace detail {
template<class A>
struct convert_accessor {
  using type = A;
  using Base = typename type::base_type;
  static const Base & put(const type & a) {
    return a.get_base();
  }
  static type get(Base b) {
    return b;
  }
};
} // namespace detail
} // namespace data

// Send and receive only the field ID:
template<data::layout L, class T, Privileges Priv>
struct util::serial::convert<data::accessor<L, T, Priv>> {
  using type = data::accessor<L, T, Priv>;
  using Rep = field_id_t;
  static Rep put(const type & r) {
    return r.field();
  }
  static type get(const Rep & r) {
    return type(r);
  }
};
template<class R, typename T>
struct util::serial::convert<data::reduction_accessor<R, T>> {
  using type = data::reduction_accessor<R, T>;
  using Rep = field_id_t;
  static Rep put(const type & r) {
    return r.field();
  }
  static type get(const Rep & r) {
    return type(r);
  }
};
template<class T, Privileges Priv>
struct util::serial::convert<data::accessor<data::single, T, Priv>>
  : data::detail::convert_accessor<data::accessor<data::single, T, Priv>> {};
template<class T, Privileges P, Privileges OP>
struct util::serial::convert<data::ragged_accessor<T, P, OP>>
  : data::detail::convert_accessor<data::ragged_accessor<T, P, OP>> {};
template<data::layout L, class T, Privileges Priv>
struct util::serial::traits<data::mutator<L, T, Priv>> {
  using type = data::mutator<L, T, Priv>;
  template<class P>
  static void put(P & p, const type & m) {
    serial::put(p, m.get_base());
  }
  static type get(const std::byte *& b) {
    return serial::get<typename type::base_type>(b);
  }
};
template<class T, Privileges P, bool M>
struct util::serial::convert<data::particle_accessor<T, P, M>>
  : data::detail::convert_accessor<data::particle_accessor<T, P, M>> {};
template<class T, Privileges Priv>
struct util::serial::traits<data::mutator<data::ragged, T, Priv>> {
  using type = data::mutator<data::ragged, T, Priv>;
  template<class P>
  static void put(P & p, const type & m) {
    serial::put(p, m.get_base(), m.get_grow());
  }
  static type get(const std::byte *& b) {
    const serial::cast r{b};
    return {r, r};
  }
};
template<class A>
struct util::serial::traits<data::multi<A>> {
  using type = data::multi<A>;
  template<class P>
  static void put(P & p, const type & m) {
    const auto a = m.accessors();
    serial::put(p, Color(a.size()), a.front());
  }
  static type get(const std::byte *& b) {
    const cast r{b};
    return {r, r};
  }
};
template<class T, Privileges Priv>
struct util::serial::traits<data::topology_accessor<T, Priv>,
  std::enable_if_t<!util::bit_copyable_v<data::topology_accessor<T, Priv>>>>
  : util::serial::value<data::topology_accessor<T, Priv>> {};

template<auto & F, class... AA>
struct util::serial::traits<exec::partial<F, AA...>,
  std::enable_if_t<!util::bit_copyable_v<exec::partial<F, AA...>>>> {
  using type = exec::partial<F, AA...>;
  using Rep = typename type::Base;
  template<class P>
  static void put(P & p, const type & t) {
    serial::put(p, static_cast<const Rep &>(t));
  }
  static type get(const std::byte *& b) {
    return serial::get<Rep>(b);
  }
};

template<class T>
struct util::serial::traits<future<T>> : util::serial::value<future<T>> {};

namespace exec::leg {
/// \addtogroup legion-execution
/// \{
using run::leg::task;

namespace detail {
template<typename RETURN, task<RETURN> * TASK, TaskAttributes A>
void register_task();

template<class>
struct tuple_get;
template<class... TT>
struct tuple_get<std::tuple<TT...>> {
  static auto get(const Legion::Task & t) {
    const auto p = static_cast<const std::byte *>(t.args);
    return util::serial::get_tuple<std::decay_t<TT>...>(p, p + t.arglen);
  }
};
} // namespace detail

/*!
  Arbitrary index for each task.

  @tparam F          Legion task function.
  @tparam A task attributes mask
 */

template<auto & F, TaskAttributes A = loc | leaf>
// 'extern' works around GCC bug #96523
extern const Legion::TaskID
  task_id = (run::context::register_init(detail::register_task<
               typename util::function_traits<decltype(F)>::return_type,
               F,
               A>),
    Legion::Runtime::generate_static_task_id());

template<typename RETURN, task<RETURN> * TASK, TaskAttributes A>
void
detail::register_task() {
  constexpr auto processor_type = mask_to_processor_type(A);
  static_assert(processor_type != task_processor_type_t::mpi,
    "Legion tasks cannot use MPI");

  const std::string name = util::symbol<*TASK>();
<<<<<<< HEAD
  {
    flog::devel_guard guard(task_wrapper_tag);
    flog_devel(info) << "registering pure Legion task " << name << std::endl;
  }

=======
>>>>>>> 76bc05c4
  Legion::TaskVariantRegistrar registrar(task_id<*TASK, A>, name.c_str());
  Legion::Processor::Kind kind;
  switch(processor_type) {
    case task_processor_type_t::toc:
      kind = Legion::Processor::TOC_PROC;
      break;
    case task_processor_type_t::omp:
      kind = Legion::Processor::OMP_PROC;
      break;
    default:
      kind = Legion::Processor::LOC_PROC;
      break;
  }

  registrar.add_constraint(Legion::ProcessorConstraint(kind));

  registrar.set_leaf(A & leaf || ~A & inner);
  registrar.set_inner(A & inner);
  registrar.set_idempotent(A & idempotent);

  /*
    This section of conditionals is necessary because there is still
    a distinction between void and non-void task registration with
    Legion.
   */

  if constexpr(std::is_same_v<RETURN, void>) {
    Legion::Runtime::preregister_task_variant<TASK>(registrar, name.c_str());
  }
  else {
    Legion::Runtime::preregister_task_variant<RETURN, TASK>(
      registrar, name.c_str());
  } // if
}

/*!
 The task_wrapper type provides execution
 functions for user and MPI tasks.

 \tparam F the user task
 \tparam P the target processor type
 */

template<auto & F, task_processor_type_t P>
struct task_wrapper {

  using Traits = util::function_traits<decltype(F)>;
  using RETURN = typename Traits::return_type;
  using param_tuple = typename Traits::arguments_type;

  static constexpr task_processor_type_t LegionProcessor = P;

  /*!
    Execution wrapper method for user tasks.
   */

  static RETURN execute(const Legion::Task * task,
    const std::vector<Legion::PhysicalRegion> & regions,
    Legion::Context context,
    Legion::Runtime * runtime) {
    {
      flog::devel_guard guard(task_wrapper_tag);
      flog_devel(info) << "In execute_user_task" << std::endl;
    }

    // Unpack task arguments
    auto task_args = detail::tuple_get<param_tuple>::get(*task);

    namespace ann = util::annotation;
    auto tname = util::symbol<F>();
    const param_buffers buf(task_args, tname);
    (ann::rguard<ann::execute_task_bind>(tname),
      bind_accessors<P>(runtime, context, regions, task->futures)(task_args));
    return ann::rguard<ann::execute_task_user>(tname),
           run::task_local_base::guard(),
           apply(F, std::forward<param_tuple>(task_args));
  } // execute_user_task

}; // struct task_wrapper

template<auto & F>
struct task_wrapper<F, task_processor_type_t::mpi> {
  using Traits = util::function_traits<decltype(F)>;
  using RETURN = typename Traits::return_type;
  using param_tuple = typename Traits::arguments_type;

  static constexpr auto LegionProcessor = task_processor_type_t::loc;

  static RETURN execute(const Legion::Task * task,
    const std::vector<Legion::PhysicalRegion> & regions,
    Legion::Context context,
    Legion::Runtime * runtime) {
    {
      flog::devel_guard guard(task_wrapper_tag);
      flog_devel(info) << "In execute_mpi_task" << std::endl;
    }

    flog_assert(!task->arglen, "unexpected task arguments");
    auto & c = run::context::instance();
    const auto p = static_cast<param_tuple *>(c.mpi_params);

    namespace ann = util::annotation;
    auto tname = util::symbol<F>();
    const param_buffers buf(*p, tname);
    (ann::rguard<ann::execute_task_bind>(tname)),
      bind_accessors<LegionProcessor>(runtime, context, regions, task->futures)(
        *p);

    // Set the MPI function and make the runtime active.
    if constexpr(std::is_void_v<RETURN>) {
      (ann::rguard<ann::execute_task_user>(tname)),
        c.mpi_call([&] { apply(F, std::move(*p)); });
    }
    else {
      std::optional<RETURN> result;
      (ann::rguard<ann::execute_task_user>(tname)),
        c.mpi_call([&] { result.emplace(std::apply(F, std::move(*p))); });
      return std::move(*result);
    }

  } // execute
}; // task_wrapper

/// \}
} // namespace exec::leg
} // namespace flecsi

#endif<|MERGE_RESOLUTION|>--- conflicted
+++ resolved
@@ -186,14 +186,6 @@
     "Legion tasks cannot use MPI");
 
   const std::string name = util::symbol<*TASK>();
-<<<<<<< HEAD
-  {
-    flog::devel_guard guard(task_wrapper_tag);
-    flog_devel(info) << "registering pure Legion task " << name << std::endl;
-  }
-
-=======
->>>>>>> 76bc05c4
   Legion::TaskVariantRegistrar registrar(task_id<*TASK, A>, name.c_str());
   Legion::Processor::Kind kind;
   switch(processor_type) {
