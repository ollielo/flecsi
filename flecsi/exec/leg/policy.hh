--- conflicted
+++ resolved
@@ -152,14 +152,10 @@
   };
 
   if constexpr(std::is_same_v<decltype(domain_size), const std::monostate>) {
-<<<<<<< HEAD
     {
       flog::devel_guard guard(execution_tag);
       flog_devel(info) << "Executing single task" << std::endl;
     }
-=======
-    flog_devel(info) << "Executing single task" << std::endl;
->>>>>>> 2890a73c
 
     TaskLauncher launcher(task, TaskArgument(buf.data(), buf.size()));
     add(launcher);
@@ -168,14 +164,10 @@
       legion_runtime->execute_task(legion_context, launcher)};
   }
   else {
-<<<<<<< HEAD
     {
       flog::devel_guard guard(execution_tag);
       flog_devel(info) << "Executing index task" << std::endl;
     }
-=======
-    flog_devel(info) << "Executing index task" << std::endl;
->>>>>>> 2890a73c
 
     LegionRuntime::Arrays::Rect<1> launch_bounds(
       LegionRuntime::Arrays::Point<1>(0),
