// Copyright (C) 2016, Triad National Security, LLC
// All rights reserved.

#ifndef FLECSI_EXEC_LEG_REDUCTION_WRAPPER_HH
#define FLECSI_EXEC_LEG_REDUCTION_WRAPPER_HH

#include "flecsi/exec/fold.hh"
#include "flecsi/run/backend.hh"
#include "flecsi/util/common.hh"
#include "flecsi/util/demangle.hh"

#include <legion.h>

#include <atomic>
#include <complex>
#include <cstdint>
#include <cstring>
#include <mutex>
#include <type_traits>

namespace flecsi {

inline flog::devel_tag reduction_wrapper_tag("reduction_wrapper");

namespace exec {

namespace detail {

struct atomic_base {
  // Expecting that concurrent atomic operations are more likely on a single
  // type, we share one large lock array:
  static constexpr std::uintptr_t locks = 255;
  static inline std::mutex lock[locks];

  static auto lower(std::memory_order o) {
    switch(o) {
      case std::memory_order_relaxed:
        return __ATOMIC_RELAXED;
      case std::memory_order_consume:
        return __ATOMIC_CONSUME;
      case std::memory_order_acquire:
        return __ATOMIC_ACQUIRE;
      case std::memory_order_release:
        return __ATOMIC_RELEASE;
      case std::memory_order_acq_rel:
        return __ATOMIC_ACQ_REL;
      default:
        return __ATOMIC_SEQ_CST;
    }
  }
};
// A simple, abridged version of std::atomic_ref from C++20.
template<class T, class = void>
struct atomic_ref : private atomic_base {
  explicit atomic_ref(T & t) : p(&t) {}
  bool compare_exchange_strong(T & expected,
    T desired,
    std::memory_order = {}) const noexcept {
    const std::unique_lock guard(
      lock[reinterpret_cast<std::uintptr_t>(p) / alignof(T) % locks]);
    const bool fail = std::memcmp(p, &expected, sizeof(T));
    std::memcpy(fail ? &expected : p, fail ? p : &desired, sizeof(T));
    return !fail;
  }

private:
  T * p;
};
// The real implementation for certain built-in types:
template<class T>
struct atomic_ref<T,
  std::enable_if_t<std::is_pointer_v<T> || std::is_integral_v<T>>>
  : private atomic_base {
  explicit atomic_ref(T & t) : p(&t) {}

  bool compare_exchange_strong(T & expected,
    T desired,
    std::memory_order o = std::memory_order_seq_cst) const noexcept {
    return __atomic_compare_exchange_n(
      p, &expected, desired, false, lower(o), lower([o]() {
        switch(o) {
          case std::memory_order_acq_rel:
            return std::memory_order_acquire;
          case std::memory_order_release:
            return std::memory_order_relaxed;
          default:
            return o;
        }
      }()));
  }

private:
  T * p;
};
} // namespace detail

namespace fold {
/// \addtogroup legion-execution
/// \{

// Adapts our interface to Legion's.
template<class R, class T>
struct custom_wrap {

  typedef T LHS, RHS;

  template<bool E>
  static void apply(LHS & a, RHS b) {
    if constexpr(E)
      a = R::combine(a, b);
    else {
      LHS rd{};
      detail::atomic_ref<LHS> r(a);
      while(!r.compare_exchange_strong(
        rd, R::combine(rd, b), std::memory_order_relaxed))
        ;
    }
  }
  // Legion actually requires this additional interface:
  static constexpr const T & identity =
    detail::identity_traits<R>::template value<T>;
  template<bool E>
  static void fold(RHS & a, RHS b) {
    apply<E>(a, b);
  }

private:
  static void init() {
<<<<<<< HEAD
    {
      flog::devel_guard guard(reduction_wrapper_tag);
      flog_devel(info) << "registering reduction operation " << util::type<R>()
                       << " for " << util::type<T>() << std::endl;
    }

    // Register the operation with the Legion runtime
=======
>>>>>>> 76bc05c4
    Legion::Runtime::register_reduction_op<custom_wrap>(REDOP_ID);
  }

public:
  static inline const Legion::ReductionOpID REDOP_ID =
    (run::context::register_init(init),
      Legion::Runtime::generate_static_reduction_id());
};

namespace detail {
template<class T>
struct legion_reduction;

template<>
struct legion_reduction<sum> {
  template<class T>
  using type = Legion::SumReduction<T>;
};

template<>
struct legion_reduction<product> {
  template<class T>
  using type = Legion::ProdReduction<T>;
};

template<>
struct legion_reduction<max> {
  template<class T>
  using type = Legion::MaxReduction<T>;
};

template<>
struct legion_reduction<min> {
  template<class T>
  using type = Legion::MinReduction<T>;
};

template<class R, class T, class = void>
struct wrap {
  using type = custom_wrap<R, T>;
};

template<class R, class T>
struct wrap<R,
  T,
  decltype(void(legion_reduction<R>::template type<T>::REDOP_ID))> {
  using type = typename legion_reduction<R>::template type<T>;
};
} // namespace detail

template<class R, class T>
using wrap = typename detail::wrap<R, T>::type;

/// \}
} // namespace fold
} // namespace exec
} // namespace flecsi

#endif<|MERGE_RESOLUTION|>--- conflicted
+++ resolved
@@ -126,16 +126,6 @@
 
 private:
   static void init() {
-<<<<<<< HEAD
-    {
-      flog::devel_guard guard(reduction_wrapper_tag);
-      flog_devel(info) << "registering reduction operation " << util::type<R>()
-                       << " for " << util::type<T>() << std::endl;
-    }
-
-    // Register the operation with the Legion runtime
-=======
->>>>>>> 76bc05c4
     Legion::Runtime::register_reduction_op<custom_wrap>(REDOP_ID);
   }
 
