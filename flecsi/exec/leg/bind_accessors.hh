--- conflicted
+++ resolved
@@ -67,20 +67,8 @@
       data::leg::region_dimensions,
       Legion::coord_t,
       Realm::AffineAccessor<D, data::leg::region_dimensions, Legion::coord_t>>
-<<<<<<< HEAD
-      ac(reg, accessor.field(), sizeof(D));
+      ac(reg, accessor.field());
     bind(reg, accessor, ac);
-=======
-      ac(reg, accessor.field());
-    const auto dom = legion_runtime_->get_index_space_domain(
-      legion_context_, reg.get_logical_region().get_index_space());
-    const auto r = dom.get_rect<data::leg::region_dimensions>();
-
-    if(!dom.empty())
-      accessor.bind(
-        util::span(ac.ptr(Legion::Domain::DomainPointIterator(dom).p),
-          r.hi[1] - r.lo[1] + 1));
->>>>>>> c8b972b7
   }
 
   template<class P>
