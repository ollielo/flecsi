--- conflicted
+++ resolved
@@ -42,15 +42,7 @@
 
 int
 interface_driver() {
-<<<<<<< HEAD
-  UNIT() {
-    ASSERT_EQ(test<index_task>(launch_domain{processes() + 4}), 0);
-    int task_return = test<index_task>(launch_domain{processes() + 4});
-    ASSERT_EQ(task_return, 0);
-  };
-=======
-  UNIT { EXPECT_EQ(test<index_task>(launch_domain{processes() + 4}), 0); };
->>>>>>> 3ac15589
-} // interface_driver
+  UNIT() { EXPECT_EQ(test<index_task>(launch_domain{processes() + 4}), 0); };
+}
 
 unit::driver<interface_driver> driver;