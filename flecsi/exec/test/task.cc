--- conflicted
+++ resolved
@@ -119,19 +119,12 @@
   }
 }
 int
-<<<<<<< HEAD
-check(field<reduction_type>::accessor<ro> v, int total) {
+check(field<reduction_type>::accessor<ro> v, const int np) {
   UNIT("TASK") {
-    for(auto & vv : v.span()) {
-      EXPECT_EQ(vv, total);
-=======
-check(field<reduction_type>::accessor<ro> v, const int np) {
-  UNIT {
     for(std::size_t i = 0; i < v.span().size(); ++i) {
       reduction_type n = np - 1 + i;
       reduction_type t = n * (n + 1) - (i - 1) * i;
       EXPECT_EQ(v[i], t);
->>>>>>> d5fe869a
     }
   };
 }
