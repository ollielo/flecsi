--- conflicted
+++ resolved
@@ -61,19 +61,14 @@
 // Note that what is visited are the objects \e moved into the user's
 // parameters (and are thus the same object only in case of a reference).
 struct param_buffers {
-<<<<<<< HEAD
 private:
   auto visitor() {
     return [&](auto & p, auto &&) { visit(p); };
   }
 
 public:
-  template<data::layout L, typename DATA_TYPE, Privileges PRIVILEGES>
-  void visit(data::accessor<L, DATA_TYPE, PRIVILEGES> &) {} // visit
-=======
   template<data::layout L, typename D, Privileges P>
   void visit(data::accessor<L, D, P> &) {} // visit
->>>>>>> 8c1f52ab
 
   template<data::layout L, class T, Privileges P>
   void visit(data::mutator<L, T, P> & m) {
