/*~--------------------------------------------------------------------------~*
 *  @@@@@@@@  @@           @@@@@@   @@@@@@@@ @@
 * /@@/////  /@@          @@////@@ @@////// /@@
 * /@@       /@@  @@@@@  @@    // /@@       /@@
 * /@@@@@@@  /@@ @@///@@/@@       /@@@@@@@@@/@@
 * /@@////   /@@/@@@@@@@/@@       ////////@@/@@
 * /@@       /@@/@@//// //@@    @@       /@@/@@
 * /@@       @@@//@@@@@@ //@@@@@@  @@@@@@@@ /@@
 * //       ///  //////   //////  ////////  //
 *
 * Copyright (c) 2016 Los Alamos National Laboratory, LLC
 * All rights reserved
 *~--------------------------------------------------------------------------~*/

#ifndef flecsi_mesh_topology_h
#define flecsi_mesh_topology_h

/*!
  \file mesh_topology.h
  \authors nickm@lanl.gov, bergen@lanl.gov
  \date Initial file creation: Sep 23, 2015
 */

#include <algorithm>
#include <iostream>
#include <array>
#include <vector>
#include <cassert>
#include <unordered_map>
#include <functional>
#include <map>

#include "flecsi/utils/common.h"
#include "flecsi/mesh/mesh_types.h"

namespace flecsi
{
/*----------------------------------------------------------------------------*
 * class mesh_topology_t
 *----------------------------------------------------------------------------*/

/*!
  \class mesh_topology_t mesh_topology.h
  \brief mesh_topology_t is parameterized on a class (MT) which gives
    information about its entity types, connectivities and more. the mesh
    topology is responsibly for computing connectivity info between entities
    of different topological dimension, e.g: vertex -> cell,
    cell -> edge, etc. and provides methods for traversing these adjancies.
    It also holds vectors containing the entity instances.
 */
template <class MT>
class mesh_topology_t : public mesh_topology_base_t
{
 public:

  // used to find the entity type of topological dimension D and domain M
  template <size_t D, size_t M = 0>
  using entity_type = typename find_entity_<MT, D, M>::type;

  /*--------------------------------------------------------------------------*
   * class iterator
   *--------------------------------------------------------------------------*/

  /*!
   \class iterator mesh_topology.h
   \brief An iterator that returns entities for topological dimension D
    and domain M.
  */
  template <size_t D, size_t M = 0>
  class iterator
  {
   public:
    using mesh_t = mesh_topology_t;
    using entity_type = typename find_entity_<MT, D, M>::type;

    // construct a top-level iterator, e.g: cells of a mesh
    iterator(const iterator & itr)
        : mesh_(itr.mesh_), entities_(itr.entities_), index_(itr.index_)
    {
    }

    // construct a nested iterator, e.g: edges of a cell
    iterator(mesh_t & mesh, const id_vector_t & entities, size_t index)
        : mesh_(mesh), entities_(&entities), index_(index)
    {
    }

    iterator & operator++()
    {
      ++index_;
      return *this;
    } // operator ++

    iterator & operator=(const iterator & itr)
    {
      index_ = itr.index_;
      entities_ = itr.entities_;
      return *this;
    } // operator =

    domain_entity<M, entity_type> operator*()
    {
      return mesh_.get_entity<D, M>((*entities_)[index_]);
    } // operator *

    // allow the entity methods to be called into
    entity_type * operator->()
    {
      return mesh_.get_entity<D, M>((*entities_)[index_]);
    } // operator ->

    bool operator==(const iterator & itr) const
    {
      return index_ == itr.index_;
    } // operator ==

    bool operator!=(const iterator & itr) const
    {
      return index_ != itr.index_;
    } // operator !=

   private:
    mesh_t & mesh_;
    const id_vector_t * entities_;
    size_t index_;

  }; // class iterator

  /*--------------------------------------------------------------------------*
   * class const_iterator
   *--------------------------------------------------------------------------*/

  /*!
   \class const_iterator mesh_topology.h
   \brief A const iterator that returns entities for topological dimension D
   and domain M.
  */
  template <size_t D, size_t M = 0>
  class const_iterator
  {
   public:
    using mesh_t = const mesh_topology_t;
    using entity_type = typename find_entity_<MT, D, M>::type;

    // construct a top-level iterator, e.g: cells of a mesh
    const_iterator(const const_iterator & itr)
        : mesh_(itr.mesh_), entities_(itr.entities_), index_(itr.index_)
    {
    }

    // construct a nested iterator, e.g: edges of a cell
    const_iterator(mesh_t & mesh, const id_vector_t & entities,
        size_t index)
        : mesh_(mesh), entities_(&entities), index_(index)
    {
    }

    const_iterator & operator++()
    {
      ++index_;
      return *this;
    } // operator ++

    const_iterator & operator=(const const_iterator & itr)
    {
      index_ = itr.index_;
      entities_ = itr.entities_;
      return *this;
    } // operator =

    domain_entity<M, entity_type> operator*()
    {
      return mesh_.get_entity<D, M>((*entities_)[index_]);
    } // operator *

    const entity_type * operator->() const
    {
      return mesh_.get_entity<D, M>((*entities_)[index_]);
    } // operator ->

    bool operator==(const const_iterator & itr) const
    {
      return index_ == itr.index_;
    } // operator ==

    bool operator!=(const const_iterator & itr) const
    {
      return index_ != itr.index_;
    } // operator !=

   private:
    mesh_t & mesh_;
    const id_vector_t * entities_;
    size_t index_;

  }; // class iterator

  /*--------------------------------------------------------------------------*
   * class entity_set
   *--------------------------------------------------------------------------*/

  template <size_t D, class I, size_t M = 0>
  class entity_set
  {
  public:
  using iterator_t = I;
  using mesh_t = typename iterator_t::mesh_t;
  using entity_type = typename iterator_t::entity_type;
  using domain_entity_t = domain_entity<M, entity_type>;
  using domain_entity_vector_t = std::vector<domain_entity_t>;
  
  using filter_function = std::function<bool(domain_entity_t)>;
  
  using apply_function = std::function<void(domain_entity_t)>;

  template<typename T>
  using map_function = std::function<T(domain_entity_t)>;

  template<typename T>
  using reduce_function = std::function<void(domain_entity_t,T&)>;

  // default constructor
  entity_set() = default;

  // Top-level constructor, e.g: cells of a mesh
  entity_set(mesh_t & mesh, const id_vector_t & v,
            bool sorted = false)
  : mesh_(&mesh), v_(&v), begin_(0), end_(v_->size()),
  owned_(false), sorted_(sorted) { }

     // Nested constructor, e.g: edges of a cell
  entity_set(
            mesh_t & mesh, const id_vector_t & v, size_t begin,
            size_t end, bool sorted = false)
  : mesh_(&mesh), v_(&v), begin_(begin), end_(end),
  owned_(false), sorted_(sorted) { }

  entity_set(const entity_set & r)
  : mesh_(r.mesh_), begin_(0), owned_(r.owned_), sorted_(r.sorted_)
  {
    if (owned_) {
      v_ = new id_vector_t(*r.v_);
    }
    else {
      v_ = r.v_;
    }

    end_ = v_->size();
  }

  // Top-level constructor, e.g: cells of a mesh
  entity_set(mesh_t & mesh, id_vector_t && v, bool sorted)
  : mesh_(&mesh), v_(new id_vector_t(std::move(v))),
  begin_(0), end_(v_->size()), owned_(true), sorted_(sorted) { }

  ~entity_set(){
    if(owned_){
      delete v_;
    }
  }

  entity_set & operator=(const entity_set & r) = default;

  iterator_t begin() const { return iterator_t(*mesh_, *v_, begin_); } // begin
  
  iterator_t end() const { return iterator_t(*mesh_, *v_, end_); } // end
   
  /*!
   convert this range to a vector
  */
  domain_entity_vector_t to_vec() const
  {
    domain_entity_vector_t ret;
    for (size_t i = begin_; i < end_; ++i) {
      ret.push_back(mesh_->template get_entity<D, M>((*v_)[i]));
    } // for
       
    return ret;
  } // to_vec
     
  domain_entity<M, entity_type> operator[](size_t i) const
  {
    return mesh_->template get_entity<D, M>((*v_)[begin_ + i]);
  } // []
 
  domain_entity<M, entity_type> at(size_t i) const
  {
    assert( i >= begin_ && i < end_ );
    return mesh_->get_entity<D, M>((*v_)[begin_ + i]);
  } // at
     
   
  domain_entity<M, entity_type> front() const
  {
    return mesh_->template get_entity<D, M>((*v_)[begin_]);
  } // first
   
  domain_entity<M, entity_type> back() const
  {
    return mesh_->template get_entity<D, M>((*v_)[end_ - 1]);
  } // last
   
  size_t size() const { return end_ - begin_; } // size
   
  entity_set filter(filter_function f) const {
    id_vector_t v;

    for (auto ent : *this) {
      if (f(ent)) {
        v.push_back(ent.id());
      }
    }

    return entity_set(*mesh_, std::move(v), sorted_);
  }

  template<typename T>
  std::vector<entity_set> scatter(map_function<T> f) const {

    std::map<T, id_vector_t> id_map;
    for (auto ent : *this)
      id_map[f(ent)].push_back(ent.id());

    std::vector<entity_set> ent_map;
    for ( auto entry : id_map )
      ent_map.emplace_back( 
        std::move( entity_set(*mesh_, std::move(entry.second), sorted_) )
      );

    return ent_map;
  }
   
  void apply(apply_function f) const {
    for (auto ent : *this) {
      f(ent);
    }
  }
   
  template<typename T>
  std::vector<T> map(map_function<T> f) const {
    std::vector<T> ret;
    ret.reserve(v_->size());
    
    for (auto ent : *this) {
      ret.push_back(f(ent));
    }
    return ret;
  }

  template<typename T>
  T reduce(T start, reduce_function<T> f) const {
    T r = start;
    
    for (auto ent : *this) {
      f(ent, r);
    }

    return r;
  }
   
  void prepare_(){
    if(!owned_){
      v_ = new id_vector_t(*v_);
      owned_ = true;
    }

    if(!sorted_){
      auto vc = const_cast<id_vector_t*>(v_);
      std::sort(vc->begin(), vc->end());
      sorted_ = true;
    }
  }
   
  entity_set& operator&=(const entity_set& r){
    prepare_();

    id_vector_t ret;

    if(r.sorted_){
      ret.resize(std::min(v_->size(), r.v_->size()));

      auto itr = std::set_intersection(v_->begin(), v_->end(),
                                       r.v_->begin(), r.v_->end(), ret.begin());

      ret.resize(itr - ret.begin());
    }
    else{
      id_vector_t v2(*r.v_);
      std::sort(v2.begin(), v2.end());

      ret.resize(std::min(v_->size(), v2.size()));

      auto itr = std::set_intersection(v_->begin(), v_->end(),
                                       v2.begin(), v2.end(), ret.begin());

      ret.resize(itr - ret.begin());
    }

    delete v_;
    v_ = new id_vector_t(std::move(ret));

    begin_ = 0;
    end_ = v_->size();

    return *this;
  }
   
  entity_set operator&(const entity_set& r) const{
    entity_set ret(*this);
    ret &= r;
    return ret;
  }
   
  entity_set& operator|=(const entity_set& r){
    prepare_();

    id_vector_t ret;

    if(r.sorted_){
      ret.resize(v_->size() + r.v_->size());

      auto itr = std::set_union(v_->begin(), v_->end(),
                                r.v_->begin(), r.v_->end(), ret.begin());

     ret.resize(itr - ret.begin());
    }
    else{
      id_vector_t v2(*r.v_);

      std::sort(v2.begin(), v2.end());

      ret.resize(v_->size() + v2.size());

      auto itr = std::set_union(v_->begin(), v_->end(),
                                v2.begin(), v2.end(), ret.begin());

      ret.resize(itr - ret.begin());
    }

    delete v_;
    v_ = new id_vector_t(std::move(ret));

    begin_ = 0;
    end_ = v_->size();

    return *this;
  }
   
  entity_set operator|(const entity_set& r) const{
    entity_set ret(*this);
    ret |= r;
    return ret;
  } 
   
  entity_set& operator-=(const entity_set& r){
    prepare_();

    id_vector_t ret(v_->size());

    if(r.sorted_){
      auto itr = std::set_difference(v_->begin(), v_->end(),
                                     r.v_->begin(), r.v_->end(), ret.begin());

      ret.resize(itr - ret.begin());
    }
    else{
      id_vector_t v2(*r.v_);

      std::sort(v2.begin(), v2.end());

      auto itr = std::set_difference(v_->begin(), v_->end(),
                                     v2.begin(), v2.end(), ret.begin());

      ret.resize(itr - ret.begin());
    }

    delete v_;
    v_ = new id_vector_t(std::move(ret));

    begin_ = 0;
    end_ = v_->size();

    return *this;
  }
   
  entity_set operator-(const entity_set& r) const{
    entity_set ret(*this);
    ret -= r;
    return ret;
  }
   
  void add(const domain_entity<M, entity_type>& ent){
    if(!owned_){
      v_ = new id_vector_t(*v_);
      owned_ = true;
    }

    auto vc = const_cast<id_vector_t*>(v_);

    if(sorted_){
      auto id = ent.id();
      auto itr = std::upper_bound(vc->begin(), vc->end(), id);
      vc->insert(itr, id);
    }
    else{
      vc->push_back(ent.id());
    }
  }
   
  entity_set& operator<<(const domain_entity<M, entity_type>& ent){
    add(ent);
    return *this;
  }
     
  private:
    mesh_t * mesh_ = nullptr;
    const id_vector_t * v_ = nullptr;
    size_t begin_ = 0;
    size_t end_ = 0;
    bool owned_ = false;
    bool sorted_ = true;
  }; // class entity_set

  template<size_t D, size_t M = 0>
  using entity_set_t = entity_set<D, iterator<D, M>, M>;

  template<size_t D, size_t M = 0>
  using const_entity_set_t = entity_set<D, const_iterator<D, M>, M>;

  /*--------------------------------------------------------------------------*
   * class iterator
   *--------------------------------------------------------------------------*/

  /*!
   \class id_iterator mesh_topology.h
   \brief An iterator that returns only the id's of entities
    (not the entities themselves) for performance reasons.
  */
  class id_iterator
  {
   public:
    id_iterator(const id_iterator & itr)
        : entities_(itr.entities_), index_(itr.index_)
    {
    }

    id_iterator(const id_vector_t & entities, size_t index)
        : entities_(&entities), index_(index)
    {
    }

    id_iterator & operator++()
    {
      ++index_;
      return *this;
    } // operator ++

    id_iterator & operator=(const id_iterator & itr)
    {
      index_ = itr.index_;
      entities_ = itr.entities_;
      return *this;
    } // oerator =

    id_t operator*() { return (*entities_)[index_]; }
    bool operator==(const id_iterator & itr) const
    {
      return index_ == itr.index_;
    } // operator ==

    bool operator!=(const id_iterator & itr) const
    {
      return index_ != itr.index_;
    } // operator !=

   private:
    const id_vector_t * entities_;
    size_t index_;

  }; // class iterator

  /*--------------------------------------------------------------------------*
   * class id_range
   *--------------------------------------------------------------------------*/

  /*!
    \class id_range mesh_topology.h
    \brief Used to implement range-based for iteration for id iterators.
   */

  class id_range
  {
   public:
    id_range(const id_vector_t & v) : v_(v), begin_(0), end_(v_.size()) {}
    id_range(const id_vector_t & v, id_t begin, id_t end)
        : v_(v), begin_(begin), end_(end)
    {
    }

    id_range(const id_range & r) : v_(r.v_), begin_(0), end_(v_.size()) {}
    id_iterator begin() const { return id_iterator(v_, begin_); }
    id_iterator end() const { return id_iterator(v_, end_); }
    // Convert this range into a vector which can then be indexed
    id_vector_t to_vec() const
    {
      id_vector_t ret;

      for (size_t i = begin_; i < end_; ++i) {
        ret.push_back(v_[i]);
      } // for

      return ret;
    } // to_vec

    auto operator[](size_t i) const
    { return v_[i]; }

    size_t size() const { return end_ - begin_; } // size
   private:
    const id_vector_t & v_;
    id_t begin_;
    id_t end_;

  }; // class id_range

  // Don't allow the mesh to be copied or copy constructed

  mesh_topology_t(const mesh_topology_t &) = delete;

  mesh_topology_t & operator=(const mesh_topology_t &) = delete;

  // Allow move operations
  mesh_topology_t(mesh_topology_t &&) = default;
  mesh_topology_t & operator=(mesh_topology_t &&) = default;


  //! Constructor
  mesh_topology_t()
  {
    get_connectivity_(0, 0, MT::dimension, 0).init();
  } // mesh_topology_t()

  // The mesh retains ownership of the entities and deletes them
  // upon mesh destruction
  virtual ~mesh_topology_t()
  {
    for (size_t d = 0; d < MT::num_domains; ++d) {
      for (auto & ev : ms_.entities[d]) {
        for (auto ent : ev) {
          delete ent;
        }
      }
    }
  }

  // Add and entity to a mesh domain and assign its id per domain
  template <size_t D, size_t M = 0>
  void add_entity(mesh_entity_base_t<MT::num_domains> * ent,
                  size_t partition_id=0)
  {
    auto & ents = ms_.entities[M][D];

    id_t global_id = id_t::make<D, M>(ents.size(), partition_id);

    ent->ids_[M] = global_id;
    ents.push_back(ent);

    auto & id_vec = ms_.id_vecs[M][D];
    id_vec.push_back(global_id);
  } // add_entity

  // A mesh is constructed by creating cells and vertices and associating
  // vertices with cells as in this method.
  template <size_t M, class C, typename V>
  void init_cell(C * cell, V && verts)
  {
    init_cell_<M>(cell, std::forward<V>(verts) );
  } // init_cell

  template <size_t M, class C, typename V>
  void init_cell(C * cell, std::initializer_list<V *> verts)
  {
    init_cell_<M>(cell, verts );
  } // init_cell

  template < size_t M, typename V >
  void init_cell_(entity_type<MT::dimension, M> * cell, V && verts)
  {
    auto & c = get_connectivity_(M, MT::dimension, 0);

    assert(cell->template id<M>() == c.from_size() && "id mismatch");

    for (entity_type<0, M> * v : std::forward<V>(verts) ) {
      c.push(v->template global_id<M>());
    } // for

    c.end_from();
  } // init_cell

  // Get the number of entities in a given domain and topological dimension
  size_t num_entities_(size_t dim, size_t domain=0) const
  {
    return ms_.entities[domain][dim].size();
  } // num_entities_

  // Virtual method of num_entities_()
  size_t num_entities(size_t dim, size_t domain=0) const override
  {
    return num_entities_(dim, domain);
  } // num_entities

  /*!
    Build connectivity informaiton and add entities to the mesh for the
    given dimension.
   */
  template <size_t M, size_t D>
  void build_connectivity()
  {
    // std::cerr << "build: " << D << std::endl;

    // Sanity check
    assert(D <= MT::dimension);

    // Reference to storage from cells to the entity (to be created here).
    connectivity_t & cell_to_entity = get_connectivity_(M, MT::dimension, D);

    // Storage for entity-to-vertex connectivity information.
    connection_vector_t entity_vertex_conn;

    // Helper variables
    size_t entity_id = 0;
    size_t max_cell_entity_conns = 1;

    // Get connectivity for cells to vertices.
    connectivity_t & cell_to_vertex = get_connectivity_(M, MT::dimension, 0);
    assert(!cell_to_vertex.empty());

    const size_t _num_cells = num_entities<MT::dimension, M>();

    // Storage for cell-to-entity connectivity information.
    connection_vector_t cell_entity_conn(_num_cells);

    // This map is primarily used to make sure that entities are
    // created multiple times, i.e., that they are unique.  The
    // emplace method of the map is used to only define a new entity
    // if it does not already exist in the map.
    id_vector_map_t entity_vertices_map;

    // This buffer should be large enough to hold all entities
    // vertices that potentially need to be created
    std::array<id_t, 4096> entity_vertices;

    for (size_t c = 0; c < _num_cells; ++c) {
      // Get the cell object
      auto cell = static_cast<entity_type<MT::dimension, M> *>(
          ms_.entities[M][MT::dimension][c]);
      
      id_t cell_id = cell->template global_id<M>();

      // Get storage reference.
      id_vector_t & conns = cell_entity_conn[c];

      // Try to optimize storage.
      conns.reserve(max_cell_entity_conns);

      // Get the vertices that define the current cell
      size_t end_index;
      id_t * vertices = cell_to_vertex.get_entities(c, end_index);

      // This call allows the users specialization to create
      // whatever entities are needed to complete the mesh.
      //
      // p.first:   The number of entities per cell.
      // p.second:  A std::vector of id_t containing the ids of the
      //            vertices that define the entity.
      auto sv =
          cell->create_entities(D, entity_vertices.data(), vertices, end_index);

      size_t n = sv.size();

      // iterate over the newly-defined entities
      for (size_t i = 0; i < n; ++i) {
        size_t m = sv[i];

        // Get the vertices that define this entity by getting
        // a pointer to the vector-of-vector data and then constructing
        // a vector of ids for only this entity.
        id_t * a = &entity_vertices[i * m];
        id_vector_t ev(a, a + m);

        // Sort the ids for the current entity so that they are
        // monotonically increasing. This ensures that entities are
        // created uniquely (using emplace_back below) because the ids
        // will always occur in the same order for the same entity.
        std::sort(ev.begin(), ev.end());

        // Emplace the sorted vertices into the entity map
        auto itr = entity_vertices_map.emplace(
            std::move(ev), id_t::make<D, M>(entity_id, cell_id.partition()));

        // Add this id to the cell to entity connections
        conns.push_back(itr.first->second);

        // If the insertion took place
        if (itr.second) {
          // what does this do?
          id_vector_t ev2 = id_vector_t(a, a + m);
          entity_vertex_conn.emplace_back(std::move(ev2));

          max_cell_entity_conns = 
            std::max(max_cell_entity_conns, conns.size());

          // A new entity was added, so we advance the id counter.
          ++entity_id;
        } // if
      } // for
    } // for

    // This call will create the entity objects in the mesh (The above
    // logic only defines the indices and connectivity.)
    cell_to_entity.init_create<MT, M>(
        ms_.id_vecs[M][D], ms_.entities[M][D], cell_entity_conn, D, *this);

    // Set the connectivity information from the created entities to
    // the vertices.
    connectivity_t & entity_to_vertex = get_connectivity_(M, D, 0);
    entity_to_vertex.init(entity_vertex_conn);
  } // build_connectivity

  /*!
     used internally to compute connectivity information for
     topological dimension
       FD -> TD where FD < TD
   */
  template <size_t FM, size_t TM, size_t FD, size_t TD>
  void transpose()
  {
    // std::cerr << "transpose: " << from_dim << " -> " << to_dim << std::endl;

    index_vector_t pos(num_entities_(FD, FM), 0);

    for (auto to_entity : entities<TD, TM>()) {
      for (id_t from_id : entity_ids<FD, TM, FM>(to_entity)) {
        ++pos[from_id.entity()];
      }
    }

    connectivity_t & out_conn = get_connectivity_(FM, TM, FD, TD);
    out_conn.resize(pos);

    std::fill(pos.begin(), pos.end(), 0);

    for (auto to_entity : entities<TD, TM>()) {
      for (id_t from_id : entity_ids<FD, TM, FM>(to_entity)) {
        out_conn.set(from_id.entity(), to_entity->template global_id<TM>(),
            pos[from_id.entity()]++);
      }
    }
  } // transpose

  /*!
     Used internally to compute connectivity information for
     topological dimension
       FD -> TD using FD -> D' and D' -> TD
   */
  template <size_t FM, size_t TM, size_t FD, size_t TD, size_t D>
  void intersect()
  {
    // std::cerr << "intersect: " << from_dim << " -> " << to_dim << std::endl;

    // The connectivity we will be populating
    connectivity_t & out_conn = get_connectivity_(FM, TM, FD, TD);
    if (!out_conn.empty()) {
      return;
    } // if

    // Temporary storage for connection id's
    connection_vector_t conns(num_entities_(FD, FM));

    // Keep track of which to id's we have visited
    using visited_vec = std::vector<bool>;
    visited_vec visited(num_entities_(FD, FM));

    size_t max_size = 1;

    // Read connectivities
    connectivity_t & c = get_connectivity_(FM, FD, D);
    assert(!c.empty());

    connectivity_t & c2 = get_connectivity_(TM, D, TD);
    assert(!c2.empty());

    // Iterate through entities in from topological dimension
    for (auto from_entity : entities<FD, FM>()) {
      id_t from_id = from_entity->template global_id<FM>();
      id_vector_t & ents = conns[from_id.entity()];
      ents.reserve(max_size);

      size_t count;
      id_t * ep = c.get_entities(from_id.entity(), count);

      // Create a copy of to vertices so they can be sorted
      id_vector_t from_verts(ep, ep+count);
      // sort so we have a unique key for from vertices
      std::sort(from_verts.begin(), from_verts.end());

      // initially set all to id's to unvisited
      for (auto from_ent2 : entities<D, FM>(from_entity)) {
        for (id_t to_id : entity_ids<TD, TM>(from_ent2)) {
          visited[to_id.entity()] = false;
        }
      }

      // Loop through each from entity again
      for (auto from_ent2 : entities<D, FM>(from_entity)) {
        for (id_t to_id : entity_ids<TD, TM>(from_ent2)) {
          // If we have already visited, skip
          if (visited[to_id.entity()]) {
            continue;
          } // if

          visited[to_id.entity()] = true;

          // If the topological dimensions are the same, always add to id
          if (FD == TD) {
            if (from_id != to_id) {
              ents.push_back(to_id);
            } // if
          } else {
            size_t count;
            id_t * ep = c2.get_entities(to_id.entity(), count);

            // Create a copy of to vertices so they can be sorted
            id_vector_t to_verts(ep, ep + count);
            // Sort to verts so we can do an inclusion check
            std::sort(to_verts.begin(), to_verts.end());

            // If from vertices contains the to vertices add to id
            // to this connection set
            if (std::includes(from_verts.begin(), from_verts.end(),
                    to_verts.begin(), to_verts.end())) {
              ents.emplace_back(to_id);
            } // if
          } // if
        } // for
      } // for

      max_size = std::max(ents.size(), max_size);
    } // for

    // Finally create the connection from the temporary conns
    out_conn.init(conns);
  } // intersect

  /*!
     Used to compute connectivity information for topological dimension
       D1 -> D2
   */
  template <size_t M, size_t FD, size_t TD>
  void compute_connectivity()
  {
    // std::cerr << "compute: " << from_dim << " -> " << to_dim << std::endl;

    // Get the output connectivity
    connectivity_t & out_conn = get_connectivity_(M, FD, TD);

    // Check if we have already computed it
    if (!out_conn.empty()) {
      return;
    } // if

    // Check if we need to build entities, e.g: edges or faces
    if (num_entities_(FD, M) == 0) {
      build_connectivity<M, FD>();
    } // if

    if (num_entities_(TD, M) == 0) {
      build_connectivity<M, TD>();
    } // if

    if (num_entities_(FD, M) == 0 && num_entities_(TD, M) == 0) {
      return;
    } // if

    // Depending on the corresponding topological dimensions, call transpose
    // or intersect as need
<<<<<<< HEAD
     if (FD < TD) {
=======

    if (FD == TD) {
      connection_vector_t conn_vec(num_entities_(FD, M), id_vector_t(1));

      for (id_t ent_id : entity_ids<FD, M>()) {
        conn_vec[ent_id][0] = ent_id;
      }

      out_conn.set<M, MT::num_domains>(ms_.entities[M][TD], conn_vec);
    } else if (FD < TD) {
>>>>>>> fd68230f
      compute_connectivity<M, TD, FD>();
      transpose<M, M, FD, TD>();
    } else {
       if (FD == 0 && TD == 0) {
         // compute vertex to vertex connectivities through shard cells.
         compute_connectivity<M, FD, MT::dimension>();
         compute_connectivity<M, MT::dimension, TD>();
         intersect<M, M, FD, TD, MT::dimension>();
       } else {
         // computer connectivities through shared vertices.
         compute_connectivity<M, FD, 0>();
         compute_connectivity<M, 0, TD>();
         intersect<M, M, FD, TD, 0>();
       }
    } // if
  } // compute_connectivity

  template <size_t FM, size_t TM, size_t FD, size_t TD>
  void compute_bindings()
  {
    connectivity_t & out_conn = get_connectivity_(FM, TM, FD, TD);

    if (!out_conn.empty()) {
      return;
    } // if

    if (FD <= TD) {
      connectivity_t & trans_conn = get_connectivity_(TM, FM, TD, FD);
      if(!trans_conn.empty() && 
         !ms_.entities[FD].empty() &&
         !ms_.entities[TD].empty()){
        transpose<FM, TM, FD, TD>();
        return;        
      }
    }

    if (FD == TD) {
      connectivity_t & out_conn = get_connectivity_(FM, TM, FD, TD);
    }

    if (ms_.entities[TM][TD].empty()) {
      build_bindings<FM, TM, TD>();
    }

  } // compute_bindings

  /*!
    Build bindings associated with a from/to domain and topological dimension.
    compute_bindings will call this on each binding found in the tuple of
    bindings specified in the mesh type/traits mesh specialization.
   */
  template <size_t FM, size_t TM, size_t TD>
  void build_bindings()
  {
    // Sanity check
    static_assert(TD <= MT::dimension, "invalid dimension");

    // Helper variables
    size_t entity_id = 0;
    size_t max_cell_conns = 1;
    const size_t _num_cells = num_entities<MT::dimension, FM>();

    // Storage for cell connectivity information
    connection_vector_t cell_conn(_num_cells);

    // Get cell definitions from domain 0
    using ent_vec_t = entity_vector_t<MT::num_domains>;
    ent_vec_t & cells = ms_.entities[FM][MT::dimension];

    static constexpr size_t M0 = 0;

    for (size_t i = 0; i < MT::dimension; ++i) {
      get_connectivity_<TM, FM, TD>(i).init();
    }

    std::array<id_t *, MT::dimension> primal_ids;
    std::array<size_t, MT::dimension> num_primal_ids;

    // This buffer should be large enough to hold all entities
    // that potentially need to be created
    std::array<id_t, 4096> entity_ids;

    // Iterate over cells
    for (auto c : cells) {
      // Map used to ensure unique entity creation
      id_vector_map_t entity_ids_map;

      // Get a cell object.
      auto cell = static_cast<entity_type<MT::dimension, M0> *>(c);
      id_t cell_id = cell->template global_id<FM>();

      // Get ids of entities with at least this dimension
      for (size_t dim = 0; dim < MT::dimension; ++dim) {
        auto & c = get_connectivity_<FM, FM, MT::dimension>(dim);
        primal_ids[dim] = c.get_entities( cell_id.entity(), num_primal_ids[dim] );
      } // for

      // p.first:   The number of entities per cell.
      // p.second:  A std::vector of id_t containing the ids of the
      //            entities that define the bound entity.

      auto sv = cell->create_bound_entities(
        FM, TM, TD, primal_ids.data(), num_primal_ids.data(), entity_ids.data() );

      size_t n = sv.size();

      // Iterate over the newly-defined entities
      id_vector_t & conns = cell_conn[cell_id.entity()];

      conns.reserve(n);

      size_t pos = 0;

      for (size_t i = 0; i < n; ++i) {
        size_t m = sv[i];

        id_t create_id = id_t::make<TD, TM>(entity_id, cell_id.partition());

        // Add this id to the cell entity connections
        conns.push_back(create_id);

        uint32_t dim_flags = 0;

        for (size_t k = 0; k < m; ++k) {
          id_t global_id = entity_ids[pos + k];

          get_connectivity_<TM, FM, TD>(global_id.dimension()).push(global_id);
          dim_flags |= 1U << global_id.dimension();
        }

        for (size_t i = 0; i < MT::dimension; ++i) {
          if (dim_flags & (1U << i)) {
            get_connectivity_<TM, FM, TD>(i).end_from();
          }
        }

        ++entity_id;

        pos += m;
      } // for
    } // for

    // Reference to storage from cells to the entity (to be created here).
    connectivity_t & cell_out = get_connectivity_(FM, TM, MT::dimension, TD);

    if (ms_.entities[TM][TD].empty()) {
      // Create the entity objects
      cell_out.init_create<MT, TM>(
          ms_.id_vecs[TM][TD], ms_.entities[TM][TD], cell_conn, TD, *this);
    } else {
      cell_out.init(cell_conn);
    }

  } // build_bindings

  /*!
    The init method builds entities as edges/faces and computes adjacencies
    and bindings.
   */
  template <size_t M = 0>
  void init()
  {
    // Compute mesh connectivity
    using TP = typename MT::connectivities;
    compute_connectivity_<M, std::tuple_size<TP>::value, TP>::compute(*this);

    using BT = typename MT::bindings;
    compute_bindings_<M, std::tuple_size<BT>::value, BT>::compute(*this);
  } // init

  /*!
    Similar to init(), but only compute bindings. This method should be called
    when a domain is sparse, i.e: missing certain entity types such as cells
    and it is not possible to compute connectivities.
   */
  template <size_t M = 0>
  void init_bindings()
  {
    using BT = typename MT::bindings;
    compute_bindings_<M, std::tuple_size<BT>::value, BT>::compute(*this);
  } // init

  /*!
   Return the number of entities contained in specified topological dimension
   and domain.
   */
  template <size_t D, size_t M = 0>
  decltype(auto) num_entities() const
  {
    return ms_.entities[M][D].size();
  } // num_entities

  /*!
   Get the connectivity of the specified from/to domain and from/to topological
   dimensions.
   */
  const connectivity_t & get_connectivity(size_t from_domain, size_t to_domain,
      size_t from_dim, size_t to_dim) const override
  {
    return get_connectivity_(from_domain, to_domain, from_dim, to_dim);
  } // get_connectivity

  /*!
   Get the connectivity of the specified from/to domain and from/to topological
   dimensions.
   */
  connectivity_t & get_connectivity(size_t from_domain, size_t to_domain,
      size_t from_dim, size_t to_dim) override
  {
    return get_connectivity_(from_domain, to_domain, from_dim, to_dim);
  } // get_connectivity

  /*!
   Get the connectivity of the specified domain and from/to topological
   dimensions.
   */
  const connectivity_t & get_connectivity(
      size_t domain, size_t from_dim, size_t to_dim) const override
  {
    return get_connectivity_(domain, domain, from_dim, to_dim);
  } // get_connectivity

  /*!
   Get the connectivity of the specified domain and from/to topological
   dimensions.
   */
  connectivity_t & get_connectivity(
      size_t domain, size_t from_dim, size_t to_dim) override
  {
    return get_connectivity_(domain, domain, from_dim, to_dim);
  } // get_connectivity

  /*!
   Implementation of get_connectivity for various get_connectivity convenience
   methods.
   */
  const connectivity_t & get_connectivity_(size_t from_domain, size_t to_domain,
      size_t from_dim, size_t to_dim) const
  {
    assert(from_dim < ms_.topology[from_domain][to_domain].size() &&
        "invalid from_dim");
    auto & t = ms_.topology[from_domain][to_domain][from_dim];
    assert(to_dim < t.size() && "invalid to_dim");
    return t[to_dim];
  } // get_connectivity

  /*!
   Implementation of get_connectivity for various get_connectivity convenience
   methods.
   */
  connectivity_t & get_connectivity_(
      size_t from_domain, size_t to_domain, size_t from_dim, size_t to_dim)
  {
    assert(from_dim < ms_.topology[from_domain][to_domain].size() &&
        "invalid from_dim");
    auto & t = ms_.topology[from_domain][to_domain][from_dim];
    assert(to_dim < t.size() && "invalid to_dim");
    return t[to_dim];
  } // get_connectivity

  /*!
   Implementation of get_connectivity for various get_connectivity convenience
   methods.
   */
  template <size_t FM, size_t TM, size_t FD>
  connectivity_t & get_connectivity_(size_t to_dim)
  {
    assert(FD < ms_.topology[FM][TM].size() && "invalid from_dim");
    auto & t = ms_.topology[FM][TM][FD];
    assert(to_dim < t.size() && "invalid to_dim");
    return t[to_dim];
  } // get_connectivity

  /*!
   Implementation of get_connectivity for various get_connectivity convenience
   methods.
   */
  template <size_t FM, size_t TM, size_t FD, size_t TD>
  connectivity_t & get_connectivity_()
  {
    return ms_.topology[FM][TM][FD][TD];
  } // get_connectivity

  /*!
   Implementation of get_connectivity for various get_connectivity convenience
   methods.
   */
  const connectivity_t & get_connectivity_(
      size_t domain, size_t from_dim, size_t to_dim) const
  {
    return get_connectivity_(domain, domain, from_dim, to_dim);
  } // get_connectivity

  connectivity_t & get_connectivity_(
      size_t domain, size_t from_dim, size_t to_dim)
  {
    return get_connectivity_(domain, domain, from_dim, to_dim);
  } // get_connectivity

  size_t topological_dimension() const override { return MT::dimension; }
  /*!
    This method should be called to construct and entity rather than
    calling the constructor directly. This way, the ability to have
    extra initialization behavior is reserved.
  */
  template <class T, class... S>
  T * make(S &&... args)
  {
    T * entity = new T(std::forward<S>(args)...);
    return entity;
  } // make

  template <size_t M = 0>
  const entity_vector_t<MT::num_domains> & get_entities_(size_t dim) const
  {
    return ms_.entities[M][dim];
  } // get_entities_

  template <size_t M = 0>
  const id_vector_t & get_id_vec_(size_t dim) const
  {
    return ms_.id_vecs[M][dim];
  } // get_id_vec_

  /*!
    Get an entity in domain M of topological dimension D with specified id.
  */
  template <size_t D, size_t M = 0>
  auto get_entity(id_t global_id) const
  {
    using entity_type = typename find_entity_<MT, D, M>::type;
    return static_cast<entity_type *>(
        ms_.entities[M][D][global_id.entity()]);
  } // get_entity

  /*!
    Get an entity in domain M of topological dimension D with specified id.
  */
  template <size_t M = 0>
  auto get_entity(size_t dim, id_t global_id)
  {
    return ms_.entities[M][dim][global_id.entity()];
  } // get_entity

  /*!
    Get the entities of topological dimension D connected to another entity
    by specified connectivity from domain FM and to domain TM.
  */
  template <size_t D, size_t FM, size_t TM = FM, class E>
  const_entity_set_t<D, TM> entities(const E * e) const
  {
    const connectivity_t & c = get_connectivity(FM, TM, E::dimension, D);
    assert(!c.empty() && "empty connectivity");
    const index_vector_t & fv = c.get_from_index_vec();
    return const_entity_set_t<D, TM>(*this, c.get_entities(),
        fv[e->template id<FM>()], fv[e->template id<FM>() + 1]);
  } // entities

  /*!
    Get the entities of topological dimension D connected to another entity
    by specified connectivity from domain FM and to domain TM.
  */
  template <size_t D, size_t FM, size_t TM = FM, class E>
  entity_set_t<D, TM> entities(E * e)
  {
    const connectivity_t & c = get_connectivity(FM, TM, E::dimension, D);
    assert(!c.empty() && "empty connectivity");
    const index_vector_t & fv = c.get_from_index_vec();
    return entity_set_t<D, TM>(*this, c.get_entities(),
        fv[e->template id<FM>()], fv[e->template id<FM>() + 1]);
  } // entities

  /*!
    Get the entities of topological dimension D connected to another entity
    by specified connectivity from domain FM and to domain TM.
  */
  template <size_t D, size_t FM = 0, size_t TM = FM, class E>
  decltype(auto) entities(domain_entity<FM, E> & e) const
  {
    return entities<D, FM, TM>(e.entity()());
  } // entities

  /*!
    Get the entities of topological dimension D connected to another entity
    by specified connectivity from domain FM and to domain TM.
  */
  template <size_t D, size_t FM = 0, size_t TM = FM, class E>
  decltype(auto) entities(domain_entity<FM, E> & e)
  {
    return entities<D, FM, TM>(e.entity());
  } // entities

  /*!
    Get the top-level entities of topological dimension D of the specified
    domain M. e.g: cells of the mesh.
  */
  template <size_t D, size_t M = 0>
  const_entity_set_t<D, M> entities() const
  {
    assert(!ms_.id_vecs[M][D].empty());
    return const_entity_set_t<D>(*this, ms_.id_vecs[M][D], true);
  } // entities

  /*!
    Get the top-level entities of topological dimension D of the specified
    domain M. e.g: cells of the mesh.
  */
  template <size_t D, size_t M = 0>
  entity_set_t<D, M> entities()
  {
    assert(!ms_.id_vecs[M][D].empty());
    return entity_set_t<D, M>(*this, ms_.id_vecs[M][D], true);
  } // entities

  /*!
    Get the top-level entity id's of topological dimension D of the specified
    domain M. e.g: cells of the mesh.
  */
  template <size_t D, size_t M = 0>
  id_range entity_ids() const
  {
    assert(!ms_.id_vecs[M][D].empty());
    return id_range(ms_.id_vecs[M][D]);
  } // entity_ids

  /*!
    Get the entity id's of topological dimension D connected to another entity
    by specified connectivity from domain FM and to domain TM.
  */
  template <size_t D, size_t FM = 0, size_t TM = FM, class E>
  decltype(auto) entity_ids(domain_entity<FM, E> & e)
  {
    return entity_ids<D, FM, TM>(e.entity());
  } // entities

  /*!
    Get the entity id's of topological dimension D connected to another entity
    by specified connectivity from domain FM and to domain TM.
  */
  template <size_t D, size_t FM = 0, size_t TM = FM, class E>
  id_range entity_ids(const E * e) const
  {
    const connectivity_t & c = get_connectivity(FM, TM, E::dimension, D);
    assert(!c.empty() && "empty connectivity");
    const index_vector_t & fv = c.get_from_index_vec();
    return id_range(c.get_entities(), fv[e->template id<FM>()],
        fv[e->template id<FM>() + 1]);
  } // entities

  template<typename I>
  void compute_graph_partition(
    size_t domain,
    size_t dim,
    const std::vector<I>& partition_sizes,
    std::vector<mesh_graph_partition<I>>& partitions){

    using int_t = I;

    partitions.reserve(partition_sizes.size());

    int_t total_size = 0;
    for(auto pi : partition_sizes){
      total_size += pi;
    }

    size_t n = num_entities_(dim, domain);
    size_t pn = n / total_size;

    size_t to_dim;

    if(dim == 0){
      to_dim = 1;
    }
    else{
      to_dim = dim - 1;
    }

    const connectivity_t& c1 = get_connectivity(domain, dim, to_dim);
    assert(!c1.empty() && "empty connectivity c1");
    const index_vector_t& fv1 = c1.get_from_index_vec();

    const connectivity_t& c2 = get_connectivity(domain, to_dim, dim);
    assert(!c2.empty() && "empty connectivity c2");
    const index_vector_t& fv2 = c2.get_from_index_vec();

    mesh_graph_partition<int_t> cp;
    cp.offset.reserve(pn);

    size_t offset = 0;
    size_t pi = 0;

    std::vector<int_t> partition;
    partition.push_back(0);

    for(size_t from_id = 0; from_id < n; ++from_id){
      auto to_ids = id_range(c1.get_entities(), fv1[from_id], fv1[from_id + 1]);
      cp.offset.push_back(offset);
      
      for(auto to_id : to_ids){
        auto ret_ids = id_range(c2.get_entities(), fv2[to_id], fv2[to_id + 1]);
        
        for(auto ret_id : ret_ids){
          if(ret_id != from_id){
            cp.index.push_back(ret_id);
            ++offset;
          }
        }
      }

      size_t m = cp.offset.size();

      if(m >= pn * partition_sizes[pi]){
        partitions.emplace_back(std::move(cp));
        partition.push_back(m);
        offset = 0;
        ++pi;
      }
    }

    for(auto& pi : partitions){
      pi.partition = partition;
    }
  }

  /*!
    Debug method to dump the connectivity of the mesh over all domains and
    topological dimensions.
  */
  void dump()
  {
    for (size_t from_domain = 0; from_domain < MT::num_domains; ++from_domain) {
      std::cout << "=================== from domain: " << from_domain
                << std::endl;
      for (size_t to_domain = 0; to_domain < MT::num_domains; ++to_domain) {
        std::cout << "========== to domain: " << to_domain << std::endl;
        size_t n = ms_.topology[from_domain][to_domain].size();
        for (size_t i = 0; i < n; ++i) {
          auto & ci = ms_.topology[from_domain][to_domain][i];
          for (size_t j = 0; j < ci.size(); ++j) {
            auto & cj = ci[j];
            std::cout << "------------- " << i << " -> " << j << std::endl;
            cj.dump();
          }
        }
      }
    }
  } // dump

 private:
  mesh_storage_t<MT::dimension, MT::num_domains> ms_;

}; // class mesh_topology_t

} // flecsi

#endif // flecsi_mesh_topology_h

/*~-------------------------------------------------------------------------~-*
 * Formatting options
 * vim: set tabstop=2 shiftwidth=2 expandtab :
 *~-------------------------------------------------------------------------~-*/<|MERGE_RESOLUTION|>--- conflicted
+++ resolved
@@ -984,20 +984,7 @@
 
     // Depending on the corresponding topological dimensions, call transpose
     // or intersect as need
-<<<<<<< HEAD
      if (FD < TD) {
-=======
-
-    if (FD == TD) {
-      connection_vector_t conn_vec(num_entities_(FD, M), id_vector_t(1));
-
-      for (id_t ent_id : entity_ids<FD, M>()) {
-        conn_vec[ent_id][0] = ent_id;
-      }
-
-      out_conn.set<M, MT::num_domains>(ms_.entities[M][TD], conn_vec);
-    } else if (FD < TD) {
->>>>>>> fd68230f
       compute_connectivity<M, TD, FD>();
       transpose<M, M, FD, TD>();
     } else {
