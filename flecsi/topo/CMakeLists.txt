# Copyright (c) 2016, Triad National Security, LLC
# All rights reserved

#------------------------------------------------------------------------------#
# Add header files. Note that these will be "exported" to the parent
# scope below.
#------------------------------------------------------------------------------#

set(topo_HEADERS
  color.hh
  core.hh
  global.hh
  index.hh
  size.hh
  narray/coloring_utils.hh
  narray/interface.hh
  narray/types.hh
  ntree/coloring.hh
  ntree/geometry.hh
  ntree/interface.hh
  ntree/types.hh
  set/interface.hh
<<<<<<< HEAD
=======
  set/types.hh
>>>>>>> c8b972b7
  unstructured/coloring_functors.hh
  unstructured/coloring_utils.hh
  unstructured/interface.hh
  unstructured/types.hh
  utility_types.hh
)

set(topo_SOURCES
)

#------------------------------------------------------------------------------#
# Export header list to parent scope.
#------------------------------------------------------------------------------#

set(topo_HEADERS
  ${topo_HEADERS}
  PARENT_SCOPE
)

#------------------------------------------------------------------------------#
# Export source list to parent scope.
#------------------------------------------------------------------------------#

set(topo_SOURCES
  ${topo_SOURCES}
  PARENT_SCOPE
)

#------------------------------------------------------------------------------#
# Unit tests.
#------------------------------------------------------------------------------#

# index -----------------------------------------------------------------------#

add_unit(index
  SOURCES
    test/index.cc
  THREADS 2
  )

# unstructured ---------------------------------------------------------------#

add_unit(coloring
  SOURCES
    unstructured/test/coloring.cc
    unstructured/test/simple_definition.hh
  INPUTS
    unstructured/test/simple2d-16x16.msh
    unstructured/test/simple2d-8x8.msh
  THREADS 5
)

add_unit(closure
  SOURCES
    unstructured/test/closure.cc
    unstructured/test/simple_definition.hh
    unstructured/test/ugm_definition.hh
  INPUTS
    unstructured/test/simple2d-16x16.msh
    unstructured/test/simple2d-8x8.msh
    unstructured/test/bunny.ugm
  THREADS 2
)

set(UTHREADS 4)
if(FLECSI_BACKEND STREQUAL "legion")
  set(UTHREADS 1 2 4 6)
endif()

add_unit(unstructured
  SOURCES
    unstructured/test/simple_definition.hh
    unstructured/test/unstructured.cc
  INPUTS
    unstructured/test/simple2d-8x8.msh
  THREADS ${UTHREADS}
)

add_unit(fixed
  SOURCES
    unstructured/test/fixed.cc
  THREADS 4
)

# narray ----------------------------------------------------------------------#

add_unit(narray
  SOURCES
    narray/test/narray.cc
    narray/test/narray.hh
    narray/test/narray_tasks.hh
  THREADS 4
)

# ntree -----------------------------------------------------------------------#

if(FLECSI_BACKEND STREQUAL "legion")
  add_unit(ntree_policy
    SOURCES ntree/test/ntree.cc
    INPUTS ntree/test/coordinates.blessed
    THREADS 4
  )
endif()

add_unit(ntree_geometry
  SOURCES ntree/test/geometry.cc
)<|MERGE_RESOLUTION|>--- conflicted
+++ resolved
@@ -20,10 +20,6 @@
   ntree/interface.hh
   ntree/types.hh
   set/interface.hh
-<<<<<<< HEAD
-=======
-  set/types.hh
->>>>>>> c8b972b7
   unstructured/coloring_functors.hh
   unstructured/coloring_utils.hh
   unstructured/interface.hh
