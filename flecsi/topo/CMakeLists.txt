--- conflicted
+++ resolved
@@ -66,7 +66,6 @@
   INPUTS
     unstructured/test/simple2d-16x16.msh
     unstructured/test/simple2d-8x8.msh
-<<<<<<< HEAD
     unstructured/test/disconnected.msh
     unstructured/test/coloring_5.0.blessed
     unstructured/test/coloring_5.1.blessed
@@ -75,36 +74,14 @@
     unstructured/test/coloring_5.4.blessed
     unstructured/test/coloring_2.0.blessed
     unstructured/test/coloring_2.1.blessed
-  THREADS 5
-)
-
-set(UTHREADS 4)
-if(FLECSI_BACKEND STREQUAL "legion")
-  #UTHREADS SHOULD BE SET TO 1 2 4 6 once the #colors>#ranks case is working for ragged communication. 
-  set(UTHREADS 1 4 6)
-endif()
-=======
   PROCS 5
 )
 
-flecsi_add_test(closure
-  SOURCES
-    unstructured/test/closure.cc
-    unstructured/test/simple_definition.hh
-    unstructured/test/ugm_definition.hh
-  INPUTS
-    unstructured/test/simple2d-16x16.msh
-    unstructured/test/simple2d-8x8.msh
-    unstructured/test/bunny.ugm
-  PROCS 2
-)
-
-#flecsi_add_test(closure
-#  SOURCES
-#    unstructured/test/closure.cc
-#    unstructured/test/test_definition.hh
-#)
->>>>>>> e16c4c19
+set(UPROCS 4)
+if(FLECSI_BACKEND STREQUAL "legion")
+  #UPROCS should be set to 1 2 4 6 once the #colors>#ranks case is working for ragged communication.
+  set(UPROCS 1 4 6)
+endif()
 
 flecsi_add_test(unstructured
   SOURCES
@@ -113,11 +90,7 @@
     unstructured/test/unstructured.cc
   INPUTS
     unstructured/test/simple2d-8x8.msh
-<<<<<<< HEAD
-  THREADS ${UTHREADS}
-=======
-  PROCS 2
->>>>>>> e16c4c19
+  PROCS ${UPROCS}
 )
 
 flecsi_add_test(fixed
@@ -126,13 +99,13 @@
   PROCS 4
 )
 
-add_unit(set
+flecsi_add_test(set
   SOURCES
     unstructured/test/unstructured.hh
     set/test/mpm_set.cc
   INPUTS
     unstructured/test/simple2d-16x16.msh
-  THREADS 4
+  PROCS 4
 )
 
 # narray ----------------------------------------------------------------------#
@@ -146,21 +119,13 @@
 
 # ntree -----------------------------------------------------------------------#
 
-<<<<<<< HEAD
 if(FLECSI_BACKEND STREQUAL "legion")
-  add_unit(ntree_policy
+  flecsi_add_test(ntree_policy
     SOURCES ntree/test/ntree.cc
     INPUTS ntree/test/coordinates.blessed
-    THREADS 4
+    PROCS 4
   )
 endif()
-=======
-flecsi_add_test(ntree_policy
-  SOURCES ntree/test/ntree.cc
-  INPUTS ntree/test/coordinates.blessed
-  PROCS 4
-)
->>>>>>> e16c4c19
 
 flecsi_add_test(ntree_geometry
   SOURCES ntree/test/geometry.cc
