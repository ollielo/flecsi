/*
    @@@@@@@@  @@           @@@@@@   @@@@@@@@ @@
   /@@/////  /@@          @@////@@ @@////// /@@
   /@@       /@@  @@@@@  @@    // /@@       /@@
   /@@@@@@@  /@@ @@///@@/@@       /@@@@@@@@@/@@
   /@@////   /@@/@@@@@@@/@@       ////////@@/@@
   /@@       /@@/@@//// //@@    @@       /@@/@@
   /@@       @@@//@@@@@@ //@@@@@@  @@@@@@@@ /@@
   //       ///  //////   //////  ////////  //

   Copyright (c) 2016, Triad National Security, LLC
   All rights reserved.
                                                                              */
#pragma once

/*! @file */

#include "flecsi/data/accessor.hh"
#include "flecsi/exec/launch.hh"
#include "flecsi/topo/size.hh"

namespace flecsi {
namespace topo {

namespace zero {
inline std::size_t
function(std::size_t) {
  return 0;
}
inline constexpr auto partial = make_partial<function>();
} // namespace zero

// A partition with a field for dynamically resizing it.
struct repartition : with_size, data::prefixes {
  // Construct a partition with an initial size.
  // f is passed as a task argument, so it must be serializable;
  // consider using make_partial.
<<<<<<< HEAD
  template<class F = decltype(zero::partial)>
  repartition(data::region & r, F f = zero::partial)
    : with_size(r.size().first), prefixes(r, [&] {
        const auto r = sizes();
        execute<fill<F>>(r, f);
        return r;
      }()) {}

=======
  template<class F = decltype((zero::partial))>
  repartition(data::region & r, F && f = zero::partial)
    : with_size(r.size().first), prefixes(r, sizes().use([&f](auto ref) {
        execute<fill<std::decay_t<F>>>(ref, std::forward<F>(f));
      })) {}
>>>>>>> b7e3e490
  void resize() { // apply sizes stored in the field
    update(sizes());
  }

  template<class F>
  void resize(F f) {
    const auto r = this->sizes();
    flecsi::execute<repartition::fill<F>>(r, f);
    this->resize();
  }

private:
  template<class F>
  static void fill(resize::Field::accessor<wo> a, F f) {
    a = std::move(f)(run::context::instance().color());
  }
};

using repartitioned = data::partitioned<repartition>;

template<class T, typename T::index_space S = T::default_space(), class F>
repartitioned
make_repartitioned(Color r, F f) {
  return {data::make_region<T, S>({r, data::logical_size}), std::move(f)};
}

// Stores the flattened elements of the ragged fields on an index space.
struct ragged_partitioned : data::region {
  template<class Topo, typename Topo::index_space S>
  ragged_partitioned(Color r, util::key_type<S, Topo> kt)
    : region({r, data::logical_size}, kt) {
    for(const auto & fi :
      run::context::instance().get_field_info_store<Topo, S>())
      part.try_emplace(fi->fid, *this);
  }
  repartition & operator[](field_id_t i) {
    return part.at(i);
  }
  const repartition & operator[](field_id_t i) const {
    return part.at(i);
  }

private:
  std::map<field_id_t, repartition> part;
};

struct ragged_base {
  using coloring = Color;
};
template<class P>
struct ragged_category : ragged_base {
  using index_spaces = typename P::index_spaces;
  using index_space = typename P::index_space;

  ragged_category(coloring c) : ragged_category(c, index_spaces()) {}

  Color colors() const {
    return part.front().size().first;
  }

  template<index_space S>
  data::region & get_region() {
    return part.template get<S>();
  }

  template<index_space S>
  const repartition & get_partition(field_id_t i) const {
    return part.template get<S>()[i];
  }
  template<index_space S>
  repartition & get_partition(field_id_t i) {
    return part.template get<S>()[i];
  }

  // These can't just be default template arguments, since they would be
  // instantiated even if unused.
  const repartition & get_partition(field_id_t i) const {
    return const_cast<ragged_category &>(*this).get_partition(i);
  }
  repartition & get_partition(field_id_t i) {
    return get_partition<P::default_space()>(i);
  }

  // Ragged ghost copies must be handled at the level of the host topology.
  template<class R>
  void ghost_copy(const R &) {}

private:
  template<auto... VV>
  ragged_category(Color n,
    util::constants<VV...> /* index_spaces, to deduce a pack */
    )
    : part{{ragged_partitioned(n, util::key_type<VV, P>())...}} {}

  util::key_array<ragged_partitioned, index_spaces> part;
};
template<class T>
struct ragged : specialization<ragged_category, ragged<T>> {
  using index_space = typename T::index_space;
  using index_spaces = typename T::index_spaces;

  template<index_space S>
  static constexpr PrivilegeCount privilege_count =
    T::template privilege_count<S>;
};

template<class P>
struct with_ragged {
  with_ragged(Color n) : ragged(n) {}

  typename topo::ragged<P>::core ragged;
};

template<>
struct detail::base<ragged_category> {
  using type = ragged_base;
};

// The user-facing variant of the color category supports ragged fields.
struct index_base {
  using coloring = Color;
};

template<class P>
struct index_category : index_base, color<P>, with_ragged<P> {
  using index_base::coloring; // override color_base::coloring
  explicit index_category(coloring c) : color<P>({c, 1}), with_ragged<P>(c) {}
};
template<>
struct detail::base<index_category> {
  using type = index_base;
};

// A subtopology for holding topology-specific metadata per color.
template<class P>
struct meta : specialization<index_category, meta<P>> {};

template<class P>
struct with_meta { // for interface consistency
  with_meta(Color n) : meta(n) {}
  typename topo::meta<P>::core meta;
};

struct array_base {
  using coloring = std::vector<std::size_t>;

protected:
  static std::size_t index(const coloring & c, std::size_t i) {
    return c[i];
  }
};
template<class P>
struct array_category : array_base, repartitioned {
  explicit array_category(const coloring & c)
    : partitioned(make_repartitioned<P>(c.size(), make_partial<index>(c))) {}
};
template<>
struct detail::base<array_category> {
  using type = array_base;
};

// Specializations of this template are used for distinguished entity lists.
template<class P>
struct array : topo::specialization<array_category, array<P>> {};

// The simplest topology that behaves as expected by application code.
struct user_base : array_base {};
template<class P>
struct user : user_base, array_category<P>, with_ragged<P> {
  explicit user(const coloring & c)
    : user::array_category(c), user::with_ragged(c.size()) {}
};
template<>
struct detail::base<user> {
  using type = user_base;
};

/*!
  The \c index type allows users to register data on an
  arbitrarily-sized set of indices that have an implicit one-to-one coloring.

  @ingroup topology
 */
struct index : specialization<index_category, index> {
  static coloring color(Color size) {
    return size;
  } // color

}; // struct index

} // namespace topo
} // namespace flecsi<|MERGE_RESOLUTION|>--- conflicted
+++ resolved
@@ -35,22 +35,12 @@
   // Construct a partition with an initial size.
   // f is passed as a task argument, so it must be serializable;
   // consider using make_partial.
-<<<<<<< HEAD
-  template<class F = decltype(zero::partial)>
-  repartition(data::region & r, F f = zero::partial)
-    : with_size(r.size().first), prefixes(r, [&] {
-        const auto r = sizes();
-        execute<fill<F>>(r, f);
-        return r;
-      }()) {}
-
-=======
   template<class F = decltype((zero::partial))>
   repartition(data::region & r, F && f = zero::partial)
     : with_size(r.size().first), prefixes(r, sizes().use([&f](auto ref) {
         execute<fill<std::decay_t<F>>>(ref, std::forward<F>(f));
       })) {}
->>>>>>> b7e3e490
+
   void resize() { // apply sizes stored in the field
     update(sizes());
   }
