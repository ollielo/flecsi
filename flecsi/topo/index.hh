--- conflicted
+++ resolved
@@ -36,7 +36,6 @@
     update(sizes());
   }
 
-<<<<<<< HEAD
   template<class F>
   void resize(F f) {
     const auto r = this->sizes();
@@ -44,14 +43,11 @@
     this->resize();
   }
 
-=======
->>>>>>> e16c4c19
   template<auto>
   repartition & get_partition() {
     return *this;
   }
 
-<<<<<<< HEAD
 protected:
   template<Privileges Priv>
   struct access {
@@ -69,8 +65,6 @@
     data::scalar_access<topo::resize::field, Priv> size_;
   };
 
-=======
->>>>>>> e16c4c19
 private:
   auto & get_sizes() {
     return sz;
@@ -240,14 +234,8 @@
 struct index_base : column_base {};
 
 template<class P>
-<<<<<<< HEAD
-struct index_category : index_base, column<P>, with_ragged<P> {
+struct index_category : index_base, column<P>, with_ragged<P>, with_cleanup {
   explicit index_category(coloring c) : column<P>(c), with_ragged<P>(c) {}
-=======
-struct index_category : index_base, color<P>, with_ragged<P>, with_cleanup {
-  using index_base::coloring; // override color_base::coloring
-  explicit index_category(coloring c) : color<P>({c, 1}), with_ragged<P>(c) {}
->>>>>>> e16c4c19
 };
 template<>
 struct detail::base<index_category> {
