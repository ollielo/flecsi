// Copyright (c) 2016, Triad National Security, LLC
// All rights reserved.

#ifndef FLECSI_TOPO_INDEX_HH
#define FLECSI_TOPO_INDEX_HH

#include "flecsi/data/accessor.hh"
#include "flecsi/exec/launch.hh"
#include "flecsi/topo/size.hh"

namespace flecsi {
namespace topo {
/// \addtogroup topology
/// \{

namespace zero {
inline std::size_t
function(std::size_t) {
  return 0;
}
inline constexpr auto partial = make_partial<function>();
} // namespace zero

// A partition with a field for dynamically resizing it.
struct repartition : with_size, data::prefixes {
  // Construct a partition with an initial size.
  // f is passed as a task argument, so it must be serializable;
  // consider using make_partial.
  template<class F = decltype((zero::partial))>
  repartition(data::region & r, F && f = zero::partial)
    : with_size(r.size().first), prefixes(r, sizes().use([&f](auto ref) {
        execute<fill<std::decay_t<F>>>(ref, std::forward<F>(f));
      })) {}

  void resize() { // apply sizes stored in the field
    update(sizes());
  }

  template<class F>
  void resize(F f) {
    const auto r = this->sizes();
    flecsi::execute<repartition::fill<F>>(r, f);
    this->resize();
  }

  template<auto>
  repartition & get_partition(field_id_t) {
    return *this;
  }

private:
  template<class F>
  static void fill(resize::Field::accessor<wo> a, F f) {
    a = std::move(f)(run::context::instance().color());
  }
};

using repartitioned = data::partitioned<repartition>;

template<class T, typename T::index_space S = T::default_space(), class F>
repartitioned
make_repartitioned(Color r, F f) {
  return {data::make_region<T, S>({r, data::logical_size}), std::move(f)};
}

// Stores the flattened elements of the ragged fields on an index space.
struct ragged_partition_base : repartition {
  using coloring = data::region &;

  ragged_partition_base(coloring c) : repartition(c), reg(&c) {}

  template<single_space>
  data::region & get_region() const {
    return *reg;
  }

  template<single_space>
  const repartition & get_partition() const {
    return *this;
  }
  template<single_space>
  repartition & get_partition() {
    return *this;
  }

  // Ragged ghost copies must be handled at the level of the host topology.
  template<class R>
  void ghost_copy(const R &) {}

private:
  data::region * reg; // note the address stability assumption
};
template<class>
struct ragged_partition_category : ragged_partition_base {
  using ragged_partition_base::ragged_partition_base;
};
template<>
struct detail::base<ragged_partition_category> {
  using type = ragged_partition_base;
};
template<PrivilegeCount N>
struct ragged_partition
  : specialization<ragged_partition_category, ragged_partition<N>> {
  template<single_space>
  static constexpr PrivilegeCount privilege_count = N;
};

template<class>
struct ragged;

template<class Topo, typename Topo::index_space S>
struct ragged_partitioned : data::region {
  using base_type = ragged_partition<Topo::template privilege_count<S>>;
  using Partition = typename base_type::core;

  explicit ragged_partitioned(Color r)
    : region({r, data::logical_size}, util::key_type<S, ragged<Topo>>()) {
    for(const auto & fi :
      run::context::instance().get_field_info_store<ragged<Topo>, S>())
      part.try_emplace(fi->fid, *this);
  }
  ragged_partitioned(ragged_partitioned &&) = delete; // we store 'this'
  Partition & operator[](field_id_t i) {
    return part.at(i);
  }
  const Partition & operator[](field_id_t i) const {
    return part.at(i);
  }

private:
  std::map<field_id_t, Partition> part;
};

namespace detail {
template<class, class>
struct ragged_tuple;
template<class T, typename T::index_space... SS>
struct ragged_tuple<T, util::constants<SS...>> {
  using type =
    util::key_tuple<util::key_type<SS, ragged_partitioned<T, SS>>...>;
};
} // namespace detail

struct ragged_base {
  using coloring = std::nullptr_t;
};
template<class>
struct ragged_category : ragged_base {
  ragged_category() = delete; // used only for registering fields
};

template<class P>
struct ragged_elements {
  using index_spaces = typename P::index_spaces;
  using index_space = typename P::index_space;

  explicit ragged_elements(Color c) : ragged_elements(c, index_spaces()) {}

  template<index_space S>
  ragged_partitioned<P, S> & get() {
    return part.template get<S>();
  }

<<<<<<< HEAD
  template<index_space S>
  repartition & get_partition(field_id_t i) {
    return part.template get<S>()[i];
  }

  // Ragged ghost copies must be handled at the level of the host topology.
  template<class R>
  void ghost_copy(const R &) {}

=======
>>>>>>> c8b972b7
private:
  template<auto... VV>
  ragged_elements(Color n,
    util::constants<VV...> /* index_spaces, to deduce a pack */
    )
    : part((void(VV), n)...) {}

  typename detail::ragged_tuple<P, index_spaces>::type part;
};
template<class T>
struct ragged : specialization<ragged_category, ragged<T>> {
  using index_space = typename T::index_space;
  using index_spaces = typename T::index_spaces;
};

// shared base, needed for metaprogramming detection of ragged fields
struct with_ragged_base {};

// Standardized interface for use by fields and accessors:
template<class P>
struct with_ragged : with_ragged_base {
  with_ragged(Color n) : ragged(n) {}

  ragged_elements<P> ragged;
};

template<>
struct detail::base<ragged_category> {
  using type = ragged_base;
};

// The user-facing variant of the color category supports ragged fields.
struct index_base : column_base {};

template<class P>
struct index_category : index_base, column<P>, with_ragged<P> {
  explicit index_category(coloring c) : column<P>(c), with_ragged<P>(c) {}
};
template<>
struct detail::base<index_category> {
  using type = index_base;
};

// A subtopology for holding internal arrays without ragged support.
struct array_base {
  using coloring = std::vector<std::size_t>;

protected:
  static std::size_t index(const coloring & c, std::size_t i) {
    return c[i];
  }
};
template<class P>
struct array_category : array_base, repartitioned {
  explicit array_category(const coloring & c)
    : partitioned(make_repartitioned<P>(c.size(), make_partial<index>(c))) {}
};
template<>
struct detail::base<array_category> {
  using type = array_base;
};

// Specializations of this template are used for distinguished entity lists.
template<class P>
struct array : topo::specialization<array_category, array<P>> {};

//---------------------------------------------------------------------------//
// User topology.
//---------------------------------------------------------------------------//

// The simplest topology that behaves as expected by application code.
struct user_base : array_base {};

/// The User topology is a bare-bones topology supporting a single
/// index space.  It implements arguably the simplest topology that
/// provides useful functionality for parallel data accesses.  The
/// User topology represents a single index space whose size can vary
/// by color.  Ghost copies are not supported.
///
/// \tparam P the specialization
///
/// The User topology's `coloring` type is a vector (specifically, a
/// ``std::vector<std::size_t>``) indicating the number of indices per
/// color in the single index space.  Because the User topology is
/// hard-wired for a single index space, specializations defining
/// their own `index_space` and `index_spaces` are not supported.
template<class P>
struct user : user_base, array_category<P>, with_ragged<P> {
  explicit user(const coloring & c)
    : user::array_category(c), user::with_ragged(c.size()) {}
};
template<>
struct detail::base<user> {
  using type = user_base;
};

// A subtopology for holding topology-specific metadata per color.
template<class P>
struct meta : specialization<user, meta<P>> {};

template<class P>
struct with_meta { // for interface consistency
  with_meta(Color n) : meta(user_base::coloring(n, 1)) {}
  typename topo::meta<P>::core meta;
};

/// \defgroup spec Predefined specializations
/// Specializations for topologies so simple that no others are needed.
/// \{

/*!
  The \c index type allows users to register data on an
  arbitrarily-sized set of indices that have an implicit one-to-one coloring.
  Its \c coloring type is just the size of that set.
 */
struct index : specialization<index_category, index> {
  static coloring color(Color size) {
    return size;
  } // color

}; // struct index
/// \}

namespace detail {
// Q is the underlying topology, not to be confused with P which is borrow<Q>.
template<class Q, bool = std::is_base_of_v<with_ragged<Q>, typename Q::core>>
struct borrow_ragged {
  borrow_ragged(typename Q::core &, claims::core &, bool) {}
};
template<class Q, bool = std::is_base_of_v<with_meta<Q>, typename Q::core>>
struct borrow_meta {
  borrow_meta(typename Q::core &, claims::core &, bool) {}
};
} // namespace detail
template<class T> // core topology
struct borrow_extra {
  borrow_extra(T &, claims::core &, bool) {}
};
template<class>
struct borrow_category;
template<class>
struct borrow;

struct borrow_base {
  struct coloring {
    void * topo;
    claims::core * clm;
    bool first;
  };

  template<class C>
  using wrap = typename borrow<policy_t<C>>::core; // for subtopologies

  template<template<class> class C, class T>
  static auto & derived(borrow_extra<C<T>> & e) {
    return static_cast<typename topo::borrow<T>::core &>(e);
  }

protected:
  struct borrow {
  private:
    // An emulation of topo::repartition with borrowed rows.
    struct repartition : data::borrow {
      // A borrowed row can be empty either because the claim was
      // claims::row({}) or because the claimed row has 0 size.
      repartition(data::region & r, topo::repartition & p, claims::core & c)
        : borrow(r, data::pointers(p, c), data::pointers::field.fid),
          sz(p.sz, c, claims::field.fid, data::completeness()),
          growth(&p.grow()) {}

      const topo::resize::policy & grow() const {
        return *growth;
      }
      auto sizes() {
        return topo::resize::field(sz);
      }
      // TODO: this shouldn't happen depth() times; note that we'd need to
      // recreate the data::borrow base if we did resize here.  There's also
      // the issue of updates to the underlying partition not propagating into
      // ours.
      void resize() {}

      indirect<topo::resize>::core sz;

    private:
      const topo::resize::policy * growth;
    };

  public:
    template<class T, typename policy_t<T>::index_space S>
    borrow(T & t, util::constant<S>, claims::core & c)
      : reg(&t.template get_region<S>()) {
      std::map<data::partition *, typename decltype(part)::size_type> seen;
      for(const auto & fi :
        run::context::instance().get_field_info_store<policy_t<T>, S>()) {
        topo::repartition & p = t.template get_partition<S>(fi->fid);
        auto [it, nu] = seen.try_emplace(&p, part.size());
        if(nu)
          part.emplace_back(*reg, p, c);
        fields.emplace(fi->fid, it->second);
      }
    }
    borrow(borrow &&) = default; // std::vector doesn't propagate copyability

    repartition & operator[](field_id_t f) {
      return part[fields.at(f)];
    }
    repartition & single() {
      flog_assert(part.size() == 1, "ambiguous repartition");
      return part.front();
    }
    data::region & get_region() {
      return *reg;
    }

  private:
    data::region * reg;
    std::vector<repartition> part; // one per unique partition
    std::map<field_id_t, typename decltype(part)::size_type> fields;
  };
};

// A selection from an underlying topology.  In general, it may have a
// different number of colors and be partial or non-injective.  Several may be
// used in concert for many-to-many mappings.  Certain topologies too simple
// to use repartition are not supported.
template<class P>
struct borrow_category : borrow_base,
                         detail::borrow_ragged<typename P::Base>,
                         detail::borrow_meta<typename P::Base>,
                         borrow_extra<typename P::Base::core> {
  using index_space = typename P::index_space;
  using index_spaces = typename P::index_spaces;
  using Base = typename P::Base::core;

  // The underlying topology's accessor is reused, wrapped in a multiplexer
  // that corresponds to more than one instance of this class.

  explicit borrow_category(const coloring & c)
    : borrow_category(*static_cast<Base *>(c.topo), *c.clm, c.first) {}
  borrow_category(Base & t, claims::core & c, bool f)
    : borrow_category(t, c, f, index_spaces()) {}

  Color colors() const {
    return clm->colors();
  }

  auto get_claims() {
    return claims::field(*clm);
  }

  template<index_space S>
  data::region & get_region() {
    return get<S>().get_region();
  }
  template<index_space S>
  auto & get_partition(field_id_t f) {
    return get<S>()[f];
  }

  template<class T, data::layout L, index_space S>
  void ghost_copy(data::field_reference<T, L, P, S> const & f) {
    if(first)
      base->ghost_copy(
        data::field_reference<T, L, typename P::Base, S>::from_id(
          f.fid(), *base));
  }

private:
  // TIP: std::tuple<TT...> can be initialized from const TT&... (which
  // requires copying) or from UU&&... (which cannot use list-initialization).
  template<auto... SS>
  borrow_category(Base & t, claims::core & c, bool f, util::constants<SS...>)
    : borrow_category::borrow_ragged(t, c, f),
      borrow_category::borrow_meta(t, c, f), borrow_category::borrow_extra(t,
                                               c,
                                               f),
      base(&t), spc{{borrow(t, util::constant<SS>(), c)...}}, clm(&c),
      first(f) {}

  template<index_space S>
  borrow & get() {
    return spc.template get<S>();
  }

  friend typename borrow_category::borrow_extra;

  Base * base;
  util::key_array<borrow, index_spaces> spc;
  claims::core * clm;
  bool first;
};
template<>
struct detail::base<borrow_category> {
  using type = borrow_base;
};

template<class Q>
struct borrow : specialization<borrow_category, borrow<Q>> {
  using Base = Q;
  using index_space = typename Q::index_space;
  using index_spaces = typename Q::index_spaces;

  template<index_space S>
  static constexpr PrivilegeCount privilege_count =
    Q::template privilege_count<S>;

  static TopologyType id() = delete; // prevent ineffectual field registration
};

namespace detail {
template<class Q>
struct borrow_ragged<Q, true> {
  borrow_ragged(typename Q::core & t, claims::core & c, bool f)
    : ragged(t.ragged, c, f) {}
  typename borrow<topo::ragged<Q>>::core ragged;
};
template<class Q>
struct borrow_meta<Q, true> {
  borrow_meta(typename Q::core & t, claims::core & c, bool f)
    : meta(t.meta, c, f) {}
  typename borrow<topo::meta<Q>>::core meta;
};
} // namespace detail

/// \}
} // namespace topo
} // namespace flecsi

#endif<|MERGE_RESOLUTION|>--- conflicted
+++ resolved
@@ -44,7 +44,7 @@
   }
 
   template<auto>
-  repartition & get_partition(field_id_t) {
+  repartition & get_partition() {
     return *this;
   }
 
@@ -69,16 +69,12 @@
 
   ragged_partition_base(coloring c) : repartition(c), reg(&c) {}
 
-  template<single_space>
+  template<single_space = elements> // default for I/O code
   data::region & get_region() const {
     return *reg;
   }
 
-  template<single_space>
-  const repartition & get_partition() const {
-    return *this;
-  }
-  template<single_space>
+  template<single_space = elements>
   repartition & get_partition() {
     return *this;
   }
@@ -108,37 +104,55 @@
 template<class>
 struct ragged;
 
+namespace detail {
+template<class T>
+struct ragged_partitions {
+  using base_type = T;
+  using Partition = typename T::core;
+
+  ragged_partitions() = default;
+  // std::map doesn't propagate copyability:
+  ragged_partitions(ragged_partitions &&) = default;
+  ragged_partitions & operator=(ragged_partitions &&) = default;
+
+  Partition & operator[](field_id_t i) {
+    return part.at(i);
+  }
+  const Partition & operator[](field_id_t i) const {
+    return part.at(i);
+  }
+
+protected:
+  std::map<field_id_t, Partition> part;
+};
+} // namespace detail
+
 template<class Topo, typename Topo::index_space S>
-struct ragged_partitioned : data::region {
-  using base_type = ragged_partition<Topo::template privilege_count<S>>;
-  using Partition = typename base_type::core;
-
+struct ragged_partitioned
+  : data::region,
+    detail::ragged_partitions<
+      ragged_partition<Topo::template privilege_count<S>>> {
   explicit ragged_partitioned(Color r)
     : region({r, data::logical_size}, util::key_type<S, ragged<Topo>>()) {
     for(const auto & fi :
       run::context::instance().get_field_info_store<ragged<Topo>, S>())
-      part.try_emplace(fi->fid, *this);
+      this->part.try_emplace(fi->fid, *this);
   }
   ragged_partitioned(ragged_partitioned &&) = delete; // we store 'this'
-  Partition & operator[](field_id_t i) {
-    return part.at(i);
-  }
-  const Partition & operator[](field_id_t i) const {
-    return part.at(i);
-  }
-
-private:
-  std::map<field_id_t, Partition> part;
 };
 
 namespace detail {
-template<class, class>
+template<template<class P, typename P::index_space> class, class, class>
 struct ragged_tuple;
-template<class T, typename T::index_space... SS>
-struct ragged_tuple<T, util::constants<SS...>> {
-  using type =
-    util::key_tuple<util::key_type<SS, ragged_partitioned<T, SS>>...>;
-};
+template<template<class P, typename P::index_space> class R,
+  class T,
+  typename T::index_space... SS>
+struct ragged_tuple<R, T, util::constants<SS...>> {
+  using type = util::key_tuple<util::key_type<SS, R<T, SS>>...>;
+};
+template<template<class P, typename P::index_space> class R, class P>
+using ragged_tuple_t =
+  typename ragged_tuple<R, P, typename P::index_spaces>::type;
 } // namespace detail
 
 struct ragged_base {
@@ -161,18 +175,6 @@
     return part.template get<S>();
   }
 
-<<<<<<< HEAD
-  template<index_space S>
-  repartition & get_partition(field_id_t i) {
-    return part.template get<S>()[i];
-  }
-
-  // Ragged ghost copies must be handled at the level of the host topology.
-  template<class R>
-  void ghost_copy(const R &) {}
-
-=======
->>>>>>> c8b972b7
 private:
   template<auto... VV>
   ragged_elements(Color n,
@@ -180,8 +182,9 @@
     )
     : part((void(VV), n)...) {}
 
-  typename detail::ragged_tuple<P, index_spaces>::type part;
-};
+  typename detail::ragged_tuple_t<ragged_partitioned, P> part;
+};
+
 template<class T>
 struct ragged : specialization<ragged_category, ragged<T>> {
   using index_space = typename T::index_space;
@@ -311,6 +314,102 @@
 struct borrow_extra {
   borrow_extra(T &, claims::core &, bool) {}
 };
+// An emulation of topo::repartition with borrowed rows.
+struct borrow_partition_base : indirect_base {
+  struct coloring {
+    data::region * r;
+    repartition * p;
+    claims::core * c;
+  };
+
+  borrow_partition_base(const coloring & c)
+    : indirect_base(*c.r,
+        data::pointers(*c.p, *c.c),
+        data::pointers::field.fid),
+      sz(c.p->sz, *c.c, claims::field.fid, data::completeness()),
+      growth(&c.p->grow()) {}
+
+  const topo::resize::policy & grow() const {
+    return *growth;
+  }
+  template<class T, typename policy_t<T>::index_space S>
+  borrow_partition_base(T & t, util::constant<S>, claims::core & c)
+    // TODO: change all topologies(!) to provide a more precise
+    // get_partition return type
+    : borrow_partition_base(
+        {&t.template get_region<S>(), &t.template get_partition<S>(), &c}) {}
+
+  auto sizes() {
+    return topo::resize::field(sz);
+  }
+  // TODO: this shouldn't happen depth() times; note that we'd need to
+  // recreate the data::borrow base if we did resize here.  There's also
+  // the issue of updates to the underlying partition not propagating into
+  // ours.
+  void resize() {}
+
+  indirect<topo::resize>::core sz;
+
+  // There is no need to use a particular index_space type; only ragged fields
+  // use this topology directly.  The default is for I/O code.
+  template<single_space = elements>
+  data::region & get_region() {
+    return indirect_base::get_region();
+  }
+
+  template<class R>
+  void ghost_copy(const R &) {}
+
+private:
+  const topo::resize::policy * growth;
+};
+template<class>
+struct borrow_partition_category : borrow_partition_base {
+  using borrow_partition_base::borrow_partition_base;
+};
+template<>
+struct detail::base<borrow_partition_category> {
+  using type = borrow_partition_base;
+};
+template<PrivilegeCount N>
+struct borrow_partition
+  : specialization<borrow_partition_category, borrow_partition<N>> {
+  template<single_space>
+  static constexpr PrivilegeCount privilege_count = N;
+};
+template<class P, typename P::index_space S>
+struct borrow_ragged_partitions
+  : detail::ragged_partitions<
+      borrow_partition<P::template privilege_count<S>>> {
+  borrow_ragged_partitions(ragged_partitioned<P, S> & r, claims::core & c) {
+    for(const auto & fi :
+      run::context::instance().get_field_info_store<ragged<P>, S>())
+      this->part.try_emplace(
+        fi->fid, r[fi->fid], util::constant<elements>(), c);
+  }
+};
+template<class P>
+struct borrow_ragged_elements {
+  borrow_ragged_elements(ragged_elements<P> & r, claims::core & c)
+    : borrow_ragged_elements(r, c, typename P::index_spaces()) {}
+
+  template<typename P::index_space S>
+  borrow_ragged_partitions<P, S> & get() {
+    return part.template get<S>();
+  }
+
+private:
+  // TIP: std::tuple<TT...> can be initialized from const TT&... (which
+  // requires copying) or from UU&&... (which cannot use list-initialization).
+  template<auto... VV>
+  borrow_ragged_elements(ragged_elements<P> & r,
+    claims::core & c,
+    util::constants<VV...> /* index_spaces, to deduce a pack */
+    )
+    : part(borrow_ragged_partitions<P, VV>(r.template get<VV>(), c)...) {}
+
+  typename detail::ragged_tuple_t<borrow_ragged_partitions, P> part;
+};
 template<class>
 struct borrow_category;
 template<class>
@@ -330,69 +429,6 @@
   static auto & derived(borrow_extra<C<T>> & e) {
     return static_cast<typename topo::borrow<T>::core &>(e);
   }
-
-protected:
-  struct borrow {
-  private:
-    // An emulation of topo::repartition with borrowed rows.
-    struct repartition : data::borrow {
-      // A borrowed row can be empty either because the claim was
-      // claims::row({}) or because the claimed row has 0 size.
-      repartition(data::region & r, topo::repartition & p, claims::core & c)
-        : borrow(r, data::pointers(p, c), data::pointers::field.fid),
-          sz(p.sz, c, claims::field.fid, data::completeness()),
-          growth(&p.grow()) {}
-
-      const topo::resize::policy & grow() const {
-        return *growth;
-      }
-      auto sizes() {
-        return topo::resize::field(sz);
-      }
-      // TODO: this shouldn't happen depth() times; note that we'd need to
-      // recreate the data::borrow base if we did resize here.  There's also
-      // the issue of updates to the underlying partition not propagating into
-      // ours.
-      void resize() {}
-
-      indirect<topo::resize>::core sz;
-
-    private:
-      const topo::resize::policy * growth;
-    };
-
-  public:
-    template<class T, typename policy_t<T>::index_space S>
-    borrow(T & t, util::constant<S>, claims::core & c)
-      : reg(&t.template get_region<S>()) {
-      std::map<data::partition *, typename decltype(part)::size_type> seen;
-      for(const auto & fi :
-        run::context::instance().get_field_info_store<policy_t<T>, S>()) {
-        topo::repartition & p = t.template get_partition<S>(fi->fid);
-        auto [it, nu] = seen.try_emplace(&p, part.size());
-        if(nu)
-          part.emplace_back(*reg, p, c);
-        fields.emplace(fi->fid, it->second);
-      }
-    }
-    borrow(borrow &&) = default; // std::vector doesn't propagate copyability
-
-    repartition & operator[](field_id_t f) {
-      return part[fields.at(f)];
-    }
-    repartition & single() {
-      flog_assert(part.size() == 1, "ambiguous repartition");
-      return part.front();
-    }
-    data::region & get_region() {
-      return *reg;
-    }
-
-  private:
-    data::region * reg;
-    std::vector<repartition> part; // one per unique partition
-    std::map<field_id_t, typename decltype(part)::size_type> fields;
-  };
 };
 
 // A selection from an underlying topology.  In general, it may have a
@@ -407,6 +443,8 @@
   using index_space = typename P::index_space;
   using index_spaces = typename P::index_spaces;
   using Base = typename P::Base::core;
+  // Using this directly avoids an irrelevant choice of privilege count.
+  using Partition = borrow_partition_base;
 
   // The underlying topology's accessor is reused, wrapped in a multiplexer
   // that corresponds to more than one instance of this class.
@@ -426,11 +464,11 @@
 
   template<index_space S>
   data::region & get_region() {
-    return get<S>().get_region();
+    return get_partition<S>().get_region();
   }
   template<index_space S>
-  auto & get_partition(field_id_t f) {
-    return get<S>()[f];
+  Partition & get_partition() {
+    return spc.template get<S>();
   }
 
   template<class T, data::layout L, index_space S>
@@ -442,26 +480,19 @@
   }
 
 private:
-  // TIP: std::tuple<TT...> can be initialized from const TT&... (which
-  // requires copying) or from UU&&... (which cannot use list-initialization).
   template<auto... SS>
   borrow_category(Base & t, claims::core & c, bool f, util::constants<SS...>)
     : borrow_category::borrow_ragged(t, c, f),
       borrow_category::borrow_meta(t, c, f), borrow_category::borrow_extra(t,
                                                c,
                                                f),
-      base(&t), spc{{borrow(t, util::constant<SS>(), c)...}}, clm(&c),
+      base(&t), spc{{Partition(t, util::constant<SS>(), c)...}}, clm(&c),
       first(f) {}
 
-  template<index_space S>
-  borrow & get() {
-    return spc.template get<S>();
-  }
-
   friend typename borrow_category::borrow_extra;
 
   Base * base;
-  util::key_array<borrow, index_spaces> spc;
+  util::key_array<Partition, index_spaces> spc;
   claims::core * clm;
   bool first;
 };
@@ -486,9 +517,9 @@
 namespace detail {
 template<class Q>
 struct borrow_ragged<Q, true> {
-  borrow_ragged(typename Q::core & t, claims::core & c, bool f)
-    : ragged(t.ragged, c, f) {}
-  typename borrow<topo::ragged<Q>>::core ragged;
+  borrow_ragged(typename Q::core & t, claims::core & c, bool)
+    : ragged(t.ragged, c) {}
+  borrow_ragged_elements<Q> ragged;
 };
 template<class Q>
 struct borrow_meta<Q, true> {
