/*
    @@@@@@@@  @@           @@@@@@   @@@@@@@@ @@
   /@@/////  /@@          @@////@@ @@////// /@@
   /@@       /@@  @@@@@  @@    // /@@       /@@
   /@@@@@@@  /@@ @@///@@/@@       /@@@@@@@@@/@@
   /@@////   /@@/@@@@@@@/@@       ////////@@/@@
   /@@       /@@/@@//// //@@    @@       /@@/@@
   /@@       @@@//@@@@@@ //@@@@@@  @@@@@@@@ /@@
   //       ///  //////   //////  ////////  //
   Copyright (c) 2016, Los Alamos National Security, LLC
   All rights reserved.
                                                                              */
#pragma once

/*! @file */

#if !defined(__FLECSI_PRIVATE__)
#error Do not include this file directly!
#endif

#include <map>
#include <vector>

namespace flecsi {
namespace topo {

//----------------------------------------------------------------------------//
// NTree topology coloring.
//----------------------------------------------------------------------------//

struct ntree_base {
  enum index_space { entities, nodes, hashmap, tree_data, meta, comms };
  // static constexpr std::size_t index_spaces = 1;
  using index_spaces =
    util::constants<entities, nodes, hashmap, tree_data, meta, comms>;
  // Parallel types for nodes and entities
  enum ptype_t { exclusive, ghost, all };
  // traversal types for DFS
  enum ttype_t { preorder, postorder, reverse_preorder, reverse_postorder };

  using ent_id = topo::id<entities>;
  using node_id = topo::id<nodes>;

  struct ent_node {
    std::size_t ents;
    std::size_t nodes;
  };

  struct meta_type {
    std::size_t max_depth;
    ent_node local, ghosts, top_tree;
    std::size_t nents_recv;
  };

  struct en_size {
    std::vector<std::size_t> ent, node;
  };

  struct color_id {
    std::size_t color;
    ent_id id;
    std::size_t from_color;
  };

  struct coloring {

    coloring(Color nparts)
      : nparts_(nparts), global_hmap_(nparts * local_hmap_),
        hmap_offset_(nparts, local_hmap_), tdata_offset_(nparts, 3),
        cdata_offset_(nparts, 100), meta_offset_(nparts, 1),
        comms_offset_(nparts, nparts) {}

    // Global
<<<<<<< HEAD
    std::size_t nparts_;
=======
    Color nparts_;
>>>>>>> 113a1550

    // Entities
    std::size_t local_entities_;
    std::size_t global_entities_;
    std::vector<std::size_t> entities_distribution_;
    std::vector<std::size_t> entities_offset_;

    // nodes
    std::size_t local_nodes_;
    std::size_t global_nodes_;
    std::vector<std::size_t> nodes_offset_;

    // hmap
    static constexpr size_t local_hmap_ = 1 << 15;
    std::size_t global_hmap_;
    std::vector<std::size_t> hmap_offset_;

    // tdata
    std::vector<std::size_t> tdata_offset_;

    // cdata
    std::vector<std::size_t> cdata_offset_;

    // All global sizes array for make_partition
    std::vector<std::size_t> global_sizes_;

    std::vector<std::size_t> meta_offset_;

    std::vector<std::size_t> comms_offset_;
  }; // struct coloring

  static std::size_t allocate(const std::vector<std::size_t> & arr,
    const std::size_t & i) {
    return arr[i];
  }

  static void set_dests(field<data::intervals::Value>::accessor<wo> a) {
    assert(a.span().size() == 1);
    a[0] = data::intervals::make({1, 3});
  }
  static void set_ptrs(field<data::points::Value>::accessor<wo, na> a) {
    const auto & c = run::context::instance();
    const auto i = c.color(), n = c.colors();
    assert(a.span().size() == 3);
    a[1] = data::points::make(i == 0 ? i : i - 1, 0);
    a[2] = data::points::make(i == n - 1 ? i : i + 1, 0);
  }
  template<auto * F> // work around Clang 10.0.1 bug with auto&
  static constexpr auto task = [](auto f) { execute<*F>(f); };
}; // struct ntree_base

} // namespace topo
} // namespace flecsi<|MERGE_RESOLUTION|>--- conflicted
+++ resolved
@@ -71,11 +71,7 @@
         comms_offset_(nparts, nparts) {}
 
     // Global
-<<<<<<< HEAD
-    std::size_t nparts_;
-=======
     Color nparts_;
->>>>>>> 113a1550
 
     // Entities
     std::size_t local_entities_;
