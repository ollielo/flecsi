/*
    @@@@@@@@  @@           @@@@@@   @@@@@@@@ @@
   /@@/////  /@@          @@////@@ @@////// /@@
   /@@       /@@  @@@@@  @@    // /@@       /@@
   /@@@@@@@  /@@ @@///@@/@@       /@@@@@@@@@/@@
   /@@////   /@@/@@@@@@@/@@       ////////@@/@@
   /@@       /@@/@@//// //@@    @@       /@@/@@
   /@@       @@@//@@@@@@ //@@@@@@  @@@@@@@@ /@@
   //       ///  //////   //////  ////////  //

   Copyright (c) 2016, Triad National Security, LLC
   All rights reserved.
                                                                              */
#pragma once

/*! @file */

#if !defined(__FLECSI_PRIVATE__)
#error Do not include this file directly!
#endif

#include "flecsi/topo/index.hh"
#include "flecsi/util/geometry/point.hh"

namespace flecsi {
namespace topo {

/*
 *
 */
template<Dimension DIM, typename T, class KEY>
class sort_entity
{
  using point_t = util::point<T, DIM>;
  using key_t = KEY;
  using type_t = T;

public:
  sort_entity() {}

  point_t coordinates() const {
    return coordinates_;
  }
  key_t key() const {
    return key_;
  }
  int64_t id() const {
    return id_;
  }
  type_t mass() const {
    return mass_;
  }
  type_t radius() const {
    return radius_;
  }

  void set_coordinates(const point_t & coordinates) {
    coordinates_ = coordinates;
  }
  void set_key(const key_t & key) {
    key_ = key;
  }
  void set_id(const int64_t & id) {
    id_ = id;
  }
  void set_mass(const type_t & mass) {
    mass_ = mass;
  }
  void set_radius(const type_t & radius) {
    radius_ = radius;
  }

  bool operator<(const sort_entity & s) const {
    return std::tie(key_, id_) < std::tie(s.key_, s.id_);
  }

  template<Dimension D, typename TY, class K>
  friend std::ostream & operator<<(std::ostream & os,
    const sort_entity<D, TY, K> & e);

private:
  point_t coordinates_;
  key_t key_;
  int64_t id_;
  type_t mass_;
  type_t radius_;
}; // class sort_entity

template<Dimension DIM, typename T, class KEY>
std::ostream &
operator<<(std::ostream & os, const sort_entity<DIM, T, KEY> & e) {
  os << "Coords: " << e.coordinates() << " Mass: " << e.mass()
     << " Radius: " << e.radius() << " Key: " << e.key() << " Id: " << e.id();
  return os;
}

template<Dimension DIM, typename T, class KEY>
class hcell_base_t
{

<<<<<<< HEAD
  const static size_t dimension = DIM;
  static constexpr int nchildren_ = 1 << dimension;

=======
  const static Dimension dimension = DIM;
>>>>>>> 113a1550
  using type_t = T;
  using key_t = KEY;

  enum type_displ : int {
    CHILD_DISPL = 0,
    LOCALITY_DISPL = nchildren_,
    REQUESTED_DISPL = (nchildren_) + 2,
    NCHILD_RECV_DISPL = (nchildren_) + 3
  };
  enum type_mask : int {
    // 1: 0b11, 2: 0b1111, 3: 0b11111111
    CHILD_MASK = (1 << nchildren_) - 1,
    LOCALITY_MASK = 0b11 << LOCALITY_DISPL,
    REQUESTED_MASK = 0b1 << REQUESTED_DISPL,
    NCHILD_RECV_MASK = 0b1111 << NCHILD_RECV_DISPL
  };
  enum type_locality : int { LOCAL = 0, NONLOCAL = 1, SHARED = 2 };

public:
  hcell_base_t() = default;

  hcell_base_t(const key_t & key) : key_(key) {}

  key_t key() const {
    return key_;
  }

  size_t ent_idx() const {
    assert(is_ent_);
    assert(!is_node_);
    return idx_;
  }
  size_t node_idx() const {
    assert(!is_ent_);
    assert(is_node_);
    return idx_;
  }

  size_t idx() const {
    return idx_;
  }

  void set_key(const key_t & key) {
    key_ = key;
  }
  void set_ent_idx(const std::size_t & idx) {
    is_ent_ = true;
    is_node_ = false;
    idx_ = idx;
  }
  void set_node_idx(const std::size_t & idx) {
    is_ent_ = false;
    is_node_ = true;
    idx_ = idx;
  }
  void set_node() {
    is_ent_ = false;
    is_node_ = true;
    idx_ = 0;
  }
  void set_incomplete() {
    is_incomplete_ = true;
  }
  void set_complete() {
    is_incomplete_ = false;
  }
  bool is_incomplete() {
    return is_incomplete_;
  }
  bool is_complete() {
    return !is_incomplete_;
  }

  void add_child(const int & c) {
    type_ |= (1 << c);
  }
  bool is_ent() const {
    return is_ent_;
  }

  bool is_node() const {
    return is_node_;
  }

  unsigned int type() {
    return type_;
  }

  bool has_child(std::size_t c) const {
    return type_ & (1 << c);
  }

<<<<<<< HEAD
  bool has_child() const {
    return type_ & CHILD_MASK;
  }

  bool is_nonlocal() const {
    return ((type_ & LOCALITY_MASK) >> LOCALITY_DISPL) == NONLOCAL;
  }

  bool is_local() const {
    return ((type_ & LOCALITY_MASK) >> LOCALITY_DISPL) == LOCAL;
  }

  void set_type(unsigned int type) {
    type_ = type;
  }

  void set_nonlocal() {
    type_ &= ~LOCALITY_MASK;
    type_ |= NONLOCAL << LOCALITY_DISPL;
  }

  void set_requested() {
    type_ &= ~REQUESTED_MASK;
    type_ |= REQUESTED_MASK;
  }

  void unset_requested() {
    type_ &= ~REQUESTED_MASK;
  }

  std::size_t color() const {
    return color_;
  }
  void set_color(std::size_t color) {
    color_ = color;
  }

  std::size_t nchildren() const {
    std::size_t nchild = 0;
    for(std::size_t i = 0; i < nchildren_; ++i)
      nchild += has_child(i);
    return nchild;
  }

  template<size_t DD, typename TT, class KK>
=======
  template<Dimension DD, typename TT, class KK>
>>>>>>> 113a1550
  friend std::ostream & operator<<(std::ostream & os,
    const hcell_base_t<DD, TT, KK> & hb);

  friend bool operator<(const hcell_base_t & l, const hcell_base_t & r) {
    return l.key_ < r.key_;
  }

private:
  key_t key_;
  std::size_t idx_ = 0;
  bool is_ent_ = false;
  bool is_node_ = true;
  bool is_incomplete_ = true;
  unsigned int type_ = 0;
  std::size_t color_;
};

template<Dimension D, typename T, class K>
std::ostream &
operator<<(std::ostream & os, const hcell_base_t<D, T, K> & hb) {
  hb.is_node() ? os << "hc node " : os << "hc ent ";
  os << hb.key_ << "-" << hb.idx_;
  return os;
}

template<Dimension, typename T, class KEY>
class node
{ node() = default; };

} // namespace topo
} // namespace flecsi<|MERGE_RESOLUTION|>--- conflicted
+++ resolved
@@ -98,13 +98,8 @@
 class hcell_base_t
 {
 
-<<<<<<< HEAD
-  const static size_t dimension = DIM;
+  const static Dimension dimension = DIM;
   static constexpr int nchildren_ = 1 << dimension;
-
-=======
-  const static Dimension dimension = DIM;
->>>>>>> 113a1550
   using type_t = T;
   using key_t = KEY;
 
@@ -197,7 +192,6 @@
     return type_ & (1 << c);
   }
 
-<<<<<<< HEAD
   bool has_child() const {
     return type_ & CHILD_MASK;
   }
@@ -242,10 +236,7 @@
     return nchild;
   }
 
-  template<size_t DD, typename TT, class KK>
-=======
   template<Dimension DD, typename TT, class KK>
->>>>>>> 113a1550
   friend std::ostream & operator<<(std::ostream & os,
     const hcell_base_t<DD, TT, KK> & hb);
 
