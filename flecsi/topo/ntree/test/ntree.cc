/*
    @@@@@@@@  @@           @@@@@@   @@@@@@@@ @@
   /@@/////  /@@          @@////@@ @@////// /@@
   /@@       /@@  @@@@@  @@    // /@@       /@@
   /@@@@@@@  /@@ @@///@@/@@       /@@@@@@@@@/@@
   /@@////   /@@/@@@@@@@/@@       ////////@@/@@
   /@@       /@@/@@//// //@@    @@       /@@/@@
   /@@       @@@//@@@@@@ //@@@@@@  @@@@@@@@ /@@
   //       ///  //////   //////  ////////  //

   Copyright (c) 2016, Los Alamos National Security, LLC
   All rights reserved.
                                                                              */

#include "flecsi/data.hh"
#include "flecsi/topo/ntree/interface.hh"
#include "flecsi/topo/ntree/types.hh"
#include "flecsi/util/geometry/filling_curve.hh"
#include "flecsi/util/geometry/point.hh"
#include "flecsi/util/unit.hh"

#include "txt_definition.hh"

using namespace flecsi;

struct sph_ntree_t : topo::specialization<topo::ntree, sph_ntree_t> {
  static constexpr unsigned int dimension = 3;
  using key_int_t = uint64_t;
  using key_t = morton_curve<dimension, key_int_t>;

  using index_space = flecsi::topo::ntree_base::index_space;
  using index_spaces = flecsi::topo::ntree_base::index_spaces;
  using ttype_t = flecsi::topo::ntree_base::ttype_t;

  struct key_t_hasher {
    std::size_t operator()(const key_t & k) const noexcept {
      return static_cast<std::size_t>(k.value() & ((1 << 22) - 1));
    }
  };

  template<auto>
  static constexpr std::size_t privilege_count = 2;

  using hash_f = key_t_hasher;

  using ent_t = flecsi::topo::sort_entity<dimension, double, key_t>;
  using node_t = flecsi::topo::node<dimension, double, key_t>;

  using point_t = util::point<double, dimension>;

  struct interaction_nodes {
    int id;
    point_t coordinates;
    double mass;
    double radius;
  };

  // Problem: this contains the color which should not
  // depend on the topology user
  struct interaction_entities {
    int id;
    std::size_t color;
    point_t coordinates;
    double mass;
    double radius;
  };

  static void init_fields(sph_ntree_t::accessor<wo, na> t,
    const std::vector<sph_ntree_t::ent_t> & ents) {
    auto c = process();
    for(std::size_t i = 0; i < ents.size(); ++i) {
      t.e_i(i).coordinates = ents[i].coordinates();
      t.e_i(i).radius = ents[i].radius();
      t.e_i(i).color = c;
      t.e_i(i).id = ents[i].id();
      t.e_keys(i) = ents[i].key();
      t.e_i(i).mass = ents[i].mass();
    }
    t.exchange_boundaries();
  } // init_task

  static void initialize(data::topology_slot<sph_ntree_t> & ts,
    coloring,
    std::vector<ent_t> & ents) {

    flecsi::execute<init_fields>(ts, ents);

    ts->make_tree(ts);

    flecsi::execute<compute_centroid<true>>(ts);
    flecsi::execute<compute_centroid<false>>(ts);

    ts->share_ghosts(ts);
  }

  static coloring color(const std::string & name, std::vector<ent_t> & ents) {
    txt_definition<key_t, dimension> hd(name);
    const int size = processes(), rank = process();

    coloring c(size);

    c.global_entities_ = hd.global_num_entities();
    c.entities_distribution_.resize(size);
    for(int i = 0; i < size; ++i)
      c.entities_distribution_[i] = hd.distribution();
    c.entities_offset_.resize(size);

    ents = hd.entities();

    std::ostringstream oss;
    if(rank == 0)
      oss << "Ents Offset: ";

    for(int i = 0; i < size; ++i) {
      c.entities_offset_[i] = c.entities_distribution_[i];
      if(rank == 0)
        oss << c.entities_offset_[i] << " ; ";
    }

    if(rank == 0)
      flog(info) << oss.str() << std::endl;

    c.local_nodes_ = c.local_entities_ + 20;
    c.global_nodes_ = c.global_entities_;
    c.nodes_offset_ = c.entities_offset_;
    std::for_each(c.nodes_offset_.begin(),
      c.nodes_offset_.end(),
      [](std::size_t & d) { d += 10; });

    c.global_sizes_.resize(4);
    c.global_sizes_[0] = c.global_entities_;
    c.global_sizes_[1] = c.global_nodes_;
    c.global_sizes_[2] = c.global_hmap_;
    c.global_sizes_[3] = c.nparts_;

    return c;
  } // color

  // Compute local center of masses
  // They will then be sent to other ranks to compute
  // the whole tree information
  template<bool local = false>
  static void compute_centroid(sph_ntree_t::accessor<rw, ro> t) {

    // DFS traversal, reverse preorder, access the lowest nodes first
    for(auto n_idx : t.dfs<ttype_t::reverse_preorder, local>()) {
      // Get entities and nodes under this node
      if(local || t.n_i[n_idx].mass == 0) {
        point_t coordinates = 0.;
        double radius = 0;
        double mass = 0;
        // Get entities child of this node
        for(auto e_idx : t.entities(n_idx)) {
          coordinates += t.e_i[e_idx].mass * t.e_i[e_idx].coordinates;
          mass += t.e_i[e_idx].mass;
        }
        // Get nodes child of this node
        for(auto nc_idx : t.nodes(n_idx)) {
          coordinates += t.n_i[nc_idx].mass * t.n_i[nc_idx].coordinates;
          mass += t.n_i[nc_idx].mass;
        }
        assert(mass != 0.);
        coordinates /= mass;
        for(auto e_idx : t.entities(n_idx)) {
          double dist = distance(coordinates, t.e_i[e_idx].coordinates);
          radius = std::max(radius, dist + t.e_i[e_idx].radius);
        }
        for(auto nc_idx : t.nodes(n_idx)) {
          double dist = distance(coordinates, t.n_i[nc_idx].coordinates);
          radius = std::max(radius, dist + t.n_i[nc_idx].radius);
        }
        t.n_i[n_idx].coordinates = coordinates;
        t.n_i[n_idx].radius = radius;
        t.n_i[n_idx].mass = mass;
      }
    }
  } // compute_centroid

  static bool intersect_entity_node(const interaction_entities & ie,
    const interaction_nodes & in) {
    double dist = distance(in.coordinates, ie.coordinates);
    if(dist <= in.radius + ie.radius)
      return true;
    return false;
  }

  static bool intersect_node_node(const interaction_nodes & in1,
    const interaction_nodes & in2) {
    double dist = distance(in1.coordinates, in2.coordinates);
    if(dist <= in1.radius + in2.radius)
      return true;
    return false;
  }

  static bool intersect_entity_entity(const interaction_entities & ie1,
    const interaction_entities & ie2) {
    double dist = distance(ie1.coordinates, ie2.coordinates);
    if(dist <= ie1.radius + ie2.radius)
      return true;
    return false;
  }

}; // sph_ntree_t

using ntree_t = topo::ntree<sph_ntree_t>;

sph_ntree_t::slot sph_ntree;
sph_ntree_t::cslot coloring;

const field<double>::definition<sph_ntree_t, sph_ntree_t::base::entities>
  density;
const field<double>::definition<sph_ntree_t, sph_ntree_t::base::entities>
  pressure;

void
<<<<<<< HEAD
check_neighbors(sph_ntree_t::accessor<rw, ro> t) {
  std::vector<std::pair<int, int>> stencil = {{2, 0},
    {1, 0},
    {0, 0},
    {-1, 0},
    {-2, 0},
    {0, 2},
    {0, 1},
    {0, -1},
    {0, -2},
    {1, 1},
    {1, -1},
    {-1, 1},
    {-1, -1}};
  // Check neighbors of entities
  for(auto e : t.entities()) {
    std::vector<std::pair<std::size_t, bool>> s_id; // stencil ids
    std::size_t eid = t.e_i(e).id;
    // Compute stencil based on id
    int line = eid / 7;
    int col = eid % 7;
    for(int i = 0; i < static_cast<int>(stencil.size()); ++i) {
      int l = line + stencil[i].first;
      int c = col + stencil[i].second;
      if(l >= 0 && l < 7)
        if(c >= 0 && c < 7)
          s_id.push_back(std::make_pair(l * 7 + c, false));
    }
    for(auto n : t.neighbors(e)) {
      std::size_t n_id = t.e_i[n].id;
      auto f = std::find(s_id.begin(), s_id.end(), std::make_pair(n_id, false));
      assert(f != s_id.end());
      f->second = true;
    }
#if DEBUG
    for(auto a : s_id)
      assert(a.second == true);
#endif
  }
}

void
init_density(sph_ntree_t::accessor<ro, na> t,
  field<double>::accessor<wo, na> p) {
  for(auto a : t.entities()) {
    p[a] = t.e_i[a].mass * t.e_i[a].radius;
  }
}

void
print_density(sph_ntree_t::accessor<ro, na> t,
  field<double>::accessor<ro, ro>) {
  std::cout << color() << " Print id exclusive: ";
  for(auto a : t.entities()) {
    std::cout << t.e_i[a].id << " - ";
  }
  std::cout << std::endl;
  std::cout << color() << " Print id ghosts : ";
  for(auto a : t.entities<sph_ntree_t::base::ptype_t::ghost>()) {
    std::cout << t.e_i[a].id << " - ";
  }
  std::cout << std::endl;
  std::cout << color() << " Print id all : ";
  for(auto a : t.e_i.span()) {
    std::cout << a.id << " - ";
  }
  std::cout << std::endl;
}

void
move_entities(sph_ntree_t::accessor<rw, na> t) {
  for(auto a : t.entities()) {
    // Add 1 on z coordinate
    t.e_i[a].coordinates[2] += 1;
  }
}
=======
init_task(sph_ntree_t::accessor<wo> t,
  const std::vector<sph_ntree_t::ent_t> & ents) {
  for(size_t i = 0; i < ents.size(); ++i) {
    t.e_coordinates(i) = ents[i].coordinates();
    t.e_radius(i) = ents[i].radius();
    t.e_keys(i) = ents[i].key();
  }
  t.exchange_boundaries();
} // init_task

void
make_tree(sph_ntree_t::accessor<rw> t) {
  t.make_tree();
  t.graphviz_draw(0);
} // make_tree
>>>>>>> 9d789f14

int
ntree_driver() {

  std::vector<sph_ntree_t::ent_t> ents;
  coloring.allocate("coordinates.blessed", ents);
  sph_ntree.allocate(coloring.get(), ents);

  auto d = density(sph_ntree);

  flecsi::execute<init_density>(sph_ntree, d);
  flecsi::execute<print_density>(sph_ntree, d);
  flecsi::execute<check_neighbors>(sph_ntree);

  flecsi::execute<move_entities>(sph_ntree);
  // sph_ntree_t::update(sph_ntree);

  return 0;
} // ntree_driver
flecsi::unit::driver<ntree_driver> driver;<|MERGE_RESOLUTION|>--- conflicted
+++ resolved
@@ -77,7 +77,7 @@
       t.e_i(i).mass = ents[i].mass();
     }
     t.exchange_boundaries();
-  } // init_task
+  } // init_fields
 
   static void initialize(data::topology_slot<sph_ntree_t> & ts,
     coloring,
@@ -213,7 +213,6 @@
   pressure;
 
 void
-<<<<<<< HEAD
 check_neighbors(sph_ntree_t::accessor<rw, ro> t) {
   std::vector<std::pair<int, int>> stencil = {{2, 0},
     {1, 0},
@@ -290,23 +289,12 @@
     t.e_i[a].coordinates[2] += 1;
   }
 }
-=======
-init_task(sph_ntree_t::accessor<wo> t,
-  const std::vector<sph_ntree_t::ent_t> & ents) {
-  for(size_t i = 0; i < ents.size(); ++i) {
-    t.e_coordinates(i) = ents[i].coordinates();
-    t.e_radius(i) = ents[i].radius();
-    t.e_keys(i) = ents[i].key();
-  }
-  t.exchange_boundaries();
-} // init_task
 
 void
 make_tree(sph_ntree_t::accessor<rw> t) {
   t.make_tree();
   t.graphviz_draw(0);
 } // make_tree
->>>>>>> 9d789f14
 
 int
 ntree_driver() {
