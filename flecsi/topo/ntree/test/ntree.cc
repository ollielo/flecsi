--- conflicted
+++ resolved
@@ -287,17 +287,7 @@
 
   std::vector<sph_ntree_t::ent_t> ents;
   coloring.allocate("coordinates.blessed", ents);
-<<<<<<< HEAD
   sph_ntree.allocate(coloring.get(), ents);
-=======
-  sph_ntree.allocate(coloring.get());
-  flecsi::execute<init_task, flecsi::mpi>(sph_ntree, ents);
-  sph_ntree.get().exch();
-  flecsi::execute<make_tree>(sph_ntree);
-  return 0;
-} // init
-util::unit::initialization<init> initialization;
->>>>>>> bad712b0
 
   auto d = density(sph_ntree);
 
