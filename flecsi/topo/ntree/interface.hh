/*
    @@@@@@@@  @@           @@@@@@   @@@@@@@@ @@
   /@@/////  /@@          @@////@@ @@////// /@@
   /@@       /@@  @@@@@  @@    // /@@       /@@
   /@@@@@@@  /@@ @@///@@/@@       /@@@@@@@@@/@@
   /@@////   /@@/@@@@@@@/@@       ////////@@/@@
   /@@       /@@/@@//// //@@    @@       /@@/@@
   /@@       @@@//@@@@@@ //@@@@@@  @@@@@@@@ /@@
   //       ///  //////   //////  ////////  //

   Copyright (c) 2016, Triad National Security, LLC
   All rights reserved.
                                                                              */
#pragma once

/*! @file */

#if !defined(__FLECSI_PRIVATE__)
#error Do not include this file directly!
#endif

#include "flecsi/data/accessor.hh"
#include "flecsi/data/copy_plan.hh"
#include "flecsi/data/topology.hh"
#include "flecsi/execution.hh"
#include "flecsi/flog.hh"
#include "flecsi/topo/core.hh" // base
#include "flecsi/topo/ntree/coloring.hh"
#include "flecsi/topo/ntree/types.hh"
#include "flecsi/util/hashtable.hh"

#include <fstream>
#include <iomanip>
#include <iostream>
#include <queue>
#include <stack>
#include <type_traits>
#include <unordered_map>

namespace flecsi {
namespace topo {

template<typename T>
class serdez_vector : public std::vector<T>
{
public:
  inline size_t legion_buffer_size(void) const {
    return (sizeof(size_t) + (sizeof(T) * this->size()));
  }

  inline void legion_serialize(void * buffer) const {
    char * ptr = (char *)buffer;
    std::size_t size = this->size();
    memcpy(ptr, &size, sizeof(std::size_t));
    ptr += sizeof(std::size_t);
    for(std::size_t i = 0; i < this->size(); ++i, ptr += sizeof(T)) {
      memcpy(ptr, this->data() + i, sizeof(T));
    }
  }

  inline void legion_deserialize(const void * buffer) {
    const char * ptr = (const char *)buffer;
    size_t elements = *(std::size_t *)ptr;
    ptr += sizeof(std::size_t);
    this->resize(elements);
    for(std::size_t i = 0; i < elements; ++i, ptr += sizeof(T)) {
      memcpy(this->data() + i, ptr, sizeof(T));
    }
  }
};

//---------------------------------------------------------------------------//
// NTree topology.
//---------------------------------------------------------------------------//

/*!
  @ingroup topology
 */

//-----------------------------------------------------------------//
//! The tree topology is parameterized on a policy P which defines its nodes
//! and entity types.
//-----------------------------------------------------------------//
template<typename Policy>
struct ntree : ntree_base {
  // Get types from Policy
  constexpr static unsigned int dimension = Policy::dimension;
  using key_int_t = typename Policy::key_int_t;
  using key_t = typename Policy::key_t;
  using node_t = typename Policy::node_t;
  using ent_t = typename Policy::ent_t;
  using hash_f = typename Policy::hash_f;

  using index_space = typename Policy::index_space;
  using index_spaces = typename Policy::index_spaces;

  using type_t = double;
  using hcell_t = hcell_base_t<dimension, type_t, key_t>;

  struct ntree_data {
    key_t hibound, lobound;
    std::size_t max_depth = 0;
    std::size_t nents = 0;
    std::size_t nents_ghosts = 0;
    std::size_t nnodes = 0;
    std::size_t nnodes_ghosts = 0;
  };

  template<std::size_t>
  struct access;

  ntree(const coloring & c)
    : part{{make_repartitioned<Policy, entities>(c.nparts_,
              make_partial<allocate>(c.entities_offset_)),
        make_repartitioned<Policy, nodes>(c.nparts_,
          make_partial<allocate>(c.nodes_offset_)),
        make_repartitioned<Policy, hashmap>(c.nparts_,
          make_partial<allocate>(c.hmap_offset_)),
        make_repartitioned<Policy, tree_data>(c.nparts_,
          make_partial<allocate>(c.tdata_offset_))}},

      cp_data_tree(*this,
        // Avoid initializer-list constructor:
        data::copy_plan::Sizes(c.nparts_, 1),
        task<set_dests>,
        task<set_ptrs>,
        util::constant<tree_data>()) {}

  // Ntree mandatory fields ---------------------------------------------------

  static inline const typename field<key_t>::template definition<Policy,
    entities>
    e_keys;
  static inline const typename field<key_t>::template definition<Policy, nodes>
    n_keys;

  // Hmap fields
  static inline const typename field<
    std::pair<key_t, hcell_t>>::template definition<Policy, hashmap>
    hcells;

  // Tdata field
  static inline const typename field<ntree_data>::template definition<Policy,
    tree_data>
    data_field;

  // --------------------------------------------------------------------------

  // Use to reference the index spaces by id
  util::key_array<repartitioned, index_spaces> part;

  data::copy_plan cp_data_tree;
  std::optional<data::copy_plan> cp_top_tree_entities;
  std::optional<data::copy_plan> cp_top_tree_nodes;

  // Construction of the tree -------------------------------------------------
  // This is decomposed in two steps since
  // we need to share information using a
  // future_map to continue the construction
  static serdez_vector<hcell_t> make_local_tree(
    typename Policy::template accessor<rw> t) {
    t.make_tree();
    t.graphviz_draw(0);
    return t.top_tree_boundaries();
  } // make_tree

  static std::pair<std::size_t, std::size_t> make_distributed_tree(
    typename Policy::template accessor<rw> t,
    const std::vector<hcell_t> & v) {
    t.add_boundaries(v);
    t.graphviz_draw(1);
    // std::pair<std::size_t, std::size_t> sizes = t.get_sizes();
    // return sizes;
    return t.get_sizes();
  }

  static void display_keys(typename Policy::template accessor<ro> t) {
    std::cout << color() << ": E: ";
    for(auto a : t.e_keys.span()) {
      auto b = a;
      b.truncate(5);
      std::cout << b << " - ";
    }
    std::cout << std::endl;
    std::cout << color() << ": N: ";
    for(auto a : t.n_keys.span()) {
      auto b = a;
      b.truncate(5);
      std::cout << b << " - ";
    }
    std::cout << std::endl;
  }

  template<class T>
  void make_tree(T && ts) {
    cp_data_tree.issue_copy(data_field.fid);

    // Create the local tree
    // Return the list of nodes to share (top of the tree)
    auto fm_top_tree = flecsi::execute<make_local_tree>(ts);

    // Merge all the hcells informations
    std::vector<hcell_t> top_tree;
    std::vector<std::size_t> top_tree_nnodes(colors(), 0);
    std::vector<std::size_t> top_tree_nents(colors(), 0);
    fm_top_tree.wait();

    for(std::size_t i = 0; i < colors(); ++i) {
      auto f = fm_top_tree.get(i);
      top_tree.insert(top_tree.end(), f.begin(), f.end());
    }

    for(std::size_t c = 0; c < colors(); ++c) {
      for(std::size_t j = 0; j < top_tree.size(); ++j) {
        if(top_tree[j].color() != c) {
          if(top_tree[j].is_ent())
            ++top_tree_nents[c];
          else
            ++top_tree_nnodes[c];
        }
      }
    }

    // Add the new hcells to the local tree
    auto fm_sizes = flecsi::execute<make_distributed_tree>(ts, top_tree);

    std::vector<std::size_t> ents_sizes(colors());
    std::vector<std::size_t> nodes_sizes(colors());
    std::vector<std::size_t> ents_sizes_rz(colors());
    std::vector<std::size_t> nodes_sizes_rz(colors());

    for(std::size_t i = 0; i < fm_sizes.size(); ++i) {
      auto f = fm_sizes.get(i);
      ents_sizes[i] = f.first;
      nodes_sizes[i] = f.second;
    }

    flecsi::execute<display_keys>(ts);

    // Add the total to rebuild the partitions
    for(std::size_t i = 0; i < colors(); ++i) {
      ents_sizes_rz[i] = ents_sizes[i] + top_tree_nents[i];
      nodes_sizes_rz[i] = nodes_sizes[i] + top_tree_nnodes[i];
    }

    resize_repartitioned(
      part.template get<entities>(), make_partial<allocate>(ents_sizes_rz));
    resize_repartitioned(
      part.template get<nodes>(), make_partial<allocate>(nodes_sizes_rz));

    // Create this new copy plan
    top_tree_cp(
      top_tree, top_tree_nents, top_tree_nnodes, ents_sizes, nodes_sizes);

    // Retrieve the information needed by the specialization
    cp_top_tree_entities->issue_copy(e_keys.fid);
    cp_top_tree_nodes->issue_copy(n_keys.fid);

    flecsi::execute<display_keys>(ts);

    share_ghosts();
  }

  static void set_top_tree_entities_dests(
    field<data::intervals::Value>::accessor<wo> a,
    const std::vector<std::size_t> & nents_base,
    const std::vector<std::size_t> & nents_tt) {
    auto i = process();
    a(0) =
      data::intervals::make({nents_base[i], nents_base[i] + nents_tt[i]}, i);
  }

  static void set_top_tree_entities_ptrs(
    field<data::points::Value>::accessor<wo> a,
    const std::vector<std::size_t> & nents_base,
    const std::vector<hcell_t> & hcells) {
    auto i = process();
    std::size_t idx = nents_base[i];
    for(std::size_t j = 0; j < hcells.size(); ++j) {
      if(hcells[j].is_ent() && hcells[j].color() != i) {
        a(idx++) = data::points::make(hcells[j].color(), hcells[j].idx());
      }
    }
  }

  static void set_top_tree_nodes_dests(
    field<data::intervals::Value>::accessor<wo> a,
    const std::vector<std::size_t> & nnodes_base,
    const std::vector<std::size_t> & nnodes_tt) {
    auto i = process();
    a(0) =
      data::intervals::make({nnodes_base[i], nnodes_base[i] + nnodes_tt[i]}, i);
  }

  static void set_top_tree_nodes_ptrs(
    field<data::points::Value>::accessor<wo> a,
    const std::vector<std::size_t> & nnodes_base,
    const std::vector<hcell_t> & hcells) {
    auto i = process();
    std::size_t idx = nnodes_base[i];
    for(std::size_t j = 0; j < hcells.size(); ++j) {
      if(hcells[j].is_node() && hcells[j].color() != i) {
        a(idx++) = data::points::make(hcells[j].color(), hcells[j].idx());
      }
    }
  }

  void top_tree_cp(const std::vector<hcell_t> & hcells,
    const std::vector<std::size_t> & nents_tt,
    const std::vector<std::size_t> & nnodes_tt,
    const std::vector<std::size_t> & nents_base,
    const std::vector<std::size_t> & nnodes_base) {
    // create the vectors of: destination size (based on total + current
    // position)
    auto entities_dests_task = [&nents_base, &nents_tt](auto f) {
      execute<set_top_tree_entities_dests>(f, nents_base, nents_tt);
    };
    auto entities_ptrs_task = [&nents_base, &hcells](auto f) {
      execute<set_top_tree_entities_ptrs>(f, nents_base, hcells);
    };

    auto nodes_dests_task = [&nnodes_base, &nnodes_tt](auto f) {
      execute<set_top_tree_nodes_dests>(f, nnodes_base, nnodes_tt);
    };
    auto nodes_ptrs_task = [&nnodes_base, &hcells](auto f) {
      execute<set_top_tree_nodes_ptrs>(f, nnodes_base, hcells);
    };

    cp_top_tree_entities = data::copy_plan(*this,
      data::copy_plan::Sizes(processes(), 1),
      entities_dests_task,
      entities_ptrs_task,
      util::constant<entities>());

    cp_top_tree_nodes = data::copy_plan(*this,
      data::copy_plan::Sizes(processes(), 1),
      nodes_dests_task,
      nodes_ptrs_task,
      util::constant<nodes>());
  }

#if 0 
  static void
  xfer_ghosts_req_start(typename field<key_t>::template accessor<ro> a, 
  data::buffers::Start mv) { 
    auto w1 = mv[0].write(); 
    w1(a(0)); 
    auto w2 = mv[1].write(); 
    w2(a(0));
    auto w3 = mv[2].write(); 
    w3(a(0)); 
  }

  static int
  xfer_ghosts_req(typename field<key_t>::template accessor<rw> a, 
    data::buffers::Transfer mv) {
    auto r1 = mv[3].read(); 
    a(1) = r1(); 
    auto r2 = mv[4].read(); 
    a(2) = r2();
    auto r3 = mv[5].read(); 
    a(3) = r3(); 
    return 0; 
  }
#endif

  // Search neighbors and complete the hmap, create copy plans (or buffer)
  void share_ghosts() {
    bool done = false;

    // One to one share using cofm from user and distance function from user.

    // Plan:
    // 1. Send entities that are in contact with distant ones using cofm +
    // interaction function => buffer communication
    // 2. Compute what to send back locally
    // 2.1 Send the number of entities/nodes to resize the partitions
    // 3. Send back informations => buffer communication

    // 4. Create copy plan using the informations from the hmap

#if 0 
    // All to all communicator 
    data::buffers::core buf([] {
      const auto p = processes();
      data::buffers::coloring ret(p);
      for(std::size_t i_r = 0 ; i_r < ret.size(); ++i_r){
        for(std::size_t i = 0 ; i < processes(); ++i){
          if(i!=i_r){
            ret[i_r].push_back(i); 
          }
        }
      }
      return ret;
    }());

    flecsi::execute<display_keys>(ts);

    // Send all the requested 
    execute<xfer_ghosts_start>(hcells(*this), *buf);
    while(reduce<xfer_ghosts, exec::fold::max>(hcells(*this), *buf).get());

    flecsi::execute<display_keys>(ts);

    // Create buffer communicator
    // For now, complete all to all   

    //do{

      // 1. Send all 
    //  execute<xfer_start>(e_keys(*this), *buf);
    //  while(reduce<xfer, exec::fold::max>(e_keys(*this), *buf).get());


    //  execute<xfer_start>(e_keys(*this), *buf);
    //  while(reduce<xfer, exec::fold::max>(e_keys(*this), *buf).get());
    
    //}while(!done);
#endif
  }

  //---------------------------------------------------------------------------

  template<typename Type,
    data::layout Layout,
    typename Topo,
    typename Topo::index_space Space>
  void ghost_copy(data::field_reference<Type, Layout, Topo, Space> const & f) {
    if constexpr(Space == entities) {
      cp_top_tree_entities->issue_copy(f.fid());
    }
    else if constexpr(Space == nodes) {
      cp_top_tree_nodes->issue_copy(f.fid());
    }
  }

  std::size_t colors() const {
    return part.front().colors();
  }

  template<index_space S>
  data::region & get_region() {
    return part.template get<S>();
  }

  template<index_space S>
  const data::partition & get_partition(field_id_t) const {
    return part.template get<S>();
  }

private:
  const static size_t nchildren_ = 1 << dimension;
};

//---------------------------------------------------------------------------//
// POLICY ACCESS //
// --------------------------------------------------------------------------//

template<class Policy>
template<std::size_t Priv>
struct ntree<Policy>::access {
  template<const auto & F>
  using accessor = data::accessor_member<F, Priv>;
  accessor<ntree::e_keys> e_keys;
  accessor<ntree::n_keys> n_keys;
  accessor<ntree::data_field> data_field;
  accessor<ntree::hcells> hcells;

  template<class F>
  void send(F && f) {
    e_keys.topology_send(f);
    n_keys.topology_send(f);
    data_field.topology_send(f);
    hcells.topology_send(f);
  }

  using hmap_t = util::hashtable<ntree::key_t, ntree::hcell_t, ntree::hash_f>;

  // --------------------------------------------------------------------------//
  //                                 ACCESSORS //
  // --------------------------------------------------------------------------//

  // Iterate on all exclusive or ghost entities
  template<ptype_t PT = ptype_t::exclusive>
  auto entities() {
    if constexpr(PT == ptype_t::exclusive) {
      return make_ids<index_space::entities>(
        util::iota_view<util::id>(0, data_field(0).nents));
    }
    else if constexpr(PT == ptype_t::ghost) {
      // Ghosts starts from local to end
      return make_ids<index_space::entities>(
        util::iota_view<util::id>(data_field(0).nents, e_keys.span().size()));
    }
    else {
      // Iterate on all
      return make_ids<index_space::entities>(
        util::iota_view<util::id>(0, e_keys.span().size()));
    }
  }

  // Return entities, exclusive/ghosts from a specific node
  template<ptype_t PT = ptype_t::exclusive>
  auto entities(const id<index_space::nodes> & node_id) {

    std::vector<id<index_space::entities>> ids;
    // Get the node and find its sub-entities
    auto nkey = n_keys[node_id];
    hmap_t hmap(hcells.span());
    auto cur = &(hmap.find(nkey)->second);
    for(std::size_t j = 0; j < nchildren_; ++j) {
      if(cur->has_child(j)) {
        key_t ckey = nkey;
        ckey.push(j);
        auto it = hmap.find(ckey);
        if(it->second.is_ent()) {
          ids.push_back(id<index_space::entities>(it->second.ent_idx()));
        }
      } // if
    } // for
    return ids;
  }

  // Iterate on all exclusive or ghost nodes
  template<ptype_t PT = ptype_t::exclusive>
  auto nodes() {
    if constexpr(PT == ptype_t::exclusive) {
      return make_ids<index_space::nodes>(
        util::iota_view<util::id>(0, data_field(0).nnodes));
    }
    else if constexpr(PT == ptype_t::ghost) {
      // Ghosts starts from local to end
      return make_ids<index_space::entities>(
        util::iota_view<util::id>(data_field(0).nnodes, n_keys.span().size()));
    }
    else {
      // Iterate on all
      return make_ids<index_space::entities>(
        util::iota_view<util::id>(0, n_keys.span().size()));
    }
  }

  // Return entities, exclusive/ghosts from a specific node
  template<ptype_t PT = ptype_t::exclusive>
  auto nodes(const id<index_space::nodes> & node_id) {

    std::vector<id<index_space::nodes>> ids;
    // Get the node and find its sub-entities
    auto nkey = n_keys[node_id];
    hmap_t hmap(hcells.span());
    auto cur = &(hmap.find(nkey)->second);
    for(std::size_t j = 0; j < nchildren_; ++j) {
      if(cur->has_child(j)) {
        key_t ckey = nkey;
        ckey.push(j);
        auto it = hmap.find(ckey);
        if(it->second.is_node()) {
          ids.push_back(id<index_space::nodes>(it->second.node_idx()));
        }
      } // if
    } // for
    return ids;
  }

  // BFS traversal, return vector of ids
  auto bfs() {
    hmap_t hmap(hcells.span());

    std::vector<id<index_space::nodes>> ids;
    std::queue<hcell_t *> tqueue;
    tqueue.push(&hmap.find(key_t::root())->second);
    ids.push_back(id<index_space::nodes>(0));

    while(!tqueue.empty()) {
      hcell_t * cur = tqueue.front();
      tqueue.pop();
      assert(cur->is_node());
      auto nkey = cur->key();
      for(std::size_t j = 0; j < nchildren_; ++j) {
        if(cur->has_child(j)) {
          key_t ckey = nkey;
          ckey.push(j);
          auto it = hmap.find(ckey);
          if(it->second.is_node()) {
            ids.push_back(id<index_space::nodes>(it->second.idx()));
            tqueue.push(&it->second);
          }
        } // if
      } // for
    } // while
    return ids;
  } // bfs

  template<ttype_t TT = ttype_t::preorder>
  auto dfs() {

    hmap_t hmap(hcells.span());
    std::vector<id<index_space::nodes>> ids;

    // Postorder and reverse postorder
    if constexpr(TT == ttype_t::postorder || TT == ttype_t::reverse_postorder) {

      std::stack<hcell_t *> stk;
      stk.push(&hmap.find(key_t::root())->second);

      while(!stk.empty()) {
        hcell_t * cur = stk.top();
        stk.pop();
        auto nkey = cur->key();
        for(std::size_t j = 0; j < nchildren_; ++j) {
          if(cur->has_child(j)) {
            key_t ckey = nkey;
            ckey.push(j);
            auto it = hmap.find(ckey);
            if(it->second.is_node()) {
              ids.push_back(id<index_space::nodes>(cur->idx()));
              stk.push(&it->second);
            }
          } // if
        } // for
      } // while
      if constexpr(TT == ttype_t::reverse_postorder) {
        std::reverse(ids.begin(), ids.end());
      }
    }
    // Preorder and reverse preorder
    else if constexpr(TT == ttype_t::preorder ||
                      TT == ttype_t::reverse_preorder) {
      std::stack<hcell_t *> stk;
      stk.push(&hmap.find(key_t::root())->second);

      while(!stk.empty()) {
        hcell_t * cur = stk.top();
        stk.pop();
        auto nkey = cur->key();
        ids.push_back(id<index_space::nodes>(cur->idx()));
        for(std::size_t j = 0; j < nchildren_; ++j) {
          std::size_t child =
            nchildren_ - 1 - j; // Take children in reverse order
          if(cur->has_child(child)) {
            key_t ckey = nkey;
            ckey.push(child);
            auto it = hmap.find(ckey);
            if(it->second.is_node()) {
              stk.push(&it->second);
            }
          } // if
        } // for
      } // while
      if constexpr(TT == ttype_t::reverse_preorder) {
        std::reverse(ids.begin(), ids.end());
      }
    }
    else {
      assert(false && "Error traversal type ttype_t invalid.");
    } // if
    return ids;
  } // dfs

  template<ttype_t TT = ttype_t::preorder>
  auto dfs_complete() {

    hmap_t hmap(hcells.span());
    std::vector<id<index_space::nodes>> ids;

    // Postorder and reverse postorder
    if constexpr(TT == ttype_t::postorder || TT == ttype_t::reverse_postorder) {

      std::stack<hcell_t *> stk;
      stk.push(&hmap.find(key_t::root())->second);

      while(!stk.empty()) {
        hcell_t * cur = stk.top();
        stk.pop();
        auto nkey = cur->key();
        for(std::size_t j = 0; j < nchildren_; ++j) {
          if(cur->has_child(j)) {
            key_t ckey = nkey;
            ckey.push(j);
            auto it = hmap.find(ckey);
            if(it->second.is_node()) {
              if(it->second.is_complete())
                ids.push_back(id<index_space::nodes>(cur->idx()));
              stk.push(&it->second);
            }
          } // if
        } // for
      } // while
      if constexpr(TT == ttype_t::reverse_postorder) {
        std::reverse(ids.begin(), ids.end());
      }
    }
    // Preorder and reverse preorder
    else if constexpr(TT == ttype_t::preorder ||
                      TT == ttype_t::reverse_preorder) {
      std::stack<hcell_t *> stk;
      stk.push(&hmap.find(key_t::root())->second);

      while(!stk.empty()) {
        hcell_t * cur = stk.top();
        stk.pop();
        auto nkey = cur->key();
        if(cur->is_complete())
          ids.push_back(id<index_space::nodes>(cur->idx()));
        for(std::size_t j = 0; j < nchildren_; ++j) {
          std::size_t child =
            nchildren_ - 1 - j; // Take children in reverse order
          if(cur->has_child(child)) {
            key_t ckey = nkey;
            ckey.push(child);
            auto it = hmap.find(ckey);
            if(it->second.is_node()) {
              stk.push(&it->second);
            }
          } // if
        } // for
      } // while
      if constexpr(TT == ttype_t::reverse_preorder) {
        std::reverse(ids.begin(), ids.end());
      }
    }
    else {
      assert(false && "Error traversal type ttype_t invalid.");
    } // if
    return ids;
  } // dfs_local

  //---------------------------------------------------------------------------//
  //                              MAKE TREE //
  //---------------------------------------------------------------------------//

  std::pair<std::size_t, std::size_t> get_sizes() {
    return {data_field(0).nents, data_field(0).nnodes};
  }

  void exchange_boundaries() {
    data_field(0).max_depth = 0;
    data_field(0).nents = e_keys.span().size();
    data_field(0).lobound = process() == 0 ? key_t::min() : e_keys(0);
    data_field(0).hibound = process() == processes() - 1
                              ? key_t::max()
                              : e_keys(data_field(0).nents - 1);
  }

  void add_boundaries(const std::vector<hcell_t> & cells) {
    hmap_t hmap(hcells.span());
    for(auto c : cells) {
      if(c.color() == color())
        continue;
      if(c.is_ent()) {
        load_shared_entity(c, hmap);
      }
      else {
        load_shared_node(c, hmap);
      }
    }
    // Update the lo and hi bounds
    data_field(0).lobound = key_t::min();
    data_field(0).hibound = key_t::max();
    // Add the nodes added during add_parent indices
    std::queue<hcell_t *> tqueue;
    tqueue.push(&hmap.find(key_t::root())->second);
    while(!tqueue.empty()) {
      hcell_t * cur = tqueue.front();
      tqueue.pop();
      assert(cur->is_node());
      auto nkey = cur->key();
      if(cur->key() != key_t::root() && cur->idx() == 0 && cur->is_local()) {
        assert(cur->idx() == 0);
        std::size_t cnode = data_field(0).nnodes++;
        cur->set_node_idx(cnode);
        n_keys(cnode) = cur->key();
      }
      for(std::size_t j = 0; j < nchildren_; ++j) {
        if(cur->has_child(j)) {
          key_t ckey = nkey;
          ckey.push(j);
          auto it = hmap.find(ckey);
          if(it->second.is_node()) {
            tqueue.push(&it->second);
          }
        } // if
      } // for
    } // while

    // Add the other nodes, contiguously at the end
    tqueue.push(&hmap.find(key_t::root())->second);
    while(!tqueue.empty()) {
      hcell_t * cur = tqueue.front();
      tqueue.pop();
      assert(cur->is_node());
      auto nkey = cur->key();
      if(cur->key() != key_t::root() && cur->idx() == 0) {
        assert(cur->idx() == 0);
        std::size_t cnode =
          data_field(0).nnodes + data_field(0).nnodes_ghosts++;
        cur->set_node_idx(cnode);
        n_keys(cnode) = cur->key();
      }
      for(std::size_t j = 0; j < nchildren_; ++j) {
        if(cur->has_child(j)) {
          key_t ckey = nkey;
          ckey.push(j);
          auto it = hmap.find(ckey);
          if(it->second.is_node()) {
            tqueue.push(&it->second);
          }
        } // if
      } // for
    } // while
  }

  void make_tree() {
    // Cstr htable
    hmap_t hmap(hcells.span());

    // Create the tree
    size_t size = run::context::instance().colors(); // colors();
    size_t rank = run::context::instance().color(); // color();

    /* Exchange high and low bound */
    const auto hibound =
      rank == size - 1 ? key_t::max() : data_field(2).lobound;
    const auto lobound = rank == 0 ? key_t::min() : data_field(1).hibound;
    assert(lobound <= e_keys(0));
    assert(hibound >= e_keys(data_field(0).nents - 1));

    // Add the root
    hmap.insert(key_t::root(), key_t::root());
<<<<<<< HEAD
    auto root_ = hmap.find(key_t::root());
    root_->second.set_color(rank);
    assert(root_ != hmap.end());
    {
      std::size_t cnode = data_field(0).nnodes++;
      root_->second.set_node_idx(cnode);
      n_keys(cnode) = root_->second.key();
    }
=======
    assert(hmap.find(key_t::root()) != hmap.end());

>>>>>>> 1c8f5a02
    size_t current_depth = key_t::max_depth();
    // Entity keys, last and current
    key_t lastekey = key_t(0);
    if(rank != 0)
      lastekey = lobound;
    // Node keys, last and Current
    key_t lastnkey = key_t::root();
    key_t nkey, loboundnode, hiboundnode;
    // Current parent and value
    hcell_t * parent = nullptr;
    bool old_is_ent = false;

    bool iam0 = rank == 0;
    bool iamlast = rank == size - 1;

    // The extra turn in the loop is to finish the missing
    // parent of the last entity
    for(size_t i = 0; i <= e_keys.span().size(); ++i) {
      const key_t ekey = i < e_keys.span().size() ? e_keys(i) : hibound;
      nkey = ekey;
      nkey.pop(current_depth);
      bool loopagain = false;
      // Loop while there is a difference in the current keys
      while(nkey != lastnkey || (iamlast && i == e_keys.span().size())) {
        loboundnode = lobound;
        loboundnode.pop(current_depth);
        hiboundnode = hibound;
        hiboundnode.pop(current_depth);
        if(loopagain && (iam0 || lastnkey > loboundnode) &&
           (iamlast || lastnkey < hiboundnode)) {
          auto it = hmap.find(lastnkey);
          assert(it != hmap.end());
          hcell_t * n = &(it->second);
          if(!n->is_ent()) {
            n->set_complete();
          }
        }
        if(iamlast && lastnkey == key_t::root())
          break;
        loopagain = true;
        current_depth++;
        nkey = ekey;
        nkey.pop(current_depth);
        lastnkey = lastekey;
        lastnkey.pop(current_depth);
      } // while

      if(iamlast && i == e_keys.span().size())
        break;

      parent = &(hmap.find(lastnkey)->second);
      old_is_ent = parent->is_ent();
      // Insert the eventual missing parents in the tree
      // Find the current parent of the two entities
      while(1) {
        current_depth--;
        lastnkey = lastekey;
        lastnkey.pop(current_depth);
        nkey = ekey;
        nkey.pop(current_depth);
        if(nkey != lastnkey)
          break;
        // Add a children
        int bit = nkey.last_value();
        parent->add_child(bit);
        parent->set_node();
        parent = &(hmap.insert(nkey, nkey)->second);
        parent->set_color(rank);
      } // while

      // Recover deleted entity
      if(old_is_ent) {
        int bit = lastnkey.last_value();
        parent->add_child(bit);
        parent->set_node();
        auto it = hmap.insert(lastnkey, lastnkey);
        it->second.set_ent_idx(i - 1);
        it->second.set_color(rank);
      } // if

      if(i < e_keys.span().size()) {
        // Insert the new entity
        int bit = nkey.last_value();
        parent->add_child(bit);
        auto it = hmap.insert(nkey, nkey);
        it->second.set_ent_idx(i);
        it->second.set_color(rank);
      } // if

      // Prepare next loop
      lastekey = ekey;
      lastnkey = nkey;
      data_field(0).max_depth =
        std::max(data_field(0).max_depth, current_depth);

    } // for

    // Generate the indices of the local nodes
    std::queue<hcell_t *> tqueue;
    tqueue.push(&hmap.find(key_t::root())->second);
    while(!tqueue.empty()) {
      hcell_t * cur = tqueue.front();
      tqueue.pop();
      assert(cur->is_node());
      auto nkey = cur->key();
      if(cur->key() != key_t::root()) {
        assert(cur->idx() == 0);
        std::size_t cnode = data_field(0).nnodes++;
        cur->set_node_idx(cnode);
        n_keys(cnode) = cur->key();
      }
      for(std::size_t j = 0; j < nchildren_; ++j) {
        if(cur->has_child(j)) {
          key_t ckey = nkey;
          ckey.push(j);
          auto it = hmap.find(ckey);
          if(it->second.is_node()) {
            tqueue.push(&it->second);
          }
        } // if
      } // for
    } // while

  } // make_tree

  // Count number of entities to send to each other color
  serdez_vector<hcell_t> top_tree_boundaries() {
    serdez_vector<hcell_t> sdata;
    hmap_t hmap(hcells.span());

    std::vector<hcell_t *> queue;
    std::vector<hcell_t *> nqueue;
    queue.push_back(&hmap.find(key_t::root())->second);
    while(!queue.empty()) {
      for(hcell_t * cur : queue) {
        cur->set_color(color());
        key_t nkey = cur->key();
        if(cur->is_node() && cur->is_incomplete()) {
          assert(cur->type() != 0);
          for(std::size_t j = 0; j < nchildren_; ++j) {
            if(cur->has_child(j)) {
              key_t ckey = nkey;
              ckey.push(j);
              auto it = hmap.find(ckey);
              nqueue.push_back(&it->second);
            } // if
          } // for
        }
        else {
          sdata.emplace_back(*cur);
        } // else
      } // for
      queue = std::move(nqueue);
      nqueue.clear();
    } // while
    return sdata;
  }

  // Draw the tree
  void graphviz_draw(int num) {
    int rank = process();
    std::ostringstream fname;
    fname << "output_graphviz_" << std::setfill('0') << std::setw(3) << rank
          << "_" << std::setfill('0') << std::setw(3) << num << ".gv";
    std::ofstream output;
    output.open(fname.str().c_str());
    output << "digraph G {\nforcelabels=true;\n";

    std::stack<hcell_t *> stk;
    hmap_t hmap(hcells.span());

    stk.push(&(hmap.find(key_t::root())->second));

    while(!stk.empty()) {
      hcell_t * cur = stk.top();
      stk.pop();
      if(cur->is_node()) {
        if(cur->is_complete()) {
          output << std::oct << cur->key() << std::dec << " [label=<"
                 << std::oct << cur->key() << std::dec
                 << "<br/><FONT POINT-SIZE=\"10\"> c(" << cur->color()
                 << ")</FONT>>,xlabel=\"" << cur->nchildren() << "\"]\n";
          if(cur->is_nonlocal()) {
            output << std::oct << cur->key() << std::dec
                   << " [shape=doublecircle,color=grey]" << std::endl;
          }
          else {
            output << std::oct << cur->key() << std::dec
                   << " [shape=doublecircle,color=blue]\n";
          }
        }
        else {
          output << std::oct << cur->key() << std::dec << " [label=<"
                 << std::oct << cur->key() << std::dec
                 << "<br/><FONT POINT-SIZE=\"10\"> c(" << cur->color()
                 << ")</FONT>>,xlabel=\"" << cur->nchildren() << "\"]\n";
          if(cur->is_nonlocal()) {
            output << std::oct << cur->key() << std::dec
                   << " [shape=rect,color=black]" << std::endl;
          }
          else {
            output << std::oct << cur->key() << std::dec
                   << " [shape=rect,color=blue]\n";
          }
        }
        // Add the child to the stack and add for display
        for(std::size_t i = 0; i < nchildren_; ++i) {
          key_t ckey = cur->key();
          ckey.push(i);
          auto it = hmap.find(ckey);
          if(it != hmap.end()) {
            stk.push(&it->second);
            output << std::oct << cur->key() << "->" << it->second.key()
                   << std::dec << std::endl;
          }
        }
      }
      else if(cur->is_ent()) {
        output << std::oct << cur->key() << std::dec << " [label=<" << std::oct
               << cur->key() << std::dec << "<br/><FONT POINT-SIZE=\"10\"> c("
               << cur->color() << ")</FONT>>,xlabel=\"1\"]\n";
        if(cur->is_nonlocal()) {
          output << std::oct << cur->key() << std::dec
                 << " [shape=circle,color=grey]" << std::endl;
        }
        else {
          output << std::oct << cur->key() << std::dec
                 << " [shape=circle,color=blue]\n";
        }
      }
      else {
        // assert(false && "not type for node");
      }
    } // while
    output << "}\n";
    output.close();
  }

private:
  void load_shared_entity(hcell_t & c, hmap_t & hmap) {
    key_t key = c.key();
    assert(hmap.find(key) == hmap.end());
    auto & cur = hmap.insert(key, key)->second;
    cur.set_nonlocal();
    cur.set_color(c.color());
    auto eid = data_field(0).nents + data_field(0).nents_ghosts++;

    cur.set_ent_idx(eid);
    // Add missing parent(s)
    int lastbit = key.pop_value();
    add_parent(key, lastbit, c.color(), hmap);
  }

  void load_shared_node(hcell_t & c, hmap_t & hmap) {
    key_t key = c.key();
    // Node doesnt exists already
    auto cur = hmap.find(key);
    if(cur == hmap.end()) {
      auto & cur = hmap.insert(key, key)->second;
      cur.set_nonlocal();
      cur.set_color(c.color());
      // Add missing parent(s)
      int lastbit = key.pop_value();
      add_parent(key, lastbit, c.color(), hmap);
    }
    else {
      assert(false);
    }
  }

  void add_parent(key_t key, int child, const int & color, hmap_t & hmap) {
    auto parent = hmap.end();
    while((parent = hmap.find(key)) == hmap.end()) {
      parent = hmap.insert(key, key);
      // parent->second.set_nonlocal();
      parent->second.add_child(child);
      parent->second.set_color(color);
      child = key.pop_value();
    } // while
    assert(parent->second.is_incomplete());
    parent->second.add_child(child);
  }

  std::pair<key_t, key_t> key_boundary(const key_t & key) {
    key_t stop = key_t::min();
    std::pair<key_t, key_t> min_max = {key, key};
    while(min_max.first < stop) {
      min_max.second.push((1 << dimension) - 1);
      min_max.first.push(0);
    } // while
    return min_max;
  } // key_boundary

}; // namespace topo

template<>
struct detail::base<ntree> {
  using type = ntree_base;
};

} // namespace topo
} // namespace flecsi<|MERGE_RESOLUTION|>--- conflicted
+++ resolved
@@ -827,7 +827,6 @@
 
     // Add the root
     hmap.insert(key_t::root(), key_t::root());
-<<<<<<< HEAD
     auto root_ = hmap.find(key_t::root());
     root_->second.set_color(rank);
     assert(root_ != hmap.end());
@@ -836,10 +835,6 @@
       root_->second.set_node_idx(cnode);
       n_keys(cnode) = root_->second.key();
     }
-=======
-    assert(hmap.find(key_t::root()) != hmap.end());
-
->>>>>>> 1c8f5a02
     size_t current_depth = key_t::max_depth();
     // Entity keys, last and current
     key_t lastekey = key_t(0);
