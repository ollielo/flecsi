/*
    @@@@@@@@  @@           @@@@@@   @@@@@@@@ @@
   /@@/////  /@@          @@////@@ @@////// /@@
   /@@       /@@  @@@@@  @@    // /@@       /@@
   /@@@@@@@  /@@ @@///@@/@@       /@@@@@@@@@/@@
   /@@////   /@@/@@@@@@@/@@       ////////@@/@@
   /@@       /@@/@@//// //@@    @@       /@@/@@
   /@@       @@@//@@@@@@ //@@@@@@  @@@@@@@@ /@@
   //       ///  //////   //////  ////////  //

   Copyright (c) 2016, Triad National Security, LLC
   All rights reserved.
                                                                              */
#pragma once

/*! file */

<<<<<<< HEAD
#include <cstddef> // size_t

=======
#if !defined(__FLECSI_PRIVATE__)
#error Do not include this file directly!
#endif

#include "flecsi/data/field_info.hh" // TopologyType
>>>>>>> 113a1550
#include "flecsi/data/privilege.hh"
#include "flecsi/data/topology_slot.hh"
#include "flecsi/util/constant.hh"

namespace flecsi {
namespace data {
template<class>
struct coloring_slot; // avoid dependency on flecsi::execute
template<class, Privileges>
struct topology_accessor; // avoid circularity via launch.hh
} // namespace data

namespace topo {
enum single_space { elements };

namespace detail {
template<template<class> class>
struct base;

inline TopologyType next_id;
} // namespace detail

// To obtain the base class without instantiating a core topology type:
template<template<class> class T>
using base_t = typename detail::base<T>::type;

#ifdef DOXYGEN
/// An example topology base that is not really implemented.
struct core_base {
  /// The type, independent of specialization, from which the corresponding
  /// core topology type is constructed.
  using coloring = std::nullptr_t;
};

/// An example core topology that is not really implemented.
/// \tparam P topology specialization, used here as a policy
template<class P>
struct core : core_base { // with_ragged<P> is often another base class
  /// Default-constructible base for topology accessors.
  template<Privileges Priv>
  struct access {
    /// \see send_tag
    template<class F>
    void send(F &&);
  };

  explicit core(coloring);

  Color colors() const;

  template<typename P::index_space>
  data::region & get_region();

  // As a special case, the global topology does not define this.
  template<typename P::index_space>
  const data::partition & get_partition(field_id_t) const;
};
template<>
struct detail::base<core> {
  using type = core_base;
};
#endif

struct specialization_base {
  // For connectivity tuples:
  template<auto V, class T>
  using from = util::key_type<V, T>;
  template<auto V, class T>
  using entity = util::key_type<V, T>;
  template<auto... V>
  using has = util::constants<V...>;
  template<auto... V>
  using to = util::constants<V...>;
  template<class... TT>
  using list = util::types<TT...>;

  // May be overridden by policy:
  using index_space = single_space;
  using index_spaces = util::constants<elements>;
  template<class B>
  using interface = B;

  specialization_base() = delete;
};
/// Convenience base class for specialization class templates.
struct help : specialization_base {}; // intervening class avoids warnings

/// CRTP base for specializations.
/// \tparam C core topology
/// \tparam D derived topology type
template<template<class> class C, class D>
struct specialization : specialization_base {
  using core = C<D>;
  using base = base_t<C>;
  // This is just core::coloring, but core is incomplete here.
  using coloring = typename base::coloring;

  // NB: nested classes would prevent template argument deduction.
  using slot = data::topology_slot<D>;
  using cslot = data::coloring_slot<D>;

  /// The topology accessor to use as a parameter to receive a \c slot.
  /// \tparam Priv the appropriate number of privileges
  template<partition_privilege_t... Priv>
  using accessor = data::topology_accessor<D, privilege_pack<Priv...>>;

  // Use functions because these are needed during non-local initialization:
  static TopologyType id() {
    static auto ret = detail::next_id++;
    return ret;
  }

  // May be overridden by policy:

  // Most compilers eagerly instantiate a deduced static member type, so we
  // have to use a function.
  static constexpr auto default_space() {
    return D::index_spaces::value;
  }
  template<auto S> // we can't use D::index_space here
  static constexpr PrivilegeCount privilege_count =
    std::is_same_v<decltype(S), typename D::index_space> ? 1 : throw;

  static void initialize(slot &, coloring const &) {}
};

#ifdef DOXYGEN
/// An example specialization that is not really implemented.
/// No member is needed in all circumstances.
/// See also the members marked for overriding in \c specialization.
struct topology : specialization<core, topology> {
  static coloring color(...); ///< for coloring_slot

  using connectivities = list<>; ///< for connect_t/connect_access
  using entity_lists = list<>; ///< for lists_t/list_access
};
#endif

} // namespace topo
} // namespace flecsi<|MERGE_RESOLUTION|>--- conflicted
+++ resolved
@@ -15,16 +15,7 @@
 
 /*! file */
 
-<<<<<<< HEAD
-#include <cstddef> // size_t
-
-=======
-#if !defined(__FLECSI_PRIVATE__)
-#error Do not include this file directly!
-#endif
-
 #include "flecsi/data/field_info.hh" // TopologyType
->>>>>>> 113a1550
 #include "flecsi/data/privilege.hh"
 #include "flecsi/data/topology_slot.hh"
 #include "flecsi/util/constant.hh"
