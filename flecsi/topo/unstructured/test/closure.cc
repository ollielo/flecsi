--- conflicted
+++ resolved
@@ -26,10 +26,6 @@
 
 void
 compute_closure() {
-<<<<<<< HEAD
-  UNIT("TASK") {
-=======
->>>>>>> 3ac15589
 #if 1
   const Color colors = 4;
   topo::unstructured_impl::simple_definition sd("simple2d-8x8.msh");
@@ -44,145 +40,140 @@
   auto raw = util::parmetis::color(naive, colors);
 
 #if 0
-    {
-      std::stringstream ss;
-      ss << "v2c:" << std::endl;
-      for(auto v : v2c) {
-        ss << "vertex " << v.first << ": ";
-        for(auto c : v.second) {
-          ss << c << " ";
-        } // for
-        ss << std::endl;
+  {
+    std::stringstream ss;
+    ss << "v2c:" << std::endl;
+    for(auto v : v2c) {
+      ss << "vertex " << v.first << ": ";
+      for(auto c : v.second) {
+        ss << c << " ";
       } // for
-      flog(error) << ss.str() << std::endl;
-    } // scope
+      ss << std::endl;
+    } // for
+    flog(error) << ss.str() << std::endl;
+  } // scope
 #endif
 
 #if 0
-    {
-      std::stringstream ss;
-      ss << "raw:" << std::endl;
-      for(auto r : raw) {
-        ss << r << " ";
-      }
-      ss << std::endl;
-      flog(warn) << ss.str();
-    } // scope
+  {
+    std::stringstream ss;
+    ss << "raw:" << std::endl;
+    for(auto r : raw) {
+      ss << r << " ";
+    }
+    ss << std::endl;
+    flog(warn) << ss.str();
+  } // scope
 #endif
 
 #if 0
-    auto primaries = topo::unstructured_impl::distribute(naive, colors, raw);
+  auto primaries = topo::unstructured_impl::distribute(naive, colors, raw);
 
-    {
-      std::stringstream ss;
-      Color color=0;
-      for(auto p : primaries) {
-        ss << "color " << color++ << ":" << std::endl;
-        for(auto i : p) {
-          ss << i << " ";
-        }
-        ss << std::endl;
+  {
+    std::stringstream ss;
+    Color color=0;
+    for(auto p : primaries) {
+      ss << "color " << color++ << ":" << std::endl;
+      for(auto i : p) {
+        ss << i << " ";
       }
       ss << std::endl;
-      flog_devel(warn) << ss.str();
-    } // scope
+    }
+    ss << std::endl;
+    flog_devel(warn) << ss.str();
+  } // scope
 
-    for(auto p : primaries) {
-      topo::unstructured_impl::closure<closure_policy>(p);
-    }
+  for(auto p : primaries) {
+    topo::unstructured_impl::closure<closure_policy>(p);
+  }
 #endif
 
   auto [primaries, p2m, m2p] =
     topo::unstructured_impl::migrate(naive, colors, raw, c2v, v2c, c2c);
 
 #if 0
-    flog(info) << "PRIMARIES" << std::endl;
-    for(auto co : primaries) {
-      std::stringstream ss;
-      ss << "Color: " << co.first << ": ";
-      for(auto c : co.second) {
-        ss << c << " ";
-      } // for
-      flog(warn) << ss.str() << std::endl;
+  flog(info) << "PRIMARIES" << std::endl;
+  for(auto co : primaries) {
+    std::stringstream ss;
+    ss << "Color: " << co.first << ": ";
+    for(auto c : co.second) {
+      ss << c << " ";
     } // for
+    flog(warn) << ss.str() << std::endl;
+  } // for
 
-    flog(info) << "V2C CONNECTIVITIES" << std::endl;
-    for(auto const & v : v2c) {
-      std::stringstream ss;
-      ss << "vertex " << v.first << ": ";
-      for(auto const & c : v.second) {
-        ss << c << " ";
-      } // for
-      flog(warn) << ss.str() << std::endl;
+  flog(info) << "V2C CONNECTIVITIES" << std::endl;
+  for(auto const & v : v2c) {
+    std::stringstream ss;
+    ss << "vertex " << v.first << ": ";
+    for(auto const & c : v.second) {
+      ss << c << " ";
     } // for
+    flog(warn) << ss.str() << std::endl;
+  } // for
 
-    flog(info) << "C2C CONNECTIVITIES" << std::endl;
-    for(auto const & c : c2c) {
-      std::stringstream ss;
-      ss << "cell " << c.first << ": ";
-      for(auto const & cc : c.second) {
-        ss << cc << " ";
-      } // for
-      flog(warn) << ss.str() << std::endl;
+  flog(info) << "C2C CONNECTIVITIES" << std::endl;
+  for(auto const & c : c2c) {
+    std::stringstream ss;
+    ss << "cell " << c.first << ": ";
+    for(auto const & cc : c.second) {
+      ss << cc << " ";
     } // for
+    flog(warn) << ss.str() << std::endl;
+  } // for
 
-    flog(info) << "CELL DEFINITIONS" << std::endl;
-    std::size_t lid{0};
-    for(auto const & c : c2v) {
-      std::stringstream ss;
-      ss << "cell " << p2m[lid++] << ": ";
-      for(auto const & v : c) {
-        ss << v << " ";
-      } // for
-      flog(warn) << ss.str() << std::endl;
+  flog(info) << "CELL DEFINITIONS" << std::endl;
+  std::size_t lid{0};
+  for(auto const & c : c2v) {
+    std::stringstream ss;
+    ss << "cell " << p2m[lid++] << ": ";
+    for(auto const & v : c) {
+      ss << v << " ";
     } // for
+    flog(warn) << ss.str() << std::endl;
+  } // for
 #endif
 
 #if 1
-    topo::unstructured_impl::coloring_definition cd{colors, 0, 2, 1, 1, {}};
-    auto coloring = topo::unstructured_impl::color(
-      sd, cd, raw, primaries, c2v, v2c, c2c, m2p, p2m);
+  topo::unstructured_impl::coloring_definition cd{colors, 0, 2, 1, 1, {}};
+  auto coloring = topo::unstructured_impl::color(
+    sd, cd, raw, primaries, c2v, v2c, c2c, m2p, p2m);
 #endif
 
 #if 0
-    flog(info) << "V2C CONNECTIVITIES" << std::endl;
-    for(auto const & v : v2c) {
-      std::stringstream ss;
-      ss << "vertex " << v.first << ": ";
-      for(auto const & c : v.second) {
-        ss << c << " ";
-      } // for
-      flog(warn) << ss.str() << std::endl;
+  flog(info) << "V2C CONNECTIVITIES" << std::endl;
+  for(auto const & v : v2c) {
+    std::stringstream ss;
+    ss << "vertex " << v.first << ": ";
+    for(auto const & c : v.second) {
+      ss << c << " ";
     } // for
+    flog(warn) << ss.str() << std::endl;
+  } // for
 
-    flog(info) << "C2C CONNECTIVITIES" << std::endl;
-    for(auto const & c : c2c) {
-      std::stringstream ss;
-      ss << "cell " << c.first << ": ";
-      for(auto const & cc : c.second) {
-        ss << cc << " ";
-      } // for
-      flog(warn) << ss.str() << std::endl;
+  flog(info) << "C2C CONNECTIVITIES" << std::endl;
+  for(auto const & c : c2c) {
+    std::stringstream ss;
+    ss << "cell " << c.first << ": ";
+    for(auto const & cc : c.second) {
+      ss << cc << " ";
     } // for
+    flog(warn) << ss.str() << std::endl;
+  } // for
 
-    flog(info) << "CELL DEFINITIONS" << std::endl;
-    std::size_t lid{0};
-    for(auto const & c : c2v) {
-      std::stringstream ss;
-      ss << "cell " << p2m[lid++] << ": ";
-      for(auto const & v : c) {
-        ss << v << " ";
-      } // for
-      flog(warn) << ss.str() << std::endl;
+  flog(info) << "CELL DEFINITIONS" << std::endl;
+  std::size_t lid{0};
+  for(auto const & c : c2v) {
+    std::stringstream ss;
+    ss << "cell " << p2m[lid++] << ": ";
+    for(auto const & v : c) {
+      ss << v << " ";
     } // for
+    flog(warn) << ss.str() << std::endl;
+  } // for
 #endif
 
-<<<<<<< HEAD
-    flog(warn) << flog::container{coloring.partitions} << std::endl;
-  };
-=======
-    flog(warn) << log::container{coloring.partitions} << std::endl;
->>>>>>> 3ac15589
+  flog(warn) << flog::container{coloring.partitions} << std::endl;
 }
 
 int
