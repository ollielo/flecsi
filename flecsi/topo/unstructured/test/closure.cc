--- conflicted
+++ resolved
@@ -24,32 +24,7 @@
 
 using namespace flecsi;
 
-<<<<<<< HEAD
-int
-=======
-struct closure_policy {
-
-  using primary = topo::unstructured_impl::primary_independent<0, 2, 0, 1>;
-  // using primary = topo::unstructured_impl::primary_independent<0, 2, 0, 2>;
-
-  using auxiliary =
-    std::tuple<topo::unstructured_impl::auxiliary_independent<1, 0, 2>>;
-
-  static constexpr size_t auxiliary_colorings =
-    std::tuple_size<auxiliary>::value;
-}; // coloring_policy
-
-#if 0
-struct staging_area {
-  std::vector<std::size_t> raw;
-  std::map<std::size_t, std::vector<std::size_t>> primaries;
-}; // struct staging_area
-
-staging_area staging;
-#endif
-
 void
->>>>>>> 9d789f14
 compute_closure() {
 #if 1
   const Color colors = 4;
@@ -61,13 +36,8 @@
   topo::unstructured_impl::ugm_definition sd("bunny.ugm");
 #endif
 
-<<<<<<< HEAD
-    auto [naive, c2v, v2c, c2c] = topo::unstructured_impl::make_dcrs(sd, 1);
-    auto raw = util::parmetis::color(naive, colors);
-=======
-  auto [naive, ge, c2v, v2c, c2c] = topo::unstructured_impl::make_dcrs(sd, 1);
+  auto [naive, c2v, v2c, c2c] = topo::unstructured_impl::make_dcrs(sd, 1);
   auto raw = util::parmetis::color(naive, colors);
->>>>>>> 9d789f14
 
 #if 0
     {
@@ -165,14 +135,9 @@
 #endif
 
 #if 1
-<<<<<<< HEAD
     topo::unstructured_impl::coloring_definition cd{colors, 0, 2, 1, 1, {}};
     auto coloring = topo::unstructured_impl::color(
       sd, cd, raw, primaries, c2v, v2c, c2c, m2p, p2m);
-=======
-  auto colorings = topo::unstructured_impl::closure<closure_policy>(
-    sd, colors, raw, primaries, c2v, v2c, c2c, m2p, p2m);
->>>>>>> 9d789f14
 #endif
 
 #if 0
@@ -207,12 +172,8 @@
       flog(warn) << ss.str() << std::endl;
     } // for
 #endif
-<<<<<<< HEAD
 
     flog(warn) << log::container{coloring.partitions} << std::endl;
-  };
-=======
->>>>>>> 9d789f14
 }
 
 int
