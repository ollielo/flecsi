--- conflicted
+++ resolved
@@ -72,15 +72,9 @@
     int rank)
     : size_(dist.size()) {
     references_.resize(size_);
-<<<<<<< HEAD
-    for(auto v : vertex2cell) {
+    for(auto & v : vertex2cell) {
       auto r = dist.bin(v.first);
       if(int(r) != rank) {
-=======
-    for(auto & v : vertex2cell) {
-      auto r = util::distribution_offset(dist, v.first);
-      if(r != rank_) {
->>>>>>> 76bc05c4
         for(auto c : v.second) {
           references_[r][v.first].emplace_back(c);
         } // for
