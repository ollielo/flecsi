--- conflicted
+++ resolved
@@ -206,25 +206,16 @@
     point offsets. The references num_intervals, intervals,
     and points, respectively, are filled with this information.
    */
-<<<<<<< HEAD
-
-  template<std::size_t N>
-=======
+
   template<PrivilegeCount N>
->>>>>>> 27fbd43f
   static void idx_itvls(index_coloring const & ic,
     std::vector<std::size_t> & num_intervals,
     std::vector<std::pair<std::size_t, std::size_t>> & intervals,
     std::map<Color, std::vector<std::pair<std::size_t, std::size_t>>> &
       src_points,
-<<<<<<< HEAD
-    field<util::id>::accessor1<privilege_cat(privilege_repeat(wo, N - (N > 1)),
-      privilege_repeat(na, N > 1))> fmap,
+    field<util::id>::accessor1<privilege_cat<privilege_repeat<wo, N - (N > 1)>,
+      privilege_repeat<na, (N > 1)>>> fmap,
     std::map<std::size_t, std::size_t> & rmap,
-=======
-    field<util::id>::accessor1<privilege_cat<privilege_repeat<wo, N - (N > 1)>,
-      privilege_repeat<na, (N > 1)>>> fmd,
->>>>>>> 27fbd43f
     MPI_Comm const & comm) {
     std::vector<std::size_t> entities;
 
