// Copyright (c) 2016, Triad National Security, LLC
// All rights reserved.

#ifndef FLECSI_TOPO_UNSTRUCTURED_TYPES_HH
#define FLECSI_TOPO_UNSTRUCTURED_TYPES_HH

#include "flecsi/data/field_info.hh"
#include "flecsi/data/topology.hh"
#include "flecsi/execution.hh"
#include "flecsi/topo/index.hh"
#include "flecsi/util/common.hh"
#include "flecsi/util/crs.hh"
#include "flecsi/util/mpi.hh"
#include "flecsi/util/serialize.hh"

#include <algorithm>
#include <cstddef>
#include <map>
#include <set>
#include <vector>

/// \cond core
namespace flecsi {
namespace topo {
/// \addtogroup unstructured
/// \{
namespace unstructured_impl {

/// Information about an entity that is shared with other colors.
struct shared_entity {
  /// Global id.
  std::size_t id;
  /// The \e colors with which this entity is shared.
  std::vector<std::size_t> dependents;

  /*
    These operators are designed to be used with util::force_unique, which
    first applies std::sort (using operator<), and then applies std::unique
    (using operator==). The implementation of the operators is designed to be
    greedy, i.e., it favors shared entity variants that have more dependents by
    placing them first in the sorted order. When std::unique is applied, the
    variant with the most dependents will be kept.
   */

  bool operator<(const shared_entity & s) const {
    return id == s.id ? dependents.size() > s.dependents.size()
                      : /* greedy dependendents */
             id < s.id;
  }

  bool operator==(const shared_entity & s) const {
    return id == s.id; // ignores dependendents
  }
};

inline std::ostream &
operator<<(std::ostream & stream, shared_entity const & s) {
  stream << "<" << s.id << ": ";
  bool first = true;
  for(auto d : s.dependents) {
    if(first)
      first = false;
    else
      stream << ", ";
    stream << d;
  } // for
  stream << ">";
  return stream;
}

/// Information about an entity owned by another color.
struct ghost_entity {
  /// Global id.
  std::size_t id;
<<<<<<< HEAD
  Color process;
  Color local;
  Color global;
=======
  /// Owning color.
  Color color;
>>>>>>> c8b972b7

  bool operator<(const ghost_entity & g) const {
    return id < g.id;
  }

  bool operator==(const ghost_entity & g) const {
    return id == g.id && process == g.process && local == g.local &&
           global == g.global;
  }
};

inline std::ostream &
operator<<(std::ostream & stream, ghost_entity const & g) {
  stream << "<" << g.id << ":" << g.process << ":" << g.local << ":" << g.global
         << ">";
  return stream;
}

/// Information for one index space and one color.
struct index_coloring {
<<<<<<< HEAD
  std::vector<std::size_t> all;
=======
  /// Global ids owned by this color.
>>>>>>> c8b972b7
  std::vector<std::size_t> owned;
  /// The subset of \c owned that are not ghosts on any other color.
  std::vector<std::size_t> exclusive;
  /// Entities that are ghosts on another color.
  std::vector<shared_entity> shared;
<<<<<<< HEAD
  std::vector<ghost_entity> ghost;
};

inline std::ostream &
operator<<(std::ostream & stream, index_coloring const & ic) {
  stream << "all\n" << log::container{ic.all};
  stream << "owned\n" << log::container{ic.owned};
  stream << "exclusive\n" << log::container{ic.exclusive};
  stream << "shared\n" << log::container{ic.shared};
  stream << "ghost\n" << log::container{ic.ghost};
  return stream;
}

inline void
transpose(field<util::id, data::ragged>::accessor<ro, ro, na> input,
  field<util::id, data::ragged>::mutator<wo, wo, na> output) {
  for(std::size_t e{0}; e < input.size(); ++e) {
    for(std::size_t v{0}; v < input[e].size(); ++v) {
      output[input[e][v]].push_back(e);
    }
=======
  /// Entities that are owned by another color.
  std::vector<ghost_entity> ghosts;
};

/// Efficient storage for a sequence of sequences of integers.
struct crs {
  /// The beginning of each row in \c indices, including a trailing value that
  /// is the end of the last row.
  std::vector<std::size_t> offsets;
  /// The concatenated rows.
  std::vector<std::size_t> indices;
};

/// Tag for specifying attributes for the primary index space.
/// The ownership of entities in other index spaces is determined by their
/// association with entities in the primary index space.
/// \tparam IndexSpace enumerator from \c index_spaces
/// \tparam D dimensionality of the entities
/// \tparam ThroughDimension minimum dimensionality of mutual entity to
///   consider their primary entities to be neighbors
/// \tparam Depth number of ghost layers
template<size_t IndexSpace,
  Dimension D,
  Dimension ThroughDimension,
  size_t Depth = 1>
struct primary_independent {
  static constexpr size_t index_space = IndexSpace;
  static constexpr Dimension dimension = D, thru_dimension = ThroughDimension;
  static constexpr size_t depth = Depth;
}; // struct primary_independent

template<std::size_t IndexSpace, Dimension D, Dimension PrimaryDimension>
struct auxiliary_independent {
  static constexpr size_t index_space = IndexSpace;
  static constexpr Dimension dimension = D,
                             primary_dimension = PrimaryDimension;
}; // struct auxiliary_independent

inline void
transpose(field<util::id, data::ragged>::accessor<ro, na> input,
  field<util::id, data::ragged>::mutator<rw, na> output) {
  std::size_t e = 0;
  for(auto && i : input) {
    for(auto v : i)
      output[v].push_back(e);
    ++e;
>>>>>>> c8b972b7
  }
}

struct coloring_definition {
  Color colors;
  std::size_t idx;
  std::size_t dim;
  std::size_t depth;

  std::size_t vidx;

  struct auxiliary {
    std::size_t idx;
    std::size_t dim;
    bool cnx;
  };

<<<<<<< HEAD
  std::vector<auxiliary> aux;
};
=======
  /// Coloring type.
  /// \ingroup unstructured
  struct coloring {
    /*!
      Communicator over which the coloring is distributed.
     */
>>>>>>> c8b972b7

struct process_coloring {

<<<<<<< HEAD
  /*
    Global color.
   */
=======
    /*!
      The number of colors in this coloring
     */
>>>>>>> c8b972b7

  Color color;

<<<<<<< HEAD
  /*
    The global number of entities in this index space.
   */
=======
    /*!
      The global number of entities in each index space
     */
>>>>>>> c8b972b7

  std::size_t entities;

<<<<<<< HEAD
  /*
    The local coloring information for this index space.
=======
    /*!
      The local coloring information for each index space.
>>>>>>> c8b972b7

    The coloring information is expressed in the mesh index space,
    i.e., the ids are global.
   */

  index_coloring coloring;

<<<<<<< HEAD
  /*
    Communication peers (needed for ragged/sparse buffer creation).
   */
=======
    /*!
      The local allocation size for each connectivity, shaped like the
      specialization's \c connectivities.
     */
>>>>>>> c8b972b7

  std::vector<Color> peers;

<<<<<<< HEAD
  /*
   The local allocation size for each connectivity. The vector is over
   connectivities between this entity type and another entity type. The
   ordering follows that given in the specialization policy.
   */
=======
    /*!
      The local graph for each connectivity.
>>>>>>> c8b972b7

  std::vector<std::size_t> cnx_allocs;

  /*
    The local graph for each connectivity.

    The graph information is expressed in the mesh index space,
    i.e., the ids are global. The vector is like cnx_alloc.
   */

  std::vector<util::crs> cnx_colorings;
}; // struct process_coloring

inline std::ostream &
operator<<(std::ostream & stream, process_coloring const & pc) {
  stream << "color: " << pc.color << std::endl;
  stream << "entities: " << pc.entities << std::endl;
  stream << "coloring:\n" << pc.coloring << std::endl;
  stream << "cnx_allocs:\n" << log::container{pc.cnx_allocs} << std::endl;
  stream << "cnx_colorings:\n" << log::container{pc.cnx_colorings} << std::endl;
  return stream;
}

/*
  Type for mapping ragged ghosts into buffers.
 */

struct cmap {
  Color c;
  std::size_t lid;
  std::size_t rid;
};

} // namespace unstructured_impl

struct unstructured_base {

  using index_coloring = unstructured_impl::index_coloring;
  using process_coloring = unstructured_impl::process_coloring;
  using ghost_entity = unstructured_impl::ghost_entity;
  using crs = util::crs;
  using cmap = unstructured_impl::cmap;

  using source_pointers = std::vector</* over local colors */
    std::map</* over global source colors */
      Color,
      std::vector</* over color source pointers */
        std::pair<std::size_t /* global id */, std::size_t /* offset */>>>>;

  using destination_intervals = std::vector</* over local colors */
    std::vector</* over contiguous intervals */
      data::subrow>>;

  struct coloring {
    MPI_Comm comm;

    /* global number of colors */
    Color colors;

    /* global colors */
    std::vector</* over global processes */
      std::vector</* over local process colors */
        Color>>
      process_colors;

    /* superset of communication peers over colors */
    std::vector</* over global colors */
      std::size_t>
      color_peers;

    /* tight information on actual communication peers */
    std::vector</* over index spaces */
      std::vector</* over global colors */
        std::vector</* over peers */
          Color>>>
      peers;

    /* partition sizes over index spaces and global colors */
    std::vector</* over index spaces */
      std::vector</* over global colors */
        std::size_t>>
      partitions;

    /* process coloring over index spaces and process colors (local) */
    std::vector</* over index spaces */
      std::vector</* over process colors */
        process_coloring>>
      idx_spaces;
  }; // struct coloring

  template<class A>
  using borrow_array = typename A::template map_type<borrow_base::wrap>;

  static std::size_t idx_size(std::vector<std::size_t> vs, std::size_t c) {
    return vs[c];
  }

  /*
    Using the Mesh Index Space (MIS) ordering, compute intervals,
    and the number of intervals for each color. Also compute the
    point offsets. The references num_intervals, intervals,
    and pointers, respectively, are filled with this information.
   */

  template<PrivilegeCount N>
  static void idx_itvls(std::vector<process_coloring> const & vpc,
    std::vector<std::vector<Color>> const & pcs,
    std::vector<std::size_t> & nis,
    destination_intervals & intervals,
    source_pointers & pointers,
    // field<cmap, data::ragged>::mutator<wo> cgraph,
    data::multi<field<util::id>::accessor1<
      privilege_cat<privilege_repeat<wo, N - (N > 1)>,
        privilege_repeat<na, (N > 1)>>>> fmap,
    std::vector<std::map<std::size_t, std::size_t>> & rmaps,
    MPI_Comm const & comm) {
    flog_assert(vpc.size() == fmap.depth(),
      vpc.size() << " colorings for " << fmap.depth() << " colors");

    // FIXME: This is a place holder for Navamita
    //(void)cgraph;

    auto [rank, size] = util::mpi::info(comm);

    std::vector<std::map<std::size_t, std::size_t>> shared_offsets(vpc.size()),
      ghost_offsets(vpc.size());

    std::vector</* over processes */
      std::vector</* over local colors */
        std::vector<std::tuple<std::size_t /* id */,
          std::size_t /* local color */,
          std::size_t /* global color */>>>>
      sources(size);

    pointers.resize(vpc.size());
    rmaps.resize(vpc.size());
    std::size_t lco{0};
    auto vi = vpc.begin();
    for(auto & fa : fmap.accessors()) {
      auto & pc = *vi++;
      std::vector<std::size_t> entities;
      auto const & ic = pc.coloring;

      /*
        Define the entity ordering from coloring. This version uses the
        mesh ordering, i.e., the entities are sorted by ascending mesh id.
       */

      for(auto const & e : ic.owned) {
        entities.push_back(e);
      } // for

      for(auto const & e : ic.ghost) {
        entities.push_back(e.id);

        if(sources[e.process].size() == 0) {
          sources[e.process].resize(vpc.size());
        } // if

        auto const s = std::make_tuple(e.id, e.local, e.global);
        sources[e.process][lco].emplace_back(s);
      } // for

      /*
        This call is what actually establishes the entity ordering by
        sorting the mesh entity ids.
       */

      util::force_unique(entities);

      /*
        Initialize the forward and reverse maps.
       */

      flog_assert(entities.size() == (ic.owned.size() + ic.ghost.size()),
        "entities size(" << entities.size() << ") doesn't match sum of owned("
                         << ic.owned.size() << ") and ghost(" << ic.ghost.size()
                         << ")");

      std::size_t off{0};
      auto & rmap = rmaps[lco];
      rmap.clear();
      for(auto e : entities) {
        fa[off] = e;
        rmap.try_emplace(e, off++);
      } // for

      /*
        After the entity order has been established, we need to create a
        lookup table for local ghost offsets.
       */

      for(auto e : ic.ghost) {
        auto it = std::find(entities.begin(), entities.end(), e.id);
        flog_assert(it != entities.end(), "ghost entity doesn't exist");
        ghost_offsets[lco][e.id] = std::distance(entities.begin(), it);
      } // for

      /*
        We also need to add shared offsets to the lookup table so that we can
        provide local shared offset information to other processes that
        request it.
       */

      for(auto & e : ic.shared) {
        auto it = std::find(entities.begin(), entities.end(), e.id);
        flog_assert(it != entities.end(), "shared entity doesn't exist");
        shared_offsets[lco][e.id] = std::distance(entities.begin(), it);
      } // for

      ++lco;
    } // for

    /*
      Send/Receive requests for shared offsets with other processes.
     */

    auto requested = util::mpi::all_to_allv(
      [&sources](int r, int) -> auto & { return sources[r]; }, comm);

    /*
      Fulfill the requests that we received from other processes, i.e.,
      provide the locaL offset for the requested shared mesh ids.
     */
<<<<<<< HEAD

    std::vector<std::vector<std::size_t>> fulfills(size);
    {
      int r = 0;
      for(const auto & rv : requested) {
        for(auto const pc : rv) {
          for(auto [id, lc, dmmy] : pc) {
            fulfills[r].emplace_back(shared_offsets[lc][id]);
          } // for
        } // for

        ++r;
      } // for
    } // scope
=======
    for(auto & rv : requested)
      for(auto & c : rv)
        c = shared_offsets[c];
>>>>>>> c8b972b7

    /*
      Send/Receive the local offset information with other processes.
     */
    requested = util::mpi::all_to_allv(
      [&requested](int r, int) { return std::move(requested[r]); }, comm);

<<<<<<< HEAD
    auto fulfilled = util::mpi::all_to_allv(
      [f = std::move(fulfills)](int r, int) { return std::move(f[r]); }, comm);

=======
>>>>>>> c8b972b7
    /*
      Setup source pointers.
     */

<<<<<<< HEAD
    int r{0};
    for(auto const & rv : sources) {
      (void)rv;
      std::size_t pc{0};
      std::size_t cnt{0};
      for(auto const & cv : sources[r]) {
        auto & pts = pointers[pc];

        for(auto [id, dmmy, gco] : cv) {
          pts[gco].emplace_back(
            std::make_pair(ghost_offsets[pc][id], fulfilled[r][cnt++]));
        } // for
=======
    int r = 0;
    for(const auto & rv : requested) {
      if(r == rank) {
        ++r;
        continue;
      } // if
>>>>>>> c8b972b7

        ++pc;
      } // for

      ++r;
    } // for

    /*
      Compute local intervals.
     */

    std::vector<std::size_t> local_itvls(vpc.size());
    intervals.resize(vpc.size());
    for(std::size_t lc{0}; lc < vpc.size(); ++lc) {
      auto g = ghost_offsets[lc].begin();
      std::size_t begin = g == ghost_offsets[lc].end() ? 0 : g->second, run = 0;
      for(; g != ghost_offsets[lc].end(); ++g) {
        if(!run || g->second != begin + run) {
          if(run) {
            intervals[lc].emplace_back(std::make_pair(begin, begin + run));
            begin = g->second;
          }
          run = 1;
        }
        else {
          ++run;
        }
      } // for

      intervals[lc].emplace_back(std::make_pair(begin, begin + run));
      local_itvls[lc] = intervals[lc].size();
    } // for

    /*
      Gather global interval sizes.
     */

    auto global_itvls = util::mpi::all_gatherv(local_itvls, comm);

    std::size_t p{0};
    for(auto const & pv : pcs) {
      std::size_t c{0};
      for(auto const & pc : pv) {
        nis[pc] = global_itvls[p][c++];
      } // for

      ++p;
    } // for
  } // idx_itvls

  static void set_dests(
    data::multi<field<data::intervals::Value>::accessor<wo>> aa,
    std::vector<std::vector<data::subrow>> const & intervals,
    MPI_Comm const &) {
    std::size_t ci = 0;
    for(auto [c, a] : aa.components()) {
      auto & iv = intervals[ci++];
      flog_assert(a.span().size() == iv.size(),
        "interval size mismatch a.span ("
          << a.span().size() << ") != intervals (" << iv.size() << ")");
      std::size_t i{0};
      for(auto & it : iv) {
        a[i++] = data::intervals::make(it, c);
      } // for
    } // for
  }

  template<PrivilegeCount N>
  static void set_ptrs(
    data::multi<field<data::points::Value>::accessor1<privilege_repeat<wo, N>>>
      aa,
    std::vector<std::map<Color,
      std::vector<std::pair<std::size_t, std::size_t>>>> const & points,
    MPI_Comm const &) {
    std::size_t ci = 0;
    for(auto & a : aa.accessors()) {
      for(auto const & si : points[ci++]) {
        for(auto p : si.second) {
          // si.first: owner
          // p.first: local ghost offset
          // p.second: remote shared offset
          a[p.first] = data::points::make(si.first, p.second);
        } // for
      } // for
    } // for
  }

  template<std::size_t S>
  static void idx_subspaces(index_coloring const & ic,
    field<util::id, data::ragged>::mutator<rw> owned,
    field<util::id, data::ragged>::mutator<rw> exclusive,
    field<util::id, data::ragged>::mutator<rw> shared,
    field<util::id, data::ragged>::mutator<rw> ghost) {
    const auto cp = [](auto r, const std::vector<util::id> & v) {
      r.assign(v.begin(), v.end());
    };

    cp(owned[S], ic.owned);
    cp(exclusive[S], ic.exclusive);
    cp(shared[S], ic.shared);
    cp(ghost[S], ic.ghost);
  }

  static void cnx_size(std::vector<process_coloring> const & vpc,
    std::size_t is,
    data::multi<resize::Field::accessor<wo>> aa) {
    auto it = vpc.begin();
    for(auto & a : aa.accessors()) {
      a = it++->cnx_allocs[is];
    }
  }

  static void copy_sizes(resize::Field::accessor<ro> src,
    resize::Field::accessor<wo> dest) {
    dest = src.get();
  }
}; // struct unstructured_base

<<<<<<< HEAD
inline std::ostream &
operator<<(std::ostream & stream,
  typename unstructured_base::coloring const & c) {
  stream << "colors: " << c.colors << std::endl;
  stream << "process_colors\n" << log::container{c.process_colors} << std::endl;
  stream << "color_peers\n" << log::container{c.color_peers} << std::endl;
  stream << "peers\n" << log::container{c.peers} << std::endl;
  stream << "partitions\n" << log::container{c.partitions} << std::endl;
  stream << "idx_spaces\n" << log::container{c.idx_spaces} << std::endl;
  return stream;
}
=======
/// \}
>>>>>>> c8b972b7
} // namespace topo

/*----------------------------------------------------------------------------*
  Serialization Rules
 *----------------------------------------------------------------------------*/

template<>
struct util::serial::traits<topo::unstructured_impl::shared_entity> {
  using type = topo::unstructured_impl::shared_entity;
  template<class P>
  static void put(P & p, const type & s) {
    serial::put(p, s.id, s.dependents);
  }
  static type get(const std::byte *& p) {
    const cast r{p};
    return type{r, r};
  }
};

template<>
struct util::serial::traits<topo::unstructured_impl::index_coloring> {
  using type = topo::unstructured_impl::index_coloring;
<<<<<<< HEAD
  template<class P>
  static void put(P & p, const type & c) {
    serial::put(p, c.all, c.owned, c.exclusive, c.shared, c.ghost);
  }
  static type get(const std::byte *& p) {
    const cast r{p};
    return type{r, r, r, r, r};
  }
};

template<>
struct util::serial::traits<topo::unstructured_impl::process_coloring> {
  using type = topo::unstructured_impl::process_coloring;
=======
>>>>>>> c8b972b7
  template<class P>
  static void put(P & p, const type & c) {
    serial::put(p,
      c.color,
      c.entities,
      c.coloring,
      c.peers,
      c.cnx_allocs,
      c.cnx_colorings);
  }
  static type get(const std::byte *& p) {
    const cast r{p};
    return type{r, r, r, r, r, r};
  }
};

} // namespace flecsi
/// \endcond

#endif<|MERGE_RESOLUTION|>--- conflicted
+++ resolved
@@ -72,14 +72,12 @@
 struct ghost_entity {
   /// Global id.
   std::size_t id;
-<<<<<<< HEAD
+  /// Owning process.
   Color process;
+  /// Color within those of \e process.
   Color local;
+  /// Owning color.
   Color global;
-=======
-  /// Owning color.
-  Color color;
->>>>>>> c8b972b7
 
   bool operator<(const ghost_entity & g) const {
     return id < g.id;
@@ -100,17 +98,15 @@
 
 /// Information for one index space and one color.
 struct index_coloring {
-<<<<<<< HEAD
+  /// Global ids used by this color.
   std::vector<std::size_t> all;
-=======
   /// Global ids owned by this color.
->>>>>>> c8b972b7
   std::vector<std::size_t> owned;
   /// The subset of \c owned that are not ghosts on any other color.
   std::vector<std::size_t> exclusive;
   /// Entities that are ghosts on another color.
   std::vector<shared_entity> shared;
-<<<<<<< HEAD
+  /// Entities that are owned by another color.
   std::vector<ghost_entity> ghost;
 };
 
@@ -127,67 +123,27 @@
 inline void
 transpose(field<util::id, data::ragged>::accessor<ro, ro, na> input,
   field<util::id, data::ragged>::mutator<wo, wo, na> output) {
-  for(std::size_t e{0}; e < input.size(); ++e) {
-    for(std::size_t v{0}; v < input[e].size(); ++v) {
-      output[input[e][v]].push_back(e);
-    }
-=======
-  /// Entities that are owned by another color.
-  std::vector<ghost_entity> ghosts;
-};
-
-/// Efficient storage for a sequence of sequences of integers.
-struct crs {
-  /// The beginning of each row in \c indices, including a trailing value that
-  /// is the end of the last row.
-  std::vector<std::size_t> offsets;
-  /// The concatenated rows.
-  std::vector<std::size_t> indices;
-};
-
-/// Tag for specifying attributes for the primary index space.
-/// The ownership of entities in other index spaces is determined by their
-/// association with entities in the primary index space.
-/// \tparam IndexSpace enumerator from \c index_spaces
-/// \tparam D dimensionality of the entities
-/// \tparam ThroughDimension minimum dimensionality of mutual entity to
-///   consider their primary entities to be neighbors
-/// \tparam Depth number of ghost layers
-template<size_t IndexSpace,
-  Dimension D,
-  Dimension ThroughDimension,
-  size_t Depth = 1>
-struct primary_independent {
-  static constexpr size_t index_space = IndexSpace;
-  static constexpr Dimension dimension = D, thru_dimension = ThroughDimension;
-  static constexpr size_t depth = Depth;
-}; // struct primary_independent
-
-template<std::size_t IndexSpace, Dimension D, Dimension PrimaryDimension>
-struct auxiliary_independent {
-  static constexpr size_t index_space = IndexSpace;
-  static constexpr Dimension dimension = D,
-                             primary_dimension = PrimaryDimension;
-}; // struct auxiliary_independent
-
-inline void
-transpose(field<util::id, data::ragged>::accessor<ro, na> input,
-  field<util::id, data::ragged>::mutator<rw, na> output) {
   std::size_t e = 0;
   for(auto && i : input) {
     for(auto v : i)
       output[v].push_back(e);
     ++e;
->>>>>>> c8b972b7
   }
 }
 
+/// Strategy for contructing colorings.
 struct coloring_definition {
+  /// Total number of colors.
   Color colors;
+  /// Index of primary entity in \c index_spaces.
+  /// \warning Not an \c index_space enumerator \b value.
   std::size_t idx;
+  /// Dimensionality of the mesh.
   std::size_t dim;
+  /// Number of layers of ghosts needed.
   std::size_t depth;
 
+  /// Index of vertices in \c index_spaces.
   std::size_t vidx;
 
   struct auxiliary {
@@ -196,51 +152,27 @@
     bool cnx;
   };
 
-<<<<<<< HEAD
+  /// Information for auxiliary entities.
   std::vector<auxiliary> aux;
 };
-=======
-  /// Coloring type.
-  /// \ingroup unstructured
-  struct coloring {
-    /*!
-      Communicator over which the coloring is distributed.
-     */
->>>>>>> c8b972b7
-
+
+/// Information specific to a local color.
 struct process_coloring {
 
-<<<<<<< HEAD
-  /*
+  /*!
     Global color.
    */
-=======
-    /*!
-      The number of colors in this coloring
-     */
->>>>>>> c8b972b7
 
   Color color;
 
-<<<<<<< HEAD
-  /*
+  /*!
     The global number of entities in this index space.
    */
-=======
-    /*!
-      The global number of entities in each index space
-     */
->>>>>>> c8b972b7
 
   std::size_t entities;
 
-<<<<<<< HEAD
-  /*
+  /*!
     The local coloring information for this index space.
-=======
-    /*!
-      The local coloring information for each index space.
->>>>>>> c8b972b7
 
     The coloring information is expressed in the mesh index space,
     i.e., the ids are global.
@@ -248,33 +180,21 @@
 
   index_coloring coloring;
 
-<<<<<<< HEAD
-  /*
+  /*!
     Communication peers (needed for ragged/sparse buffer creation).
    */
-=======
-    /*!
-      The local allocation size for each connectivity, shaped like the
-      specialization's \c connectivities.
-     */
->>>>>>> c8b972b7
 
   std::vector<Color> peers;
 
-<<<<<<< HEAD
-  /*
+  /*!
    The local allocation size for each connectivity. The vector is over
    connectivities between this entity type and another entity type. The
    ordering follows that given in the specialization policy.
    */
-=======
-    /*!
-      The local graph for each connectivity.
->>>>>>> c8b972b7
 
   std::vector<std::size_t> cnx_allocs;
 
-  /*
+  /*!
     The local graph for each connectivity.
 
     The graph information is expressed in the mesh index space,
@@ -324,41 +244,31 @@
     std::vector</* over contiguous intervals */
       data::subrow>>;
 
+  /// Coloring type.
+  /// \ingroup unstructured
   struct coloring {
+    /*!
+      Communicator over which the coloring is distributed.
+     */
     MPI_Comm comm;
 
-    /* global number of colors */
+    /// Global number of colors.
     Color colors;
 
-    /* global colors */
-    std::vector</* over global processes */
-      std::vector</* over local process colors */
-        Color>>
-      process_colors;
-
-    /* superset of communication peers over colors */
-    std::vector</* over global colors */
-      std::size_t>
-      color_peers;
-
-    /* tight information on actual communication peers */
-    std::vector</* over index spaces */
-      std::vector</* over global colors */
-        std::vector</* over peers */
-          Color>>>
-      peers;
-
-    /* partition sizes over index spaces and global colors */
-    std::vector</* over index spaces */
-      std::vector</* over global colors */
-        std::size_t>>
-      partitions;
-
-    /* process coloring over index spaces and process colors (local) */
-    std::vector</* over index spaces */
-      std::vector</* over process colors */
-        process_coloring>>
-      idx_spaces;
+    /// List of colors assigned for each process.
+    std::vector<std::vector<Color>> process_colors;
+
+    /// Count of communication peers for each global color.
+    std::vector<std::size_t> color_peers;
+
+    /// Communication peers for each global color for each index space.
+    std::vector<std::vector<std::vector<Color>>> peers;
+
+    /// Number of index points for each global color for each index space.
+    std::vector<std::vector<std::size_t>> partitions;
+
+    /// Detailed information for each local color for each index space.
+    std::vector<std::vector<process_coloring>> idx_spaces;
   }; // struct coloring
 
   template<class A>
@@ -495,7 +405,6 @@
       Fulfill the requests that we received from other processes, i.e.,
       provide the locaL offset for the requested shared mesh ids.
      */
-<<<<<<< HEAD
 
     std::vector<std::vector<std::size_t>> fulfills(size);
     {
@@ -510,29 +419,18 @@
         ++r;
       } // for
     } // scope
-=======
-    for(auto & rv : requested)
-      for(auto & c : rv)
-        c = shared_offsets[c];
->>>>>>> c8b972b7
 
     /*
       Send/Receive the local offset information with other processes.
      */
-    requested = util::mpi::all_to_allv(
-      [&requested](int r, int) { return std::move(requested[r]); }, comm);
-
-<<<<<<< HEAD
+
     auto fulfilled = util::mpi::all_to_allv(
       [f = std::move(fulfills)](int r, int) { return std::move(f[r]); }, comm);
 
-=======
->>>>>>> c8b972b7
     /*
       Setup source pointers.
      */
 
-<<<<<<< HEAD
     int r{0};
     for(auto const & rv : sources) {
       (void)rv;
@@ -545,14 +443,6 @@
           pts[gco].emplace_back(
             std::make_pair(ghost_offsets[pc][id], fulfilled[r][cnt++]));
         } // for
-=======
-    int r = 0;
-    for(const auto & rv : requested) {
-      if(r == rank) {
-        ++r;
-        continue;
-      } // if
->>>>>>> c8b972b7
 
         ++pc;
       } // for
@@ -671,7 +561,6 @@
   }
 }; // struct unstructured_base
 
-<<<<<<< HEAD
 inline std::ostream &
 operator<<(std::ostream & stream,
   typename unstructured_base::coloring const & c) {
@@ -683,9 +572,7 @@
   stream << "idx_spaces\n" << log::container{c.idx_spaces} << std::endl;
   return stream;
 }
-=======
 /// \}
->>>>>>> c8b972b7
 } // namespace topo
 
 /*----------------------------------------------------------------------------*
@@ -708,7 +595,6 @@
 template<>
 struct util::serial::traits<topo::unstructured_impl::index_coloring> {
   using type = topo::unstructured_impl::index_coloring;
-<<<<<<< HEAD
   template<class P>
   static void put(P & p, const type & c) {
     serial::put(p, c.all, c.owned, c.exclusive, c.shared, c.ghost);
@@ -722,8 +608,6 @@
 template<>
 struct util::serial::traits<topo::unstructured_impl::process_coloring> {
   using type = topo::unstructured_impl::process_coloring;
-=======
->>>>>>> c8b972b7
   template<class P>
   static void put(P & p, const type & c) {
     serial::put(p,
