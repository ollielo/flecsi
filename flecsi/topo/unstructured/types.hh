--- conflicted
+++ resolved
@@ -489,45 +489,37 @@
 };
 
 template<>
-<<<<<<< HEAD
-struct util::serial<topo::unstructured_impl::crs> {
+struct util::serial::traits<topo::unstructured_impl::crs> {
   using type = topo::unstructured_impl::crs;
   template<class P>
   static void put(P & p, const type & c) {
-    serial_put(p, c.offsets, c.indices);
+    serial::put(p, c.offsets, c.indices);
   }
   static type get(const std::byte *& p) {
-    const serial_cast r{p};
+    const cast r{p};
     return type{r, r};
   }
 };
 
 template<>
-struct util::serial<topo::unstructured_impl::index_coloring> {
-  using type = topo::unstructured_impl::index_coloring;
-  template<class P>
-  static void put(P & p, const type & c) {
-    serial_put(p, c.all, c.owned, c.exclusive, c.shared, c.ghost);
-  }
-  static type get(const std::byte *& p) {
-    const serial_cast r{p};
-    return type{r, r, r, r, r};
-  }
-};
-
-template<>
-struct util::serial<topo::unstructured_impl::process_color> {
-  using type = topo::unstructured_impl::process_color;
-  template<class P>
-  static void put(P & p, const type & c) {
-    serial_put(p, c.entities, c.coloring, c.cnx_allocs, c.cnx_colorings);
-=======
 struct util::serial::traits<topo::unstructured_impl::index_coloring> {
   using type = topo::unstructured_impl::index_coloring;
   template<class P>
   static void put(P & p, const type & c) {
-    serial::put(p, c.owned, c.exclusive, c.shared, c.ghosts);
->>>>>>> c4c8479c
+    serial::put(p, c.all, c.owned, c.exclusive, c.shared, c.ghost);
+  }
+  static type get(const std::byte *& p) {
+    const cast r{p};
+    return type{r, r, r, r, r};
+  }
+};
+
+template<>
+struct util::serial::traits<topo::unstructured_impl::process_color> {
+  using type = topo::unstructured_impl::process_color;
+  template<class P>
+  static void put(P & p, const type & c) {
+    serial::put(p, c.entities, c.coloring, c.cnx_allocs, c.cnx_colorings);
   }
   static type get(const std::byte *& p) {
     const cast r{p};
