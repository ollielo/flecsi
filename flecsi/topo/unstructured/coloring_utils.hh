// Copyright (c) 2016, Triad National Security, LLC
// All rights reserved.

#ifndef FLECSI_TOPO_UNSTRUCTURED_COLORING_UTILS_HH
#define FLECSI_TOPO_UNSTRUCTURED_COLORING_UTILS_HH

#include "flecsi/flog.hh"
#include "flecsi/topo/unstructured/coloring_functors.hh"
#include "flecsi/topo/unstructured/types.hh"
#include "flecsi/util/color_map.hh"
#include "flecsi/util/common.hh"
#include "flecsi/util/crs.hh"
#include "flecsi/util/mpi.hh"
#include "flecsi/util/serialize.hh"
#include "flecsi/util/set_utils.hh"

#include <algorithm>
#include <iterator>
#include <map>
#include <unordered_set>
#include <utility>
#include <vector>

/// \cond core
namespace flecsi {
namespace topo {
namespace unstructured_impl {
/// \addtogroup unstructured
/// \{

#if DOXYGEN
/// An example mesh definition that is not really implemented.
struct mesh_definition {
  /// Get the dimensionality of the mesh.
  static constexpr Dimension dimension();

  /// Get the global number of entities of a kind.
  std::size_t num_entities(Dimension) const;

  /// Get the entities connected to or associated with an entity.
  /// \param id of entity of dimension \a from
  /// \return ids of entities of dimension \a to
  std::vector<std::size_t>
  entities(Dimension from, Dimension to, std::size_t id) const;

  /// Return the vertex with the given id.
  point vertex(std::size_t) const;

  /// Vertex information type, perhaps spatial coordinates.
  using point = decltype(std::declval<mesh_definition>().vertex(0));
};
#endif

/*!
  Create a distributed graph representation of the highest-dimensional
<<<<<<< HEAD
  entity type in the given mesh definition. This is a cell-to-cell graph
  through the \emph{through_dimension} provided by the user.

  @tparam MD The mesh definition type.

  @param md                An instance of the mesh definition type.
  @param through_dimension The dimension through which connections should
                           be computed, e.g., cell connections through faces.
  @param comm              The MPI communicator to use for communication.

  @return A std::tuple containing the distributed graph, and the work products
          of the function, e.g.,  the cell-to-vertex connectivity, the
          vertex-to-cell connectivity, and the cell-to-cell connectivity.
=======
  entity type in the given mesh definition.
  \tparam Definition like \c mesh_definition
  \param md off the \a comm root, only \c num_entities used
  \param through_dimension minimum dimensionality of common entity to
    consider their primary entities to be neighbors
  \return a \c tuple of
    - a na&iuml;vely distributed graph of owned "cells" (top-level entities)
    - a pair of the total numbers of cells and vertices
    - a \c vector of \c vector objects holding the vertices for each owned
      cell
    - a \c map of \c vector objects holding the cells for each owned vertex
    - a \c map of \c vector objects holding the neighbors for each owned cell
>>>>>>> c8b972b7
 */

template<typename MD>
auto
make_dcrs(MD const & md,
  Dimension through_dimension,
  MPI_Comm comm = MPI_COMM_WORLD) {
  auto [rank, size] = util::mpi::info(comm);

  std::size_t ne = md.num_entities(MD::dimension());
  std::size_t nv = md.num_entities(0);

  util::color_map ecm(size, size, ne);

  /*
    Get the initial cells for this rank. The cells will be read by
    the root process and sent to each initially "owning" rank using
    a naive distribution.
   */

  auto e2v =
    util::mpi::one_to_allv<pack_cells<MD>>({md, ecm.distribution()}, comm);

  /*
    Create a map of vertex-to-cell connectivity information from
    the initial cell distribution.
   */

  // Populate local vertex connectivity information
  std::size_t offset{ecm.distribution()[rank]};
  std::size_t indices{ecm.indices(rank, 0)};
  std::map<std::size_t, std::vector<std::size_t>> v2c;

  std::size_t i{0};
  for(auto c : e2v) {
    for(auto v : c) {
      v2c[v].emplace_back(offset + i);
    } // for
    ++i;
  } // for

  // Request all referencers of our connected vertices
  util::color_map vm(size, size, nv);
  auto referencers = util::mpi::all_to_allv<vertex_referencers>(
    {v2c, vm.distribution(), rank}, comm);

  /*
    Update our local connectivity information. We now have all
    vertex-to-cell connectivity informaiton for the naive distribution
    of cells that we own.
   */

  i = 0;
  for(auto & r : referencers) {
    for(auto v : r) {
      for(auto c : v.second) {
        v2c[v.first].emplace_back(c);
      } // for
    } // for
    ++i;
  } // for

  // Remove duplicate referencers
  util::unique_each(v2c);

  /*
    Invert the vertex referencer information, i.e., find the cells
    that are referenced by our connected vertices.
   */

  std::vector<std::vector<std::size_t>> referencer_inverse(size);

  for(auto const & v : v2c) {
    for(auto c : v.second) {
      auto r = util::distribution_offset(ecm.distribution(), c);
      if(r != rank) {
        referencer_inverse[r].emplace_back(v.first);
      } // if
    } // for
  } // for

  // Remove duplicate inverses
  util::unique_each(referencer_inverse);

  // Request vertex-to-cell connectivity for the cells that are
  // on other ranks in the naive cell distribution.
  auto connectivity = util::mpi::all_to_allv<cell_connectivity>(
    {referencer_inverse, v2c, vm.distribution(), rank}, comm);

  for(auto & r : connectivity) {
    for(auto & v : r) {
      for(auto c : v.second) {
        v2c[v.first].emplace_back(c);
      } // for
    } // for
  } // for

  // Remove duplicate referencers
  util::unique_each(v2c);

  /*
    Fill in the cell-to-cell connectivity through the through_dimension
    argument.
   */

  std::map<std::size_t, std::vector<std::size_t>> c2c;
  std::size_t c{offset};
  for(auto const & cd : e2v) {
    std::map<std::size_t, std::size_t> through;

    for(auto v : cd) {
      auto it = v2c.find(v);
      if(it != v2c.end()) {
        for(auto rc : v2c.at(v)) {
          if(rc != c)
            ++through[rc];
        } // for
      } // if
    } // for

    for(auto tc : through) {
      if(tc.second > through_dimension) {
        c2c[c].emplace_back(tc.first);
        c2c[tc.first].emplace_back(c);
      } // if
    } // for

    ++c;
  } // for

  // Remove duplicate connections
  util::unique_each(c2c);

  /*
    Populate the actual distributed crs data structure.
   */

  util::dcrs dcrs;
  dcrs.distribution = ecm.distribution();

  dcrs.offsets.emplace_back(0);
  for(std::size_t c{0}; c < indices; ++c) {
    for(auto cr : c2c[offset + c]) {
      dcrs.indices.emplace_back(cr);
    } // for

    dcrs.offsets.emplace_back(dcrs.offsets[c] + c2c[offset + c].size());
  } // for

  return std::make_tuple(dcrs, e2v, v2c, c2c);
} // make_dcrs

<<<<<<< HEAD
=======
/// Redistribute ownership information.
/// \param naive graph from \c make_dcrs
/// \param index_colors owning color for each local entity
/// \return the owned ids for each color owned by this rank
inline std::vector<std::vector<std::size_t>>
distribute(util::dcrs const & naive,
  Color colors,
  std::vector<std::size_t> const & index_colors,
  MPI_Comm comm = MPI_COMM_WORLD) {
  auto [rank, size] = util::mpi::info(comm);

  auto color_primaries = util::mpi::all_to_allv<distribute_cells>(
    {naive, colors, index_colors, rank}, comm);

  util::color_map cm(size, colors, naive.distribution.back());
  const std::size_t offset = cm.color_offset(rank);
  std::vector<std::vector<std::size_t>> primaries(cm.colors(rank));

  for(auto cp : color_primaries) {
    for(auto c : cp) {
      primaries[std::get<0>(c) - offset].emplace_back(std::get<1>(c));
    } // for
  } // for

  return primaries;
} // distribute

/// Redistribute connectivity information.
/// \param naive graph from \c make_dcrs
/// \param index_colors owning color for each local primary entity
/// \param c2v "cell" (primary entity) to vertex connectivity
/// \param v2c vertex to cell connectivity
/// \param c2c cell to cell connectivity
/// \return a \c tuple of
///   - a \c map from each owned \c Color to a \c vector of global cell ids
///   - a \c vector of global ids for each local primary entity
///   - a \c map from global to local ids
>>>>>>> c8b972b7
inline auto
migrate(util::dcrs const & naive,
  Color colors,
  std::vector<Color> const & index_colors,
  util::crs & e2v,
  std::map<std::size_t, std::vector<std::size_t>> & v2c,
  std::map<std::size_t, std::vector<std::size_t>> & c2c,
  MPI_Comm comm = MPI_COMM_WORLD) {
  auto [rank, size] = util::mpi::info(comm);

  auto migrated = util::mpi::all_to_allv<migrate_cells>(
    {naive, colors, index_colors, e2v, v2c, c2c, rank}, comm);

  std::map<Color, std::vector<std::size_t>> primaries;
  std::vector<std::size_t> p2m; /* process to mesh map */
  std::map<std::size_t, std::size_t> m2p; /* mesh to process map */

  for(auto const & r : migrated) {
    auto const & cell_pack = std::get<0>(r);
    for(auto const & c : cell_pack) { /* std::vector over cells */
      auto const & info = std::get<0>(c); /* std::array<color, mesh id> */
      e2v.add_row(std::get<1>(c)); /* cell definition (vertex mesh ids) */
      m2p[std::get<1>(info)] = e2v.size() - 1; /* offset map */
      p2m.emplace_back(std::get<1>(info)); /* cell mesh id */
      primaries[std::get<0>(info)].emplace_back(std::get<1>(info));
    } // for

    // vertex-to-cell connectivity
    auto v2c_pack = std::get<1>(r);
    for(auto const & v : v2c_pack) {
      v2c.try_emplace(v.first, v.second);
    } // for

    // cell-to-cell connectivity
    auto c2c_pack = std::get<2>(r);
    for(auto const & c : c2c_pack) {
      c2c.try_emplace(c.first, c.second);
    } // for
  } // for

  return std::make_tuple(primaries, p2m, m2p);
} // migrate

<<<<<<< HEAD
/*!
  Request owner information about the given entity list from the naive owners.

  @param request  The global ids of the desired entities.

  @param ne       The global number of entities.

  @param colors   The number of colors.

  @param idx_cos  The naive coloring of the entities.

  @param comm     The MPI communicator to use for communication.
 */

=======
/// Communicate connectivity information.
/// \tparam Policy class with
///   - \c primary: a specialization of \c primary_independent
///   - \c auxiliary_colorings: number of additional \c index_coloring objects
/// \tparam Definition like \c mesh_definition
/// \param md only \c num_entities used
/// \param raw owning color for each local primary entity in na&iuml;ve
///   distribution
/// \param primaries global entity ids per owned color
/// \param e2v entity to vertex connectivity (augmented)
/// \param v2e vertex to entity connectivity (augmented)
/// \param e2e entity to entity connectivity (augmented)
/// \param m2p global &rarr; local id (augmented)
/// \param p2m global ids for each local entity (augmented)
/// \return a \c map from each owned \c Color to a \c coloring
template<typename Policy, typename Definition>
>>>>>>> c8b972b7
inline auto
request_owners(std::vector<std::size_t> const & request,
  std::size_t ne,
  Color colors,
  std::vector<Color> const & idx_cos,
  MPI_Comm comm = MPI_COMM_WORLD) {
  auto [rank, size] = util::mpi::info(comm);

  std::vector<std::vector<std::size_t>> requests(size);
  util::color_map pm(size, size, ne);
  for(auto e : request) {
    requests[pm.process(pm.index_color(e))].emplace_back(e);
  } // for

  auto requested = util::mpi::all_to_allv(
    [&requests](int r, int) -> auto & { return requests[r]; }, comm);

  /*
    Fulfill naive-owner requests with migrated owners.
   */

  std::vector<std::vector<std::size_t>> fulfills(size);
  {
    Color r = 0;
    util::color_map ecm(size, colors, ne);
    for(auto rv : requested) {
      for(auto e : rv) {
        const std::size_t start = pm.index_offset(rank, 0);
        fulfills[r].emplace_back(ecm.process(idx_cos[e - start]));
      } // for
      ++r;
    } // for
  } // scope

  auto fulfilled = util::mpi::all_to_allv(
    [&fulfills](int r, int) -> auto & { return fulfills[r]; }, comm);

  std::vector<std::size_t> offs(size, 0ul);
  std::vector<Color> owners;
  for(auto e : request) {
    auto p = pm.process(pm.index_color(e));
    owners.emplace_back(fulfilled[p][offs[p]++]);
  } // for

  return owners;
} // request_owners

/*!
  FIXME: should this be called closure?

  Form the dependency closure for the given coloring definition and independent
  coloring (primaries).

  @tparam MD The mesh definition type.

  @param md A mesh definition instance.

  @param cd        The coloring definition that defines how the primary and
                   auxiliary entities should be colored, e.g., primary entity
                   dimension, halo depth, and auxiliary types.

  @param idx_cos   The naive coloring of the primary entities.

  @param primaries The owned entities for each color that lives on this
                   process.

  @param e2v       Existing entity-to-vertex connectivity information. This
                   will be added to as the function collects information from
                   other processes.

  @param v2e       Existing vertex-to-entity connectivity information. This
                   will be added to as the function collects information from
                   other processes.

  @param e2e       Existing entity-to-entity connectivity information. This
                   will be added to as the function collects information from
                   other processes.

  @param m2p       Mesh-to-process map for the primary entities.

  @param p2m       Process-to-mesh map for the primary entities.

  @param comm      The MPI communicator to use for communication.
 */

template<typename MD>
auto
color(MD const & md,
  coloring_definition const & cd,
  std::vector<Color> const & idx_cos,
  std::map<Color, std::vector<std::size_t>> const & primaries,
  util::crs & e2v,
  std::map<std::size_t, std::vector<std::size_t>> & v2e,
  std::map<std::size_t, std::vector<std::size_t>> & e2e,
  std::map<std::size_t, std::size_t> & m2p,
  std::vector<std::size_t> & p2m,
  MPI_Comm comm = MPI_COMM_WORLD) {
  auto [rank, size] = util::mpi::info(comm);

  std::size_t ne = md.num_entities(cd.dim);

  /*
    Save color info for all of our initial local entities. The variable
    'e2co' will get updated as we build out our dependencies.
   */

  std::unordered_map<std::size_t, Color> e2co;
  std::map<std::size_t, std::vector<std::size_t>> wkset;
  for(auto const & p : primaries) {
    auto & wk = wkset[p.first];
    wk.reserve(p.second.size());
    for(auto e : p.second) {
      e2co.try_emplace(e, p.first);
      wk.emplace_back(e);
    } // for
  } // for

  std::unordered_map<std::size_t, std::set<Color>> dependents, dependencies;
  std::unordered_map<Color, std::set<std::size_t>> shared, ghost;

  /*
    The gist of this loop is to add layers entities out to the depth specified
    by the input arguments. Additional information about vertex connectivity is
    also collected.

    Each iteration of the loop creates a "layer" of entities that need to be
    requested for that depth of the halo. The working set "wkset" is the
    current collection of entities including layers that were added during
    previous iterations.
   */

  const std::size_t depth = cd.depth;
  for(std::size_t d{0}; d < depth + 1; ++d) {
    std::vector<std::size_t> layer;

    /*
      Create request layer, and add local information.
     */

    for(auto const & p : primaries) {
<<<<<<< HEAD
      for(auto const & e : wkset.at(p.first)) {
        for(auto const & v : e2v[m2p.at(e)]) {
          for(auto const & en : v2e.at(v)) {
=======
      auto & wk = wkset.at(p.first);
      for(auto e : wk) {
        for(auto v : e2v[m2p.at(e)]) {
          for(auto en : v2e.at(v)) {
>>>>>>> c8b972b7
            if(e2e.find(en) == e2e.end()) {
              // If we don't have the entity, we need to request it.
              layer.emplace_back(en);

              // Collect the dependent color for request.
              dependencies[en].insert(p.first);

              // If we're within the requested depth, this is also
              // a ghost entity.
              if(d < depth) {
                ghost[p.first].insert(en);
              }
            }
            else if(d < depth && e2co.at(en) != p.first) {
              // This entity is on the local process, but not
              // owned by the current color.

              // Add this entity to the shared of the owning color.
              shared[e2co.at(en)].insert(en);

              // Add the current color as a dependent.
              dependents[en].insert(p.first);

              // This entity is a ghost for the current color.
              ghost[p.first].insert(en);
            } // if
          } // for
        } // for
      } // for

      wk.clear();
    } // for

    util::force_unique(layer);

    std::vector<std::vector<std::pair<std::size_t, std::set<Color>>>> request(
      size);
    {
      /*
        Request entity owners from naive-owners.
       */

      auto owners = request_owners(layer, ne, cd.colors, idx_cos, comm);

      /*
        Request entity information from migrated owners.
       */

      std::size_t ei{0};
      for(auto e : layer) {
        request[owners[ei++]].emplace_back(
          std::make_pair(e, dependencies.at(e)));
      } // for
    } // scope

    auto requested = util::mpi::all_to_allv(
      [&request](int r, int) -> auto & { return request[r]; }, comm);

    /*
      Keep track of dependent colors for requested entities.
     */

    std::vector<std::vector<std::size_t>> fulfills(size);
    Color r{0};
    for(auto rv : requested) {
      for(auto e : rv) {
        fulfills[r].emplace_back(e.first);
        if(d < depth) {
          dependents[e.first].insert(e.second.begin(), e.second.end());
          shared[e2co.at(e.first)].insert(e.first);
        }
      } // for
      ++r;
    } // for

    auto fulfilled = util::mpi::all_to_allv<communicate_entities>(
      {fulfills, e2co, e2v, v2e, e2e, m2p}, comm);

    /*
      Update local information.
     */

    for(auto const & r : fulfilled) {
      auto const & entity_pack = std::get<0>(r);
      for(auto const & e : entity_pack) {
        auto const & info = std::get<0>(e);
        e2v.add_row(std::get<1>(e));
        m2p[std::get<1>(info)] = e2v.size() - 1;
        p2m.emplace_back(std::get<1>(info));
        e2co.try_emplace(std::get<1>(info), std::get<0>(info));

        for(auto co : dependencies.at(std::get<1>(info))) {
          wkset.at(co).emplace_back(std::get<1>(info));
        } // for
      } // for

      // vertex-to-entity connectivity
      auto v2e_pack = std::get<1>(r);
      for(auto const & v : v2e_pack) {
        v2e.try_emplace(v.first, v.second);
      } // for

      // entity-to-entity connectivity
      auto e2e_pack = std::get<2>(r);
      for(auto const & e : e2e_pack) {
        e2e.try_emplace(e.first, e.second);
      } // for
    } // for
  } // for

  unstructured_base::coloring coloring;

  /*
    Set meta data for what we can at this point.
   */

  coloring.comm = comm;
  coloring.colors = cd.colors; /* global colors */
  coloring.peers.resize(2 + cd.aux.size());
  coloring.partitions.resize(2 + cd.aux.size());
  coloring.idx_spaces.resize(2 + cd.aux.size());

  /*
    Primary entities.
   */

  coloring.idx_spaces[cd.idx].resize(primaries.size());
  coloring.idx_spaces[cd.vidx].resize(primaries.size());

  std::size_t c{0};
  std::vector<std::size_t> partitions;
  std::vector<Color> process_colors;
  std::vector<std::set<Color>> color_peers(primaries.size());
  std::vector<std::vector<Color>> is_peers(primaries.size());
  util::color_map em(size, cd.colors, ne);
  for(auto p : primaries) {
    process_colors.emplace_back(p.first);
    auto & pc = coloring.idx_spaces[cd.idx][c];
    pc.color = p.first;
    pc.entities = ne;

    pc.coloring.all.reserve(p.second.size());
    pc.coloring.all.insert(
      pc.coloring.all.begin(), p.second.begin(), p.second.end());
    pc.coloring.owned.reserve(p.second.size());
    pc.coloring.owned.insert(
      pc.coloring.owned.begin(), p.second.begin(), p.second.end());

    const auto & sh = shared[p.first];
    for(auto e : p.second) {
      if(sh.count(e)) {
        pc.coloring.shared.emplace_back(
          shared_entity{e, {dependents.at(e).begin(), dependents.at(e).end()}});
      }
      else {
        pc.coloring.exclusive.emplace_back(e);
      } // if
    } // for

    std::set<Color> peers;
    for(auto e : ghost[p.first]) {
      const auto gco = e2co.at(e);
      const auto pr = em.process(gco);
      pc.coloring.ghost.emplace_back(
        ghost_entity{e, pr, em.local_id(pr, gco), gco});
      pc.coloring.all.emplace_back(e);
      peers.insert(gco);
    } // for
    color_peers[c].insert(peers.begin(), peers.end());
    is_peers[c].resize(peers.size());
    std::copy(peers.begin(), peers.end(), is_peers[c].begin());

    util::force_unique(pc.coloring.all);
    util::force_unique(pc.coloring.owned);
    util::force_unique(pc.coloring.exclusive);
    util::force_unique(pc.coloring.shared);
    util::force_unique(pc.coloring.ghost);

    partitions.emplace_back(pc.coloring.all.size());

    // These may not all be used, but we allocate and populate them anyway.
    pc.cnx_allocs.resize(2 + cd.aux.size());
    pc.cnx_colorings.resize(2 + cd.aux.size());
    coloring.idx_spaces[cd.vidx][c].cnx_allocs.resize(2 + cd.aux.size());
    coloring.idx_spaces[cd.vidx][c].cnx_colorings.resize(2 + cd.aux.size());

    /*
      Populate the entity-to-vertex connectivity.
     */

    auto & crs = pc.cnx_colorings[cd.vidx];
    std::size_t o{0};
    crs.offsets.emplace_back(o);
    for(auto e : pc.coloring.all) {
      auto const & vertices = e2v[m2p[e]];
      crs.indices.insert(crs.indices.end(), vertices.begin(), vertices.end());
      crs.offsets.emplace_back(crs.offsets[++o - 1] + vertices.size());
    } // for

    /*
      Set the allocation size for entities-to-vertices, and
      vertices-to-entities (transpose).
     */

    pc.cnx_allocs[cd.vidx] = crs.indices.size();
    coloring.idx_spaces[cd.vidx][c].cnx_allocs[cd.idx] = crs.indices.size();

    ++c;
  } // for

  /*
    Gather the tight peer information for the primary entity type.
   */

  {
    auto pgthr = util::mpi::all_gatherv(is_peers, comm);
    coloring.peers[cd.idx].resize(cd.colors);

    std::size_t p{0};
    for(auto vp : pgthr) { /* over processes */
      std::size_t c{0};
      for(auto pc : vp) { /* over process colors */
        for(auto pe : pc) { /* over peers */
          coloring.peers[cd.idx][em.color_id(p, c)].emplace_back(pe);
        } // for
        ++c;
      } // for
      ++p;
    } // for
  }

  /*
    Gather the process-to-color mapping.
   */

  coloring.process_colors = util::mpi::all_gatherv(process_colors, comm);

  /*
    Gather partition sizes for entities.
   */

  {
    auto pgthr = util::mpi::all_gatherv(partitions, comm);

    coloring.partitions[cd.idx].resize(cd.colors);
    std::size_t p{0};
    for(auto vp : pgthr) {
      std::size_t c{0};
      for(auto v : vp) {
        coloring.partitions[cd.idx][em.color_id(p, c)] = v;
        ++c;
      } // for
      ++p;
    } // for
  }

  /*
    Assign vertex colors.
   */

  std::unordered_map<std::size_t, Color> v2co;
  c = 0;
  for(auto p : primaries) {
    auto const & primary = coloring.idx_spaces[cd.idx][c].coloring;

    for(auto e : primary.owned) {
      for(auto v : e2v[m2p.at(e)]) {
        Color co = std::numeric_limits<Color>::max();
        for(auto ev : v2e.at(v)) {
          co = std::min(e2co[ev], co);
        } // for

        v2co[v] = co;
      } // for
    } // for

    ++c;
  } // for

  /*
    The first of these color maps, "vpm", is the process map, which we need to
    construct the correct naive partitioning of the vertices. The second map,
    "vcm", is the actual color map, which we need to correctly color the
    vertices into the naive partitioning.
   */

  const std::size_t nv = md.num_entities(0);
  util::color_map vpm(size, size, nv);
  util::color_map vcm(size, cd.colors, nv);

  /*
    The following several steps create a coloring of the naive partitioning of
    the vertices (similar to what parmetis would do) using the vertex colors
    computed above. This strategy is employed to enable weak scalability.
   */

  auto rank_colors =
    util::mpi::all_to_allv<vertex_coloring>({vpm.distribution(), v2co}, comm);

  const std::size_t voff = vpm.distribution()[rank];
  std::vector<Color> vtx_idx_cos(vpm.distribution()[rank + 1] - voff);
  for(auto r : rank_colors) {
    for(auto v : r) {
      vtx_idx_cos[std::get<0>(v) - voff] = std::get<1>(v);
    } // for
  } // for

  /*
    Read in the vertex coordinates. These will need to be migrated to the
    owning processes as defined by the coloring that we just populated in
    "vtx_idx_cos".
   */

  auto vertices =
    util::mpi::one_to_allv<pack_vertices<MD>>({md, vpm.distribution()}, comm);

  /*
    Migrate the vertices to their actual owners.
   */

  auto migrated = util::mpi::all_to_allv<migrate_vertices<MD>>(
    {vpm.distribution(), cd.colors, vtx_idx_cos, vertices, rank}, comm);
  std::unordered_map<std::size_t, std::tuple<Color, typename MD::point>> v2info;

  /*
    Update local information.
   */

  for(auto const & r : migrated) {
    for(auto const & v : r) {
      auto const & info = std::get<0>(v);
      v2info.try_emplace(
        std::get<1>(info), std::make_tuple(std::get<0>(info), std::get<1>(v)));
    } // for
  } // for

  /*
    Populate the vertex index coloring. This goes through the current local
    vertex information, populating the index coloring where possible, and
    adding remote requests.
   */

  ghost.clear();
  std::vector<std::size_t> remote;
  c = 0;
  for(auto p : primaries) {
    auto const & primary = coloring.idx_spaces[cd.idx][c].coloring;
    coloring.idx_spaces[cd.vidx][c].entities = nv;
    auto & vaux = coloring.idx_spaces[cd.vidx][c].coloring;

    for(auto e : primary.exclusive) {
      for(auto v : e2v[m2p.at(e)]) {
        vaux.exclusive.emplace_back(v);
        vaux.owned.emplace_back(v);
      } // for
    } // for

    if(cd.colors > 1) {
      for(auto e : primary.shared) {
        for(auto v : e2v[m2p.at(e.id)]) {
          auto vi = v2co.find(v);
          flog_assert(vi != v2co.end(), "invalid vertex id");

          if(vi->second == p.first) {
            // This vertex is owned by the current color
            vaux.shared.emplace_back(shared_entity{v, e.dependents});
            vaux.owned.emplace_back(v);
          }
          else {
            if(vcm.has_color(rank, vi->second)) {
              // This process owns the current color.
              vaux.ghost.emplace_back(ghost_entity{
                v, Color(rank), vcm.local_id(rank, vi->second), vi->second});
            }
            else {
              // The ghost is remote: add to remote requests.
              remote.emplace_back(v);
              ghost[p.first].insert(v);
            } // if
          } // if
        } // for
      } // for

      for(auto e : primary.ghost) {
        for(auto v : e2v[m2p.at(e.id)]) {
          auto vi = v2co.find(v);

          if(vi != v2co.end()) {
            if(vi->second != p.first) {
              const auto pr = vcm.process(vi->second);
              vaux.ghost.emplace_back(
                ghost_entity{v, pr, vcm.local_id(pr, vi->second), vi->second});
            } // if
          }
          else {
            // The ghost is remote: add to remote requests.
            remote.emplace_back(v);
            ghost[p.first].insert(v);
          } // if
        } // for
      } // for
    } // if

    util::force_unique(vaux.owned);
    util::force_unique(vaux.exclusive);
    util::force_unique(vaux.shared);

    ++c;
  } // for

  util::force_unique(remote);

  /*
    Request the migrated owners for remote vertex requests.
   */

  auto owners = request_owners(remote, nv, cd.colors, vtx_idx_cos, comm);

  std::vector<std::vector<std::size_t>> request(size);
  std::size_t vi{0};
  for(auto v : remote) {
    request[owners[vi++]].emplace_back(v);
  } // for

  auto requested = util::mpi::all_to_allv(
    [&request](int r, int) -> auto & { return request[r]; }, comm);

  /*
    Fulfill requests from other ranks for our vertex information.
   */

  std::vector<std::vector<std::tuple<Color, typename MD::point>>> fulfills(
    size);
  Color r{0};
  for(auto rv : requested) {
    for(auto const & v : rv) {
      auto const & vi = v2info.at(v);
      fulfills[r].emplace_back(
        std::make_tuple(std::get<0>(vi), std::get<1>(vi)));
    } // for
    ++r;
  } // for

  auto fulfilled = util::mpi::all_to_allv(
    [&fulfills](int r, int) -> auto & { return fulfills[r]; }, comm);

  /*
    Update our local information.
   */

  std::vector<typename MD::point> v2cd;
  std::map<std::size_t, std::size_t> m2pv;
  std::vector<std::size_t> p2mv;

  std::size_t ri{0};
  for(auto rv : request) {
    std::size_t vi{0};
    for(auto v : rv) {
      v2co.try_emplace(v, std::get<0>(fulfilled[ri][vi]));
      v2cd.emplace_back(std::get<1>(fulfilled[ri][vi]));
      m2pv[v] = vi;
      p2mv.emplace_back(v);
      ++vi;
    } // for
    ++ri;
  } // for

  /*
    Finish populating the vertex index coloring.
   */

  c = 0;
  partitions.clear();
  for(auto p : primaries) {
    auto & vaux = coloring.idx_spaces[cd.vidx][c].coloring;

    vaux.all.reserve(vaux.owned.size() + vaux.ghost.size());
    vaux.all.insert(vaux.all.begin(), vaux.owned.begin(), vaux.owned.end());

    if(cd.colors > 1) {
      // Add ghosts that were available from the local process.
      for(auto v : vaux.ghost) {
        vaux.all.emplace_back(v.id);
      } // for

      if(size > 1) {
        // Add requested ghosts.
        std::set<Color> peers;
        for(auto v : ghost.at(p.first)) {
          const auto gco = v2co.at(v);
          peers.insert(gco);
          const auto pr = vcm.process(gco);
          vaux.ghost.emplace_back(
            ghost_entity{v, pr, vcm.local_id(pr, gco), gco});
          vaux.all.emplace_back(v);
        } // for
        color_peers[c].insert(peers.begin(), peers.end());
        is_peers[c].resize(peers.size());
        std::copy(peers.begin(), peers.end(), is_peers[c].begin());
      } // if
    } // if

    util::force_unique(vaux.all);
    util::force_unique(vaux.ghost);

    partitions.emplace_back(vaux.all.size());

    ++c;
  } // for

  /*
    Gather the tight peer information for the primary entity type.
   */

  {
    auto pgthr = util::mpi::all_gatherv(is_peers, comm);
    coloring.peers[cd.vidx].resize(cd.colors);

    std::size_t p{0};
    for(auto vp : pgthr) { /* over processes */
      std::size_t c{0};
      for(auto pc : vp) { /* over process colors */
        for(auto pe : pc) { /* over peers */
          coloring.peers[cd.vidx][vcm.color_id(p, c)].emplace_back(pe);
        } // for
        ++c;
      } // for
      ++p;
    } // for
  }

  /*
    Gather partition sizes for vertices.
   */

  {
    auto pgthr = util::mpi::all_gatherv(partitions, comm);

    coloring.partitions[cd.vidx].resize(cd.colors);
    std::size_t p{0};
    for(auto vp : pgthr) {
      std::size_t c{0};
      for(auto v : vp) {
        coloring.partitions[cd.vidx][vcm.color_id(p, c)] = v;
        ++c;
      } // for
      ++p;
    } // for
  }

  /*
    Auxiliary entities.
   */

  /*
    Gather color peers (superset of color peers over all index spaces).
   */

  {
    auto pgthr = util::mpi::all_gatherv(color_peers, comm);

    coloring.color_peers.resize(cd.colors);
    std::size_t p{0};
    for(auto vp : pgthr) {
      std::size_t c{0};
      for(auto pc : vp) {
        coloring.color_peers[em.color_id(p, c)] = pc.size();
        ++c;
      } // for
      ++p;
    } // for
  }

  return coloring;
} // color

/*!
  Build connectivity through connectivity intersection.  Given X-to-Y
  and Y-to-Z connectivities, build X-to-Z connectivity.

  \param c2f X-to-Y connectivity
  \param f2e Y-to-Z connectivity
  \return X-to-Z connectivity (c2e)
*/
inline util::crs
intersect_connectivity(const util::crs & c2f, const util::crs & f2e) {
  util::crs c2e;
  c2e.offsets.reserve(c2f.offsets.size());
  // Note: this is a rough estimate.
  c2e.indices.reserve(c2f.indices.size() + f2e.indices.size());

  for(std::size_t cell = 0; cell < c2f.offsets.size() - 1; cell++) {
    std::vector<std::size_t> edges;

    // accumulate edges in cell
    for(std::size_t fi = c2f.offsets[cell]; fi < c2f.offsets[cell + 1]; fi++) {
      auto face = c2f.indices[fi];
      for(std::size_t ei = f2e.offsets[face]; ei < f2e.offsets[face + 1];
          ei++) {
        auto it = std::find(edges.begin(), edges.end(), f2e.indices[ei]);
        if(it == edges.end()) {
          edges.push_back(f2e.indices[ei]);
        }
      }
    }
    c2e.add_row(edges.begin(), edges.end());
  }

  return c2e;
}

/*!
  Build intermediary entities locally from cell to vertex graph.

  @tparam from_dim index of the dimension for rows indices in e2v.
  @param dim index of dimension for intermediary.
  @param md mesh definition (provides function to build intermediary from list
  of vertices).
  @param e2v entity to vertex graph.
  @param p2m Process-to-mesh map for the primary entities.
*/
template<Dimension from_dim, class MD>
auto
build_intermediary(Dimension dim,
  const MD & md,
  const std::vector<std::vector<std::size_t>> & e2v,
  const std::vector<std::size_t> & p2m) {
  flog_assert((dim > 0 and dim < MD::dimension()),
    "Invalid dimension for intermediary entity: " << dim);

  util::crs c2e, i2v;
  std::map<std::vector<std::size_t>, std::size_t> v2e;

  // temporary storage
  util::crs edges;
  std::vector<typename MD::index> sorted_vs;
  std::vector<typename MD::index> these_edges;

  // iterate over cells, adding all of their edges to the table
  for(std::size_t cell{0}; cell < e2v.size(); cell++) {
    const auto & these_verts = e2v[cell];
    // clear this cells edges
    these_edges.clear();

    // build the edges for the cell
    edges.offsets.clear();
    edges.indices.clear();
    if constexpr(MD::dimension() == from_dim)
      md.build_intermediary_from_vertices(dim, p2m[cell], these_verts, edges);
    else
      md.build_intermediary_from_vertices(dim, 0, these_verts, edges);

    /*
      look for existing vertex pairs in the edge-to-vertex master list
      or add a new edge to the list.  Add the matched edge id to the
      cell-to-edge list
    */
    for(std::size_t row = 0; row < edges.offsets.size() - 1; row++) {
      // sort the vertices
      auto beg = edges.indices.begin() + edges.offsets[row];
      auto end = edges.indices.begin() + edges.offsets[row + 1];
      sorted_vs.assign(beg, end);
      std::sort(sorted_vs.begin(), sorted_vs.end());
      // if we don't find the edge
      auto it = v2e.find(sorted_vs);
      if(it == v2e.end()) {
        // add to the local reverse map
        auto edgeid = v2e.size();
        v2e.emplace(sorted_vs, edgeid);
        // add to the original sorted and unsorted mpas
        i2v.add_row(beg, end);
        // add to the list of edges
        these_edges.push_back(edgeid);
      }
      else {
        // if we find the edge, add the id to the list of edges
        these_edges.push_back(it->second);
      }
    }
    // add this cells edges
    c2e.add_row(these_edges.begin(), these_edges.end());
  }

  return std::make_tuple(c2e, i2v, v2e);
} // build_intermediary

/// \}
} // namespace unstructured_impl
} // namespace topo
} // namespace flecsi
/// \endcond

#endif<|MERGE_RESOLUTION|>--- conflicted
+++ resolved
@@ -34,6 +34,9 @@
   /// Get the dimensionality of the mesh.
   static constexpr Dimension dimension();
 
+  /// The type for global indices, which must be exactly this.
+  using index = std::size_t;
+
   /// Get the global number of entities of a kind.
   std::size_t num_entities(Dimension) const;
 
@@ -43,6 +46,16 @@
   std::vector<std::size_t>
   entities(Dimension from, Dimension to, std::size_t id) const;
 
+  /// Get entities of a given dimension associated with a set of vertices.
+  /// \param g global ID of primary, or 0 if \a v pertains to a
+  ///   lower-dimensionality entity
+  /// \param v vertex IDs
+  /// \param[out] e entities, initially empty
+  void build_intermediary_from_vertices(Dimension,
+    std::size_t g,
+    const std::vector<std::size_t> & v,
+    util::crs & e);
+
   /// Return the vertex with the given id.
   point vertex(std::size_t) const;
 
@@ -53,34 +66,17 @@
 
 /*!
   Create a distributed graph representation of the highest-dimensional
-<<<<<<< HEAD
-  entity type in the given mesh definition. This is a cell-to-cell graph
-  through the \emph{through_dimension} provided by the user.
-
-  @tparam MD The mesh definition type.
-
-  @param md                An instance of the mesh definition type.
-  @param through_dimension The dimension through which connections should
-                           be computed, e.g., cell connections through faces.
-  @param comm              The MPI communicator to use for communication.
-
-  @return A std::tuple containing the distributed graph, and the work products
-          of the function, e.g.,  the cell-to-vertex connectivity, the
-          vertex-to-cell connectivity, and the cell-to-cell connectivity.
-=======
   entity type in the given mesh definition.
-  \tparam Definition like \c mesh_definition
+  \tparam MD like \c mesh_definition
   \param md off the \a comm root, only \c num_entities used
   \param through_dimension minimum dimensionality of common entity to
     consider their primary entities to be neighbors
   \return a \c tuple of
     - a na&iuml;vely distributed graph of owned "cells" (top-level entities)
-    - a pair of the total numbers of cells and vertices
     - a \c vector of \c vector objects holding the vertices for each owned
       cell
     - a \c map of \c vector objects holding the cells for each owned vertex
     - a \c map of \c vector objects holding the neighbors for each owned cell
->>>>>>> c8b972b7
  */
 
 template<typename MD>
@@ -232,35 +228,6 @@
 
   return std::make_tuple(dcrs, e2v, v2c, c2c);
 } // make_dcrs
-
-<<<<<<< HEAD
-=======
-/// Redistribute ownership information.
-/// \param naive graph from \c make_dcrs
-/// \param index_colors owning color for each local entity
-/// \return the owned ids for each color owned by this rank
-inline std::vector<std::vector<std::size_t>>
-distribute(util::dcrs const & naive,
-  Color colors,
-  std::vector<std::size_t> const & index_colors,
-  MPI_Comm comm = MPI_COMM_WORLD) {
-  auto [rank, size] = util::mpi::info(comm);
-
-  auto color_primaries = util::mpi::all_to_allv<distribute_cells>(
-    {naive, colors, index_colors, rank}, comm);
-
-  util::color_map cm(size, colors, naive.distribution.back());
-  const std::size_t offset = cm.color_offset(rank);
-  std::vector<std::vector<std::size_t>> primaries(cm.colors(rank));
-
-  for(auto cp : color_primaries) {
-    for(auto c : cp) {
-      primaries[std::get<0>(c) - offset].emplace_back(std::get<1>(c));
-    } // for
-  } // for
-
-  return primaries;
-} // distribute
 
 /// Redistribute connectivity information.
 /// \param naive graph from \c make_dcrs
@@ -272,7 +239,6 @@
 ///   - a \c map from each owned \c Color to a \c vector of global cell ids
 ///   - a \c vector of global ids for each local primary entity
 ///   - a \c map from global to local ids
->>>>>>> c8b972b7
 inline auto
 migrate(util::dcrs const & naive,
   Color colors,
@@ -316,7 +282,6 @@
   return std::make_tuple(primaries, p2m, m2p);
 } // migrate
 
-<<<<<<< HEAD
 /*!
   Request owner information about the given entity list from the naive owners.
 
@@ -331,24 +296,6 @@
   @param comm     The MPI communicator to use for communication.
  */
 
-=======
-/// Communicate connectivity information.
-/// \tparam Policy class with
-///   - \c primary: a specialization of \c primary_independent
-///   - \c auxiliary_colorings: number of additional \c index_coloring objects
-/// \tparam Definition like \c mesh_definition
-/// \param md only \c num_entities used
-/// \param raw owning color for each local primary entity in na&iuml;ve
-///   distribution
-/// \param primaries global entity ids per owned color
-/// \param e2v entity to vertex connectivity (augmented)
-/// \param v2e vertex to entity connectivity (augmented)
-/// \param e2e entity to entity connectivity (augmented)
-/// \param m2p global &rarr; local id (augmented)
-/// \param p2m global ids for each local entity (augmented)
-/// \return a \c map from each owned \c Color to a \c coloring
-template<typename Policy, typename Definition>
->>>>>>> c8b972b7
 inline auto
 request_owners(std::vector<std::size_t> const & request,
   std::size_t ne,
@@ -402,7 +349,7 @@
   Form the dependency closure for the given coloring definition and independent
   coloring (primaries).
 
-  @tparam MD The mesh definition type.
+  \tparam MD like \c mesh_definition
 
   @param md A mesh definition instance.
 
@@ -435,7 +382,7 @@
  */
 
 template<typename MD>
-auto
+unstructured_base::coloring
 color(MD const & md,
   coloring_definition const & cd,
   std::vector<Color> const & idx_cos,
@@ -489,16 +436,10 @@
      */
 
     for(auto const & p : primaries) {
-<<<<<<< HEAD
-      for(auto const & e : wkset.at(p.first)) {
+      auto & wk = wkset.at(p.first);
+      for(auto const & e : wk) {
         for(auto const & v : e2v[m2p.at(e)]) {
           for(auto const & en : v2e.at(v)) {
-=======
-      auto & wk = wkset.at(p.first);
-      for(auto e : wk) {
-        for(auto v : e2v[m2p.at(e)]) {
-          for(auto en : v2e.at(v)) {
->>>>>>> c8b972b7
             if(e2e.find(en) == e2e.end()) {
               // If we don't have the entity, we need to request it.
               layer.emplace_back(en);
@@ -1114,6 +1055,7 @@
   Build intermediary entities locally from cell to vertex graph.
 
   @tparam from_dim index of the dimension for rows indices in e2v.
+  \tparam MD like \c mesh_definition
   @param dim index of dimension for intermediary.
   @param md mesh definition (provides function to build intermediary from list
   of vertices).
