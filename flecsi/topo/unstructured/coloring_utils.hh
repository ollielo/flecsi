--- conflicted
+++ resolved
@@ -41,13 +41,8 @@
 
 template<typename MD>
 inline auto
-<<<<<<< HEAD
 make_dcrs(MD const & md,
-  std::size_t through_dimension,
-=======
-make_dcrs(Definition const & md,
   Dimension through_dimension,
->>>>>>> 27fbd43f
   MPI_Comm comm = MPI_COMM_WORLD) {
   auto [rank, size] = util::mpi::info(comm);
 
@@ -248,13 +243,8 @@
 
 template<typename MD>
 inline auto
-<<<<<<< HEAD
 color(MD const & md,
   coloring_definition const & cd,
-=======
-closure(Definition const & md,
-  Color colors,
->>>>>>> 27fbd43f
   std::vector<std::size_t> const & raw,
   std::map<Color, std::vector<std::size_t>> const & primaries,
   std::vector<std::vector<std::size_t>> & e2v,
@@ -354,13 +344,8 @@
 
       std::vector<std::vector<std::size_t>> fulfills(size);
       {
-<<<<<<< HEAD
-        std::size_t r{0};
+        Color r = 0;
         util::color_map cm(size, cd.colors, ne);
-=======
-        Color r = 0;
-        util::color_map cm(size, colors, ne);
->>>>>>> 27fbd43f
         for(auto rv : requested) {
           for(auto e : rv) {
             const std::size_t start = nm.index_offset(rank, 0);
@@ -441,11 +426,7 @@
     } // for
   } // for
 
-<<<<<<< HEAD
   unstructured_base::coloring coloring;
-=======
-  std::map<Color, unstructured_base::coloring> colorings;
->>>>>>> 27fbd43f
 
   for(auto p : primaries) {
     coloring[p.first].idx_colorings.resize(1 + cd.aux.size());
