/*
    @@@@@@@@  @@           @@@@@@   @@@@@@@@ @@
   /@@/////  /@@          @@////@@ @@////// /@@
   /@@       /@@  @@@@@  @@    // /@@       /@@
   /@@@@@@@  /@@ @@///@@/@@       /@@@@@@@@@/@@
   /@@////   /@@/@@@@@@@/@@       ////////@@/@@
   /@@       /@@/@@//// //@@    @@       /@@/@@
   /@@       @@@//@@@@@@ //@@@@@@  @@@@@@@@ /@@
   //       ///  //////   //////  ////////  //

   Copyright (c) 2016, Triad National Security, LLC
   All rights reserved.
                                                                              */
#pragma once

/*! @file */

#if !defined(__FLECSI_PRIVATE__)
#error Do not include this file directly!
#endif

#include "flecsi/data/accessor.hh"
#include "flecsi/data/copy_plan.hh"
#include "flecsi/data/layout.hh"
#include "flecsi/data/topology.hh"
#include "flecsi/flog.hh"
#include "flecsi/topo/core.hh"
#include "flecsi/topo/unstructured/closure_utils.hh"
#include "flecsi/topo/unstructured/coloring_utils.hh"
#include "flecsi/topo/unstructured/types.hh"
#include "flecsi/topo/utility_types.hh"
#include "flecsi/util/color_map.hh"
#include "flecsi/util/dcrs.hh"
#include "flecsi/util/set_utils.hh"
#include "flecsi/util/tuple_visitor.hh"

#include <map>
#include <utility>

namespace flecsi {
namespace topo {

/*----------------------------------------------------------------------------*
  Unstructured Topology.
 *----------------------------------------------------------------------------*/

template<typename Policy>
struct unstructured : unstructured_base,
                      with_ragged<Policy>,
                      with_meta<Policy> {
  using index_space = typename Policy::index_space;
  using index_spaces = typename Policy::index_spaces;

  template<std::size_t>
  struct access;

  unstructured(coloring const & c)
    : with_ragged<Policy>(c.colors), with_meta<Policy>(c.colors),
      part_(make_partitions(c,
        index_spaces(),
        std::make_index_sequence<index_spaces::size>())),
      plan_(make_plans(c,
        index_spaces(),
        std::make_index_sequence<index_spaces::size>())),
      special_(c.colors) {
    init_ragged(index_spaces());
    allocate_connectivities(c, connect_);
#if 0
    make_subspaces(c, std::make_index_sequence<index_spaces::size>());
#endif
  }

  static inline const connect_t<Policy> connect_;
  static inline const field<util::id>::definition<array<Policy>> special_field;

  template<typename, typename>
  struct key_define;

  template<typename T, auto... SS>
  struct key_define<T, util::constants<SS...>> {
    using type = util::key_tuple<util::key_type<SS,
      typename field<T>::template definition<Policy, SS>>...>;
  };

  static inline const typename key_define<util::id, index_spaces>::type
    forward_map_;
  //  util::key_array<repartition, index_spaces> map_;

  util::key_array<repartitioned, index_spaces> part_;
  util::key_array<data::copy_plan, index_spaces> plan_;
  lists<Policy> special_;

  std::size_t colors() const {
    return part_.front().colors();
  }

  template<index_space S>
  data::region & get_region() {
    return part_.template get<S>();
  }
  template<index_space S>
  const data::partition & get_partition(field_id_t) const {
    return part_.template get<S>();
  }

  template<index_space S>
  auto const & forward_map() {
    return forward_map_.template get<S>();
  }

  template<typename Type,
    data::layout Layout,
    typename Topo,
    typename Topo::index_space Space>
  void ghost_copy(data::field_reference<Type, Layout, Topo, Space> const & f) {
    plan_.template get<Space>().issue_copy(f.fid());
  }

private:
  template<auto... Value, std::size_t... Index>
  util::key_array<repartitioned, util::constants<Value...>> make_partitions(
    unstructured_base::coloring const & c,
    util::constants<Value...> /* index spaces to deduce pack */,
    std::index_sequence<Index...>) {
    flog_assert(c.idx_colorings.size() == sizeof...(Value),
      c.idx_colorings.size()
        << " sizes for " << sizeof...(Value) << " index spaces");
    return {{make_repartitioned<Policy, Value>(
      c.colors, make_partial<idx_size>(c.idx_colorings[Index]))...}};
  }

  template<index_space S>
  data::copy_plan make_plan(index_coloring const & ic, MPI_Comm const & comm) {
    std::vector<std::size_t> num_intervals;
    std::vector<std::pair<std::size_t, std::size_t>> intervals;
    std::map<std::size_t, std::vector<std::pair<std::size_t, std::size_t>>>
      points;

    auto const & fmd = forward_map_.template get<S>();
    execute<idx_itvls, mpi>(
      ic, num_intervals, intervals, points, fmd(*this), comm);

    // clang-format off
    auto dest_task = [&intervals, &comm](auto f) {
      execute<set_dests, mpi>(f, intervals, comm);
    };

    auto ptrs_task = [&points, &comm](auto f) {
      execute<set_ptrs<Policy::template privilege_count<S>>, mpi>(
        f, points, comm);
    };
    // clang-format on

    return {*this, num_intervals, dest_task, ptrs_task, util::constant<S>()};
  }

  template<auto... Value, std::size_t... Index>
  util::key_array<data::copy_plan, util::constants<Value...>> make_plans(
    unstructured_base::coloring const & c,
    util::constants<Value...> /* index spaces to deduce pack */,
    std::index_sequence<Index...>) {
    flog_assert(c.idx_colorings.size() == sizeof...(Value),
      c.idx_colorings.size()
        << " sizes for " << sizeof...(Value) << " index spaces");
    return {{make_plan<Value>(c.idx_colorings[Index], c.comm)...}};
  }

  template<auto... VV, typename... TT>
  void allocate_connectivities(const unstructured_base::coloring & c,
    util::key_tuple<util::key_type<VV, TT>...> const & /* deduce pack */) {
    std::size_t entity = 0;
    (
      [&](TT const & row) {
        auto & cc = c.cnx_allocs[entity++];
        std::size_t is{0};
        for(auto & fd : row) {
          auto & p = this->ragged.template get_partition<VV>(fd.fid);
          execute<cnx_size>(cc[is++], p.sizes());
        }
      }(connect_.template get<VV>()),
      ...);
  }

#if 0
  template<std::size_t... Index>
  void make_subspaces(unstructured_base::coloring const & c,
    std::index_sequence<Index...>) {
   // auto & owned = owned_.get<>().get<>();
  //  execute<idx_subspaces>(c[Index], owned_.get<Index>
  }
#endif

  template<index_space... SS>
  void init_ragged(util::constants<SS...>) {
    (this->template extend_offsets<SS>(), ...);
  }
}; // struct unstructured

/*----------------------------------------------------------------------------*
  Unstructured Access.
 *----------------------------------------------------------------------------*/

template<typename Policy>
template<std::size_t Privileges>
struct unstructured<Policy>::access {
private:
  using entity_list = typename Policy::entity_list;
  template<const auto & Field>
  using accessor =
    data::accessor_member<Field, privilege_pack<privilege_merge(Privileges)>>;
<<<<<<< HEAD
  util::key_array<data::scalar_access<topo::resize::field>, index_spaces> size_;
=======
  util::key_array<data::scalar_access<data::prefixes::row>, index_spaces> size_;
>>>>>>> e0cfc2b5
  connect_access<Policy, Privileges> connect_;
  lists_t<accessor<special_field>, Policy> special_;

  template<index_space From, index_space To>
  auto & connectivity() {
    return connect_.template get<From>().template get<To>();
  }

  template<index_space From, index_space To>
  auto const & connectivity() const {
    return connect_.template get<From>().template get<To>();
  }

public:
  using subspace_list = std::size_t;
  // using subspace_list = typename unstructured::subspace_list;
  access() : connect_(unstructured::connect_) {}

  /*!
    Return an iterator to the parameterized index space.

    @tparam IndexSpace The index space identifier.
   */

  template<index_space IndexSpace>
  auto entities() {
<<<<<<< HEAD
    return make_ids<IndexSpace>(util::iota_view<util::id>(
      0, data::partition::row_size(*size_.template get<IndexSpace>())));
=======
    return make_ids<IndexSpace>(
      util::iota_view<util::id>(0, size_.template get<IndexSpace>().data()));
>>>>>>> e0cfc2b5
  }

  /*!
    Return an iterator to the connectivity information for the parameterized
    index spaces.

    @tparam To   The connected index space.
    @tparam From The index space with connections.
   */

  template<index_space To, index_space From>
  auto entities(id<From> from) const {
    return make_ids<To>(connectivity<From, To>()[from]);
  }

  template<index_space I, entity_list L>
  auto special_entities() const {
    return make_ids<I>(special_.template get<I>().template get<L>().span());
  }

  template<index_space I, subspace_list L>
  auto subspace_entities() const {
#if 0
    if constexpr(L == owned) {
      return make_ids<I>(owned_.template get<I>().template get<L>()[0]);
    }
    else if(L == exclusive) {
      return make_ids<I>(exclusive_.template get<I>().template get<L>()[0]);
    }
    else if(L == shared) {
      return make_ids<I>(shared_.template get<I>().template get<L>()[0]);
    }
    else {
      return make_ids<I>(ghosts_.template get<I>().template get<L>()[0]);
    }
#endif
  }

  template<class F>
  void send(F && f) {
    std::size_t i = 0;
    for(auto & a : size_)
      a.topology_send(
        f, [&i](unstructured & u) -> auto & { return u.part_[i++].sz; });

    connect_send(f, connect_, unstructured::connect_);
    lists_send(f, special_, special_field, &unstructured::special_);
  }
}; // struct unstructured<Policy>::access

template<>
struct detail::base<unstructured> {
  using type = unstructured_base;
}; // struct detail::base<unstructured>

} // namespace topo
} // namespace flecsi<|MERGE_RESOLUTION|>--- conflicted
+++ resolved
@@ -208,11 +208,7 @@
   template<const auto & Field>
   using accessor =
     data::accessor_member<Field, privilege_pack<privilege_merge(Privileges)>>;
-<<<<<<< HEAD
   util::key_array<data::scalar_access<topo::resize::field>, index_spaces> size_;
-=======
-  util::key_array<data::scalar_access<data::prefixes::row>, index_spaces> size_;
->>>>>>> e0cfc2b5
   connect_access<Policy, Privileges> connect_;
   lists_t<accessor<special_field>, Policy> special_;
 
@@ -239,13 +235,8 @@
 
   template<index_space IndexSpace>
   auto entities() {
-<<<<<<< HEAD
-    return make_ids<IndexSpace>(util::iota_view<util::id>(
-      0, data::partition::row_size(*size_.template get<IndexSpace>())));
-=======
     return make_ids<IndexSpace>(
-      util::iota_view<util::id>(0, size_.template get<IndexSpace>().data()));
->>>>>>> e0cfc2b5
+      util::iota_view<util::id>(0, *size_.template get<IndexSpace>()));
   }
 
   /*!
