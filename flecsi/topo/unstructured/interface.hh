/*
    @@@@@@@@  @@           @@@@@@   @@@@@@@@ @@
   /@@/////  /@@          @@////@@ @@////// /@@
   /@@       /@@  @@@@@  @@    // /@@       /@@
   /@@@@@@@  /@@ @@///@@/@@       /@@@@@@@@@/@@
   /@@////   /@@/@@@@@@@/@@       ////////@@/@@
   /@@       /@@/@@//// //@@    @@       /@@/@@
   /@@       @@@//@@@@@@ //@@@@@@  @@@@@@@@ /@@
   //       ///  //////   //////  ////////  //

   Copyright (c) 2016, Triad National Security, LLC
   All rights reserved.
                                                                              */
#pragma once

/*! @file */

#include "flecsi/data/accessor.hh"
#include "flecsi/data/copy_plan.hh"
#include "flecsi/data/layout.hh"
#include "flecsi/data/topology.hh"
#include "flecsi/flog.hh"
#include "flecsi/topo/core.hh"
#include "flecsi/topo/unstructured/coloring_utils.hh"
#include "flecsi/topo/unstructured/types.hh"
#include "flecsi/topo/utility_types.hh"
#include "flecsi/util/color_map.hh"
#include "flecsi/util/dcrs.hh"
#include "flecsi/util/set_utils.hh"
#include "flecsi/util/tuple_visitor.hh"

#include <map>
#include <utility>

namespace flecsi {
namespace topo {

/*----------------------------------------------------------------------------*
  Unstructured Topology.
 *----------------------------------------------------------------------------*/

template<typename Policy>
struct unstructured : unstructured_base,
                      with_ragged<Policy>,
                      with_meta<Policy> {
  using index_space = typename Policy::index_space;
  using index_spaces = typename Policy::index_spaces;

  template<Privileges>
  struct access;

  unstructured(coloring const & c)
    : with_ragged<Policy>(c[0].colors), with_meta<Policy>(c[0].colors),
      part_(make_partitions(c,
        index_spaces(),
        std::make_index_sequence<index_spaces::size>())),
      plan_(make_plans(c,
        index_spaces(),
        std::make_index_sequence<index_spaces::size>())),
      special_(c[0].colors) {
    allocate_connectivities(c, connect_);
#if 0
    make_subspaces(c, std::make_index_sequence<index_spaces::size>());
#endif
  }

  static inline const connect_t<Policy> connect_;
  static inline const field<util::id>::definition<array<Policy>> special_field;

  template<typename, typename>
  struct key_define;

  template<typename T, auto... SS>
  struct key_define<T, util::constants<SS...>> {
    using type = util::key_tuple<util::key_type<SS,
      typename field<T>::template definition<Policy, SS>>...>;
  };

  static inline const typename key_define<util::id, index_spaces>::type
    forward_map_;
  //  util::key_array<repartition, index_spaces> map_;

  util::key_array<repartitioned, index_spaces> part_;
  util::key_array<data::copy_plan, index_spaces> plan_;
  lists<Policy> special_;

  Color colors() const {
    return part_.front().colors();
  }

  template<index_space S>
  data::region & get_region() {
    return part_.template get<S>();
  }
  template<index_space S>
  const data::partition & get_partition(field_id_t) const {
    return part_.template get<S>();
  }

  template<index_space S>
  auto const & forward_map() {
    return forward_map_.template get<S>();
  }

  template<index_space S>
  auto reverse_map() && {
    return std::move(reverse_map_.template get<S>());
  }

  template<typename Type,
    data::layout Layout,
    typename Topo,
    typename Topo::index_space Space>
  void ghost_copy(data::field_reference<Type, Layout, Topo, Space> const & f) {
    if constexpr(Layout == data::ragged)
      ; // TODO
    else
      plan_.template get<Space>().issue_copy(f.fid());
  }

private:
  void print(std::size_t v, std::size_t i) {
    flog(info) << "value: " << v << " index: " << i << std::endl;
  }

  template<auto... Value, std::size_t... Index>
  util::key_array<repartitioned, util::constants<Value...>> make_partitions(
    unstructured_base::coloring const & c,
    util::constants<Value...> /* index spaces to deduce pack */,
    std::index_sequence<Index...>) {
    (print(Value, Index), ...);
    flog_assert(c[0].idx_colorings.size() == sizeof...(Value),
      c[0].idx_colorings.size()
        << " sizes for " << sizeof...(Value) << " index spaces");
    return {{make_repartitioned<Policy, Value>(
      c[0].colors, make_partial<idx_size>(c[0].idx_colorings[Index]))...}};
  }

  template<index_space S>
  data::copy_plan make_plan(index_coloring const & ic,
    repartitioned & p,
    MPI_Comm const & comm) {
    constexpr PrivilegeCount NP = Policy::template privilege_count<S>;

    std::vector<std::size_t> num_intervals;
    std::vector<std::pair<std::size_t, std::size_t>> intervals;
    std::map<Color, std::vector<std::pair<std::size_t, std::size_t>>> points;

    auto const & fmd = forward_map_.template get<S>();
    execute<idx_itvls<NP>, mpi>(ic,
      num_intervals,
      intervals,
      points,
      fmd(*this),
      reverse_map_.template get<S>(),
      comm);

    // clang-format off
    auto dest_task = [&intervals, &comm](auto f) {
      execute<set_dests, mpi>(f, intervals, comm);
    };

    auto ptrs_task = [&points, &comm](auto f) {
      execute<set_ptrs<NP>, mpi>(
        f, points, comm);
    };
    // clang-format on

    return {*this, p, num_intervals, dest_task, ptrs_task, util::constant<S>()};
  }

  template<auto... Value, std::size_t... Index>
  util::key_array<data::copy_plan, util::constants<Value...>> make_plans(
    unstructured_base::coloring const & c,
    util::constants<Value...> /* index spaces to deduce pack */,
    std::index_sequence<Index...>) {
    flog_assert(c[0].idx_colorings.size() == sizeof...(Value),
      c[0].idx_colorings.size()
        << " sizes for " << sizeof...(Value) << " index spaces");
<<<<<<< HEAD
    return {{make_plan<Value>(c[0].idx_colorings[Index], c[0].comm)...}};
=======
    return {
      {make_plan<Value>(c.idx_colorings[Index], part_[Index], c.comm)...}};
>>>>>>> 5a15884d
  }

  /*
    Allocate space for connectivity information for the given connectivity
    type. This method has a double pack expansion because each entity type may
    have connections to multiple other entity types, e.g., if there are
    entity types a, b, and c, a could connect to b and c, etc.

    @param VV Entity constants from the user's policy.
   */

  template<auto... VV, typename... TT>
  void allocate_connectivities(const unstructured_base::coloring & c,
    util::key_tuple<util::key_type<VV, TT>...> const & /* deduce pack */) {
    std::size_t entity = 0;
    (
      [&](TT const & row) { // invoked for each from-entity
        auto & cc = c[0].cnx_allocs[entity++];
        std::size_t is{0};
        for(auto & fd : row) { // invoked for each to-entity
          auto & p = this->ragged.template get_partition<VV>(fd.fid);
          execute<cnx_size>(cc[is++], p.sizes());
        }
      }(connect_.template get<VV>()),
      ...);
  }

#if 0
  template<std::size_t... Index>
  void make_subspaces(unstructured_base::coloring const & c,
    std::index_sequence<Index...>) {
   // auto & owned = owned_.get<>().get<>();
  //  execute<idx_subspaces>(c[Index], owned_.get<Index>
  }
#endif

  util::key_array<std::map<std::size_t, std::size_t>, index_spaces>
    reverse_map_;
}; // struct unstructured

/*----------------------------------------------------------------------------*
  Unstructured Access.
 *----------------------------------------------------------------------------*/

template<typename Policy>
template<Privileges Privileges>
struct unstructured<Policy>::access {
private:
  using entity_list = typename Policy::entity_list;
  template<const auto & Field>
  using accessor =
    data::accessor_member<Field, privilege_pack<privilege_merge(Privileges)>>;
  util::key_array<data::scalar_access<topo::resize::field, Privileges>,
    index_spaces>
    size_;
  connect_access<Policy, Privileges> connect_;
  lists_t<accessor<special_field>, Policy> special_;

  template<index_space From, index_space To>
  auto & connectivity() {
    return connect_.template get<From>().template get<To>();
  }

  template<index_space From, index_space To>
  auto const & connectivity() const {
    return connect_.template get<From>().template get<To>();
  }

public:
  using subspace_list = std::size_t;
  // using subspace_list = typename unstructured::subspace_list;
  access() : connect_(unstructured::connect_) {}

  /*!
    Return an iterator to the parameterized index space.

    @tparam IndexSpace The index space identifier.
   */

  template<index_space IndexSpace>
  auto entities() {
    return make_ids<IndexSpace>(
      util::iota_view<util::id>(0, *size_.template get<IndexSpace>()));
  }

  /*!
    Return an iterator to the connectivity information for the parameterized
    index spaces.

    @tparam To   The connected index space.
    @tparam From The index space with connections.
   */

  template<index_space To, index_space From>
  auto entities(id<From> from) const {
    return make_ids<To>(connectivity<From, To>()[from]);
  }

  template<index_space I, entity_list L>
  auto special_entities() const {
    return make_ids<I>(special_.template get<I>().template get<L>().span());
  }

  template<index_space I, subspace_list L>
  auto subspace_entities() const {
#if 0
    if constexpr(L == owned) {
      return make_ids<I>(owned_.template get<I>().template get<L>()[0]);
    }
    else if(L == exclusive) {
      return make_ids<I>(exclusive_.template get<I>().template get<L>()[0]);
    }
    else if(L == shared) {
      return make_ids<I>(shared_.template get<I>().template get<L>()[0]);
    }
    else {
      return make_ids<I>(ghost_.template get<I>().template get<L>()[0]);
    }
#endif
  }

  template<class F>
  void send(F && f) {
    std::size_t i = 0;
    for(auto & a : size_)
      a.topology_send(
        f, [&i](unstructured & u) -> auto & { return u.part_[i++].sz; });

    connect_send(f, connect_, unstructured::connect_);
    lists_send(f, special_, special_field, &unstructured::special_);
  }
}; // struct unstructured<Policy>::access

template<>
struct detail::base<unstructured> {
  using type = unstructured_base;
}; // struct detail::base<unstructured>

} // namespace topo
} // namespace flecsi<|MERGE_RESOLUTION|>--- conflicted
+++ resolved
@@ -177,12 +177,8 @@
     flog_assert(c[0].idx_colorings.size() == sizeof...(Value),
       c[0].idx_colorings.size()
         << " sizes for " << sizeof...(Value) << " index spaces");
-<<<<<<< HEAD
-    return {{make_plan<Value>(c[0].idx_colorings[Index], c[0].comm)...}};
-=======
-    return {
-      {make_plan<Value>(c.idx_colorings[Index], part_[Index], c.comm)...}};
->>>>>>> 5a15884d
+    return {{make_plan<Value>(
+      c[0].idx_colorings[Index], part_[Index], c[0].comm)...}};
   }
 
   /*
