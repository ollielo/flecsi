--- conflicted
+++ resolved
@@ -70,16 +70,12 @@
   static constexpr std::size_t index = index_spaces::template index<S>;
 
   template<index_space S>
-<<<<<<< HEAD
   data::region & get_region() {
-=======
-  const data::partition & get_partition() const {
->>>>>>> c8b972b7
     return part_.template get<S>();
   }
 
   template<index_space S>
-  repartition & get_partition(field_id_t) {
+  repartition & get_partition() {
     return part_.template get<S>();
   }
 
@@ -242,26 +238,15 @@
     util::key_tuple<util::key_type<VV, TT>...> const & /* deduce pack */) {
     auto lm = data::launch::make(this->meta);
     (
-<<<<<<< HEAD
       [&](TT const & row) { // invoked for each from-entity
         const std::vector<process_coloring> & pc = c.idx_spaces[index<VV>];
         for_each(
           [&](auto v) { // invoked for each to-entity
             execute<cnx_size, mpi>(pc, index<v.value>, temp_size(lm));
-            auto & p = this->ragged.template get_partition<VV>(
-              row.template get<v.value>().fid);
+            auto & p = row.template get<v.value>()(*this).get_ragged();
             execute<copy_sizes>(temp_size(this->meta), p.sizes());
           },
           typename TT::keys());
-=======
-      [&](TT const & row) {
-        auto & cc = c.cnx_allocs[entity++];
-        std::size_t is{0};
-        for(auto & fd : row) {
-          auto & p = fd(*this).get_ragged();
-          execute<cnx_size>(cc[is++], p.sizes());
-        }
->>>>>>> c8b972b7
       }(connect_.template get<VV>()),
       ...);
   }
@@ -313,14 +298,13 @@
 
 }; // struct unstructured
 
-<<<<<<< HEAD
 template<class P>
 struct borrow_extra<unstructured<P>> {
   borrow_extra(unstructured<P> & u, claims::core & c, bool f)
     : borrow_extra(u, c, f, typename P::entity_lists()) {}
 
   auto & get_sizes(std::size_t i) {
-    return borrow_base::derived(*this).spc[i].single().sz;
+    return borrow_base::derived(*this).spc[i].sz;
   }
 
 private:
@@ -340,14 +324,8 @@
       })...) {}
 };
 
-/*----------------------------------------------------------------------------*
-  Unstructured Access.
- *----------------------------------------------------------------------------*/
-
-=======
 /// Topology interface base.
 /// \see specialization_base::interface
->>>>>>> c8b972b7
 template<typename Policy>
 template<Privileges Privileges>
 struct unstructured<Policy>::access {
@@ -390,15 +368,10 @@
     Return a range of connectivity information for the parameterized
     index spaces.
 
-<<<<<<< HEAD
     @tparam T The connected index space.
     @tparam F The index space with connections.
-=======
-    @tparam To   The connected index space.
-    @tparam From The index space with connections.
     \param from query entity
     \return range of \c id\<To\> values
->>>>>>> c8b972b7
    */
 
   template<index_space T, index_space F>
