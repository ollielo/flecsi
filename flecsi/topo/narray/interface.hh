--- conflicted
+++ resolved
@@ -62,51 +62,6 @@
         index_spaces(),
         std::make_index_sequence<index_spaces::size>()) {}
 
-<<<<<<< HEAD
-=======
-  /// Structural information about one color.
-  /// \image html narray-layout.svg "Layouts for each possible orientation." width=100%
-  struct meta_data {
-    using scoord = std::array<std::size_t, dimension>;
-    using shypercube = std::array<scoord, 2>;
-    /// Two bits for each axis that give the position of the color along the
-    /// axis (\e low, \e interior, or \e high).
-    std::array<std::uint32_t, index_spaces::size> faces;
-    /// Global extents per index space.
-    /// These are necessarily the same on every color.
-    std::array<scoord, index_spaces::size> global,
-      /// The global offsets to the beginning of the color's logical region
-      /// per index space.
-      /// Use to map from local to global ids.
-      offset,
-      /// The size of the color's region per index space, including ghosts and
-      /// boundaries.
-      extents;
-    /// The range of the color's elements that logically exist in each index
-    /// space.  Ghosts and boundaries are not included.
-    std::array<shypercube, index_spaces::size> logical,
-      /// The range of the color's elements in each index space, including
-      /// boundaries but not ghosts.
-      extended;
-  };
-
-  // fields for storing topology meta data per index-space
-  static inline const typename field<meta_data,
-    data::single>::template definition<meta<Policy>>
-    meta_field;
-
-  // field for storing user-defined meta data
-  static inline const typename field<typename Policy::meta_data,
-    data::single>::template definition<meta<Policy>>
-    policy_meta_field;
-
-  // index-space specific parts
-  util::key_array<repartitioned, index_spaces> part_;
-
-  // index-space specific copy plans
-  util::key_array<data::copy_plan, index_spaces> plan_;
-
->>>>>>> 9a658efa
   Color colors() const {
     return part_.front().colors();
   }
@@ -131,7 +86,7 @@
 
 private:
   /// Structural information about one color.
-  /// \image html narray-layout.png "Layouts for each possible orientation."
+  /// \image html narray-layout.svg "Layouts for each possible orientation." width=100%
   struct meta_data {
     /// Two bits for each axis that give the position of the color along the
     /// axis (\e low, \e interior, or \e high).
@@ -355,30 +310,6 @@
 
   access() {}
 
-  /*!
-<<<<<<< HEAD
-   This domain enumeration provides a classification of the various
-   types of partition entities that can be requested out of a topology
-   specialization created using this type. The following describes what each
-   of the domain enumeration means in a mesh part returned by the coloring
-   algorithm. For the structured mesh partitioning, the partition info is
-   specified per axis.
-
-   These domains are used in many of the interface methods to provide
-   information such as size, extents, offsets about them.
-  */
-  enum class domain : std::size_t {
-    logical, ///<  the logical, i.e., the owned part of the axis
-    extended, ///< the boundary padding along with the logical part
-    all, ///< the ghost padding along with the logical part
-    boundary_low, ///< the boundary padding on the lower bound of the axis
-    boundary_high, ///< the boundary padding on the upper bound of the axis
-    ghost_low, ///< the ghost padding on the lower bound of the axis
-    ghost_high, ///< the ghost padding on the upper bound of the axis
-    global ///< global info about the mesh, the meaning depends on what is being
-           ///< queried
-  };
-
   template<index_space S, axis A>
   FLECSI_INLINE_TARGET std::size_t global_id(std::size_t i) const {
     return offset<S, A>() + i;
@@ -421,8 +352,6 @@
   }
 
   /*!
-=======
->>>>>>> 9a658efa
    Method to check if an axis of the local mesh is incident on the lower
    bound of the corresponding axis of the global mesh.
    This function is \ref topology "host-accessible".
