/*
    @@@@@@@@  @@           @@@@@@   @@@@@@@@ @@
   /@@/////  /@@          @@////@@ @@////// /@@
   /@@       /@@  @@@@@  @@    // /@@       /@@
   /@@@@@@@  /@@ @@///@@/@@       /@@@@@@@@@/@@
   /@@////   /@@/@@@@@@@/@@       ////////@@/@@
   /@@       /@@/@@//// //@@    @@       /@@/@@
   /@@       @@@//@@@@@@ //@@@@@@  @@@@@@@@ /@@
   //       ///  //////   //////  ////////  //

   Copyright (c) 2016, Triad National Security, LLC
   All rights reserved.
                                                                              */
#pragma once

/*! @file */

#include "flecsi/data/accessor.hh"
#include "flecsi/data/copy_plan.hh"
#include "flecsi/data/layout.hh"
#include "flecsi/data/privilege.hh"
#include "flecsi/flog.hh"
#include "flecsi/topo/core.hh"
#include "flecsi/topo/index.hh"
#include "flecsi/topo/narray/coloring_utils.hh"
#include "flecsi/topo/narray/types.hh"
#include "flecsi/topo/utility_types.hh"
#include "flecsi/util/array_ref.hh"

#include <utility>

namespace flecsi {
namespace topo {

/*----------------------------------------------------------------------------*
  Narray Topology.
 *----------------------------------------------------------------------------*/

template<typename Policy>
struct narray : narray_base, with_ragged<Policy>, with_meta<Policy> {

  using index_space = typename Policy::index_space;
  using index_spaces = typename Policy::index_spaces;
  using axis = typename Policy::axis;
  using axes = typename Policy::axes;
  using id = util::id;

  static constexpr Dimension dimension = Policy::dimension;

  template<Privileges>
  struct access;

  narray(coloring const & c)
    : with_ragged<Policy>(c.colors), with_meta<Policy>(c.colors),
      part_(make_partitions(c,
        index_spaces(),
        std::make_index_sequence<index_spaces::size>())),
      plan_(make_plans(c,
        index_spaces(),
        std::make_index_sequence<index_spaces::size>())) {
    init_meta(c);
    init_policy_meta(c);
  }

  struct meta_data {
    std::uint32_t faces;

    using scoord = util::key_array<std::size_t, axes>;
    using shypercube = std::array<scoord, 2>;

    scoord global;
    scoord offset;
    scoord extents;
    shypercube logical;
    shypercube extended;
  };

  static inline const typename field<util::key_array<meta_data, index_spaces>,
    data::single>::template definition<meta<Policy>>
    meta_field;

  static inline const typename field<typename Policy::meta_data,
    data::single>::template definition<meta<Policy>>
    policy_meta_field;

  util::key_array<repartitioned, index_spaces> part_;
  util::key_array<data::copy_plan, index_spaces> plan_;

  Color colors() const {
    return part_.front().colors();
  }

  template<index_space S>
  data::region & get_region() {
    return part_.template get<S>();
  }

  template<index_space S>
  const data::partition & get_partition(field_id_t) const {
    return part_.template get<S>();
  }

  template<typename Type,
    data::layout Layout,
    typename Topo,
    typename Topo::index_space Space>
  void ghost_copy(data::field_reference<Type, Layout, Topo, Space> const & f) {
    plan_.template get<Space>().issue_copy(f.fid());
  }

private:
  template<auto... Value, std::size_t... Index>
  util::key_array<repartitioned, util::constants<Value...>> make_partitions(
    narray_base::coloring const & c,
    util::constants<Value...> /* index spaces to deduce pack */,
    std::index_sequence<Index...>) {
    flog_assert(c.idx_colorings.size() == sizeof...(Value),
      c.idx_colorings.size()
        << " sizes for " << sizeof...(Value) << " index spaces");
    return {{make_repartitioned<Policy, Value>(
      c.colors, make_partial<idx_size>(c.idx_colorings[Index]))...}};
  }

  template<index_space S>
  data::copy_plan make_plan(index_coloring const & ic, MPI_Comm const & comm) {
    std::vector<std::size_t> num_intervals;

    execute<idx_itvls, mpi>(ic, num_intervals, comm);

    // clang-format off
    auto dest_task = [&ic, &comm](auto f) {
      execute<set_dests, mpi>(f, ic.intervals, comm);
    };

    auto ptrs_task = [&ic, &comm](auto f) {
      execute<set_ptrs<Policy::template privilege_count<S>>, mpi>(
        f, ic.points, comm);
    };

    return {*this, num_intervals, dest_task, ptrs_task, util::constant<S>()};
    // clang-format on
  }

  template<auto... Value, std::size_t... Index>
  util::key_array<data::copy_plan, util::constants<Value...>> make_plans(
    narray_base::coloring const & c,
    util::constants<Value...> /* index spaces to deduce pack */,
    std::index_sequence<Index...>) {
    flog_assert(c.idx_colorings.size() == sizeof...(Value),
      c.idx_colorings.size()
        << " sizes for " << sizeof...(Value) << " index spaces");
    return {{make_plan<Value>(c.idx_colorings[Index], c.comm)...}};
  }

  static void set_meta_idx(meta_data & md, index_coloring const & ic) {
    // clang-format off
    static constexpr auto copy = [](const coord & c,
      typename meta_data::scoord & s) {
      const auto n = s.size();
      flog_assert(
        c.size() == n, "invalid #axes(" << c.size() << ") must be: " << n);
      std::copy_n(c.begin(), n, s.begin());
    };

    static constexpr auto copy2 = [](const hypercube & h,
      typename meta_data::shypercube & s) {
      for(auto i = h.size(); i--;)
        copy(h[i], s[i]);
    };
    // clang-format on

    md.faces = ic.faces;
    copy(ic.global, md.global);
    copy(ic.offset, md.offset);
    copy(ic.extents, md.extents);
    copy2(ic.logical, md.logical);
    copy2(ic.extended, md.extended);
  }

  template<auto... Value>
  static void visit_meta_is(util::key_array<meta_data, index_spaces> & m,
    narray_base::coloring const & c,
    util::constants<Value...> /* index spaces to deduce pack */) {
    std::size_t index{0};
    (set_meta_idx(m.template get<Value>(), c.idx_colorings[index++]), ...);
  }

  static void set_meta(typename field<util::key_array<meta_data, index_spaces>,
                         data::single>::template accessor<wo> m,
    narray_base::coloring const & c) {
<<<<<<< HEAD
    meta_data & md = m;

    for(std::size_t i{0}; i < index_spaces::size; ++i) {
      static constexpr auto copy = [](const coord & c,
                                     typename meta_data::scoord & s) {
        const auto n = s.size();
        flog_assert(
          c.size() == n, "invalid #axes(" << c.size() << ") must be: " << n);
        std::copy_n(c.begin(), n, s.begin());
      };
      static constexpr auto copy2 = [](const hypercube & h,
                                      typename meta_data::shypercube & s) {
        for(auto i = h.size(); i--;)
          copy(h[i], s[i]);
      };

      const auto & ci = c.idx_colorings[i];
      md.faces[i] = ci.faces;
      copy(ci.global, md.global[i]);
      copy(ci.offset, md.offset[i]);
      copy(ci.extents, md.extents[i]);
      copy2(ci.logical, md.logical[i]);
      copy2(ci.extended, md.extended[i]);
 
    } // for
  } // set_meta
=======
    visit_meta_is(m, c, index_spaces());
  }
>>>>>>> 9fe18509

  void init_meta(narray_base::coloring const & c) {
    execute<set_meta, mpi>(meta_field(this->meta), c);
  }

  // Default initilaization for user policy meta data
  static void set_policy_meta(typename field<typename Policy::meta_data,
    data::single>::template accessor<wo>) {}

  void init_policy_meta(narray_base::coloring const &) {
    execute<set_policy_meta, mpi>(policy_meta_field(this->meta));
  }
}; // struct narray

/*----------------------------------------------------------------------------*
  Narray Access.
 *----------------------------------------------------------------------------*/

template<typename Policy>
template<Privileges>
struct narray<Policy>::access {
  util::key_array<data::scalar_access<topo::resize::field>, index_spaces> size_;

  data::scalar_access<narray::meta_field> meta_;
  data::scalar_access<narray::policy_meta_field> policy_meta_;

  access() {}

  enum class range : std::size_t {
    logical,
    extended,
    all,
    boundary_low,
    boundary_high,
    ghost_low,
    ghost_high,
    global
  };

  using hypercubes = index::has<range::logical,
    range::extended,
    range::all,
    range::boundary_low,
    range::boundary_high,
    range::ghost_low,
    range::ghost_high,
    range::global>;

  template<index_space S>
  std::uint32_t faces() {
    return meta_->template get<S>().faces;
  }

  template<index_space S, axis A>
  std::size_t global() {
    return meta_->template get<S>().global.template get<A>();
  }

  template<index_space S, axis A>
  std::size_t offset() {
    return meta_->template get<S>().offset.template get<A>();
  }

  template<index_space S, axis A>
  std::size_t extents() {
    return meta_->template get<S>().extents.template get<A>();
  }

  template<index_space S>
  auto extents() {
    return meta_->template get<S>().extents;
  }

  template<index_space S, std::size_t P, axis A>
  std::size_t logical() {
    return meta_->template get<S>().logical[P].template get<A>();
  }

  template<index_space S, std::size_t P, axis A>
  std::size_t extended() {
    return meta_->template get<S>().extended[P].template get<A>();
  }

  template<index_space S, axis A>
  bool is_low() {
    return (faces<S>() >> A * 2) & narray_impl::low;
  }

  template<index_space S, axis A>
  bool is_high() {
    return (faces<S>() >> A * 2) & narray_impl::high;
  }

  template<axis A>
  bool is_interior() {
    return !is_low<A>() && !is_high<A>();
  }

  template<index_space S, axis A, range SE>
  std::size_t size() {
    static_assert(
      std::size_t(SE) < hypercubes::size, "invalid size identifier");
    if constexpr(SE == range::logical) {
      return logical<S, 1, A>() - logical<S, 0, A>();
    }
    else if constexpr(SE == range::extended) {
      return extended<S, 1, A>() - extended<S, 0, A>();
    }
    else if constexpr(SE == range::all) {
      return extents<S, A>();
    }
    else if constexpr(SE == range::boundary_low) {
      return logical<S, 0, A>() - extended<S, 0, A>();
    }
    else if constexpr(SE == range::boundary_high) {
      return extended<S, 1, A>() - logical<S, 1, A>();
    }
    else if constexpr(SE == range::ghost_low) {
      if(!is_low<S, A>())
        return logical<S, 0, A>();
      else
        return 0;
    }
    else if constexpr(SE == range::ghost_high) {
      if(!is_high<S, A>())
        return extents<S, A>() - logical<S, 1, A>();
      else
        return 0;
    }
    else if constexpr(SE == range::global) {
      return global<S, A>();
    }
  }

  template<index_space S, axis A, range SE>
  auto extents() {
    static_assert(
      std::size_t(SE) < hypercubes::size, "invalid extents identifier");

    if constexpr(SE == range::logical) {
      return make_ids<S>(
        util::iota_view<util::id>(logical<S, 0, A>(), logical<S, 1, A>()));
    }
    else if constexpr(SE == range::extended) {
      return make_ids<S>(
        util::iota_view<util::id>(extended<S, 0, A>(), extended<S, 1, A>()));
    }
    else if constexpr(SE == range::all) {
      return make_ids<S>(util::iota_view<util::id>(0, extents<S, A>()));
    }
    else if constexpr(SE == range::boundary_low) {
      return make_ids<S>(util::iota_view<util::id>(0, size<S, A, SE>()));
    }
    else if constexpr(SE == range::boundary_high) {
      return make_ids<S>(util::iota_view<util::id>(
        logical<S, 1, A>(), logical<S, 1, A>() + size<S, A, SE>()));
    }
    else if constexpr(SE == range::ghost_low) {
      return make_ids<S>(util::iota_view<util::id>(0, size<S, A, SE>()));
    }
    else if constexpr(SE == range::ghost_high) {
      return make_ids<S>(util::iota_view<util::id>(
        logical<S, 1, A>(), logical<S, 1, A>() + size<S, A, SE>()));
    }
    else {
      flog_error("invalid range");
    }
  }

  template<index_space S, axis A, range SE>
  std::size_t offset() {
    static_assert(
      std::size_t(SE) < hypercubes::size, "invalid offset identifier");
    if constexpr(SE == range::logical) {
      return logical<S, 0, A>();
    }
    else if constexpr(SE == range::extended) {
      return extended<S, 0, A>();
    }
    else if constexpr(SE == range::all) {
      return 0;
    }
    else if constexpr(SE == range::boundary_low) {
      return extended<S, 0, A>();
    }
    else if constexpr(SE == range::boundary_high) {
      return logical<S, 1, A>();
    }
    else if constexpr(SE == range::ghost_low) {
      return 0;
    }
    else if constexpr(SE == range::ghost_high) {
      return logical<S, 1, A>();
    }
    else if constexpr(SE == range::global) {
      return offset<S, A>();
    }
  }

  template<index_space S, typename T, Privileges P>
  auto mdspan(data::accessor<data::dense, T, P> const & a) {
    auto const s = a.span();
    return util::mdspan<typename decltype(s)::element_type, dimension>(
      s.data(), extents<S>());
  }
  template<index_space S, typename T, Privileges P>
  auto mdcolex(data::accessor<data::dense, T, P> const & a) {
    return util::mdcolex<
      typename std::remove_reference_t<decltype(a)>::element_type,
      dimension>(a.span().data(), extents<S>());
  }

  template<class F>
  void send(F && f) {
    std::size_t i{0};
    for(auto & a : size_)
      a.topology_send(
        f, [&i](narray & n) -> auto & { return n.part_[i++].sz; });

    meta_.topology_send(f, &narray::meta);
    policy_meta_.topology_send(f, &narray::meta);
  }
}; // struct narray<Policy>::access

/*----------------------------------------------------------------------------*
  Define Base.
 *----------------------------------------------------------------------------*/

template<>
struct detail::base<narray> {
  using type = narray_base;
}; // struct detail::base<narray>

} // namespace topo
} // namespace flecsi<|MERGE_RESOLUTION|>--- conflicted
+++ resolved
@@ -188,37 +188,8 @@
   static void set_meta(typename field<util::key_array<meta_data, index_spaces>,
                          data::single>::template accessor<wo> m,
     narray_base::coloring const & c) {
-<<<<<<< HEAD
-    meta_data & md = m;
-
-    for(std::size_t i{0}; i < index_spaces::size; ++i) {
-      static constexpr auto copy = [](const coord & c,
-                                     typename meta_data::scoord & s) {
-        const auto n = s.size();
-        flog_assert(
-          c.size() == n, "invalid #axes(" << c.size() << ") must be: " << n);
-        std::copy_n(c.begin(), n, s.begin());
-      };
-      static constexpr auto copy2 = [](const hypercube & h,
-                                      typename meta_data::shypercube & s) {
-        for(auto i = h.size(); i--;)
-          copy(h[i], s[i]);
-      };
-
-      const auto & ci = c.idx_colorings[i];
-      md.faces[i] = ci.faces;
-      copy(ci.global, md.global[i]);
-      copy(ci.offset, md.offset[i]);
-      copy(ci.extents, md.extents[i]);
-      copy2(ci.logical, md.logical[i]);
-      copy2(ci.extended, md.extended[i]);
- 
-    } // for
-  } // set_meta
-=======
     visit_meta_is(m, c, index_spaces());
   }
->>>>>>> 9fe18509
 
   void init_meta(narray_base::coloring const & c) {
     execute<set_meta, mpi>(meta_field(this->meta), c);
