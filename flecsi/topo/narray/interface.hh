--- conflicted
+++ resolved
@@ -392,13 +392,7 @@
   */
   template<index_space S, axis A>
   FLECSI_INLINE_TARGET bool is_low() const {
-<<<<<<< HEAD
     return orientation<S, A>() & narray_impl::low;
-=======
-    return (meta_->faces[index_spaces::template index<S>] >>
-             axes::template index<A> * 2) &
-           narray_impl::low;
->>>>>>> f75d49de
   }
 
   /*!
@@ -409,13 +403,7 @@
   */
   template<index_space S, axis A>
   FLECSI_INLINE_TARGET bool is_high() const {
-<<<<<<< HEAD
     return orientation<S, A>() & narray_impl::high;
-=======
-    return (meta_->faces[index_spaces::template index<S>] >>
-             axes::template index<A> * 2) &
-           narray_impl::high;
->>>>>>> f75d49de
   }
 
   /*!
@@ -441,9 +429,6 @@
   */
   template<index_space S, axis A, domain DM>
   FLECSI_INLINE_TARGET std::size_t size() const {
-<<<<<<< HEAD
-    static_assert(
-      std::size_t(DM) < hypercubes::size, "invalid size identifier");
     if constexpr(DM == domain::logical) {
       return logical<S, A, 1>() - logical<S, A, 0>();
     }
@@ -458,53 +443,22 @@
     }
     else if constexpr(DM == domain::boundary_high) {
       return extended<S, A, 1>() - logical<S, A, 1>();
-=======
-    static constexpr size_t sp = index_spaces::template index<S>,
-                            ax = axes::template index<A>;
-    if constexpr(SE == range::logical) {
-      return meta_->logical[sp][1][ax] - meta_->logical[sp][0][ax];
-    }
-    else if constexpr(SE == range::extended) {
-      return meta_->extended[sp][1][ax] - meta_->extended[sp][0][ax];
-    }
-    else if constexpr(SE == range::all) {
-      return meta_->extents[sp][ax];
-    }
-    else if constexpr(SE == range::boundary_low) {
-      return meta_->logical[sp][0][ax] - meta_->extended[sp][0][ax];
-    }
-    else if constexpr(SE == range::boundary_high) {
-      return meta_->extended[sp][1][ax] - meta_->logical[sp][1][ax];
->>>>>>> f75d49de
     }
     else if constexpr(DM == domain::ghost_low) {
       if(!is_low<S, A>())
-<<<<<<< HEAD
         return logical<S, A, 0>();
-=======
-        return meta_->logical[sp][0][ax];
->>>>>>> f75d49de
       else
         return 0;
     }
     else if constexpr(DM == domain::ghost_high) {
       if(!is_high<S, A>())
-<<<<<<< HEAD
         return extents<S, A>() - logical<S, A, 1>();
       else
         return 0;
     }
-    else if constexpr(DM == domain::global) {
+    else {
+      static_assert(DM == domain::global, "invalid domain identifier");
       return global<S, A>();
-=======
-        return meta_->extents[sp][ax] - meta_->logical[sp][1][ax];
-      else
-        return 0;
-    }
-    else {
-      static_assert(SE == range::global, "invalid range");
-      return meta_->global[sp][ax];
->>>>>>> f75d49de
     }
   }
 
@@ -514,12 +468,8 @@
     \tparam DM not \c domain::global
     This function is \ref topology "host-accessible".
   */
-<<<<<<< HEAD
   template<index_space S, axis A, domain DM>
   FLECSI_INLINE_TARGET auto range() const {
-    static_assert(
-      std::size_t(DM) < hypercubes::size, "invalid domain identifier");
-
     if constexpr(DM == domain::logical) {
       return make_ids<S>(
         util::iota_view<util::id>(logical<S, A, 0>(), logical<S, A, 1>()));
@@ -530,53 +480,21 @@
     }
     else if constexpr(DM == domain::all) {
       return make_ids<S>(util::iota_view<util::id>(0, extents<S, A>()));
-=======
-  template<index_space S, axis A, range SE>
-  FLECSI_INLINE_TARGET auto extents() const {
-    [[maybe_unused]] static constexpr size_t sp =
-                                               index_spaces::template index<S>,
-                                             ax = axes::template index<A>;
-    if constexpr(SE == range::logical) {
-      return make_ids<S>(util::iota_view<util::id>(
-        meta_->logical[sp][0][ax], meta_->logical[sp][1][ax]));
-    }
-    else if constexpr(SE == range::extended) {
-      return make_ids<S>(util::iota_view<util::id>(
-        meta_->extended[sp][0][ax], meta_->extended[sp][1][ax]));
-    }
-    else if constexpr(SE == range::all) {
-      return make_ids<S>(util::iota_view<util::id>(0, meta_->extents[sp][ax]));
->>>>>>> f75d49de
     }
     else if constexpr(DM == domain::boundary_low) {
       return make_ids<S>(util::iota_view<util::id>(0, size<S, A, DM>()));
     }
-<<<<<<< HEAD
     else if constexpr(DM == domain::boundary_high) {
       return make_ids<S>(util::iota_view<util::id>(
         logical<S, A, 1>(), logical<S, A, 1>() + size<S, A, DM>()));
-=======
-    else if constexpr(SE == range::boundary_high) {
-      return make_ids<S>(util::iota_view<util::id>(meta_->logical[sp][1][ax],
-        meta_->logical[sp][1][ax] + size<S, A, SE>()));
->>>>>>> f75d49de
     }
     else if constexpr(DM == domain::ghost_low) {
       return make_ids<S>(util::iota_view<util::id>(0, size<S, A, DM>()));
     }
-<<<<<<< HEAD
-    else if constexpr(DM == domain::ghost_high) {
+    else {
+      static_assert(DM == domain::ghost_high, "invalid domain identifier");
       return make_ids<S>(util::iota_view<util::id>(
         logical<S, A, 1>(), logical<S, A, 1>() + size<S, A, DM>()));
-    }
-    else {
-      flog_error("invalid domain");
-=======
-    else {
-      static_assert(SE == range::ghost_high, "invalid range");
-      return make_ids<S>(util::iota_view<util::id>(meta_->logical[sp][1][ax],
-        meta_->logical[sp][1][ax] + size<S, A, SE>()));
->>>>>>> f75d49de
     }
   }
 
@@ -587,100 +505,36 @@
   */
   template<index_space S, axis A, domain DM>
   FLECSI_INLINE_TARGET std::size_t offset() const {
-<<<<<<< HEAD
-    static_assert(
-      std::size_t(DM) < hypercubes::size, "invalid offset identifier");
     if constexpr(DM == domain::logical) {
       return logical<S, A, 0>();
     }
     else if constexpr(DM == domain::extended) {
       return extended<S, A, 0>();
-=======
-    [[maybe_unused]] static constexpr size_t sp =
-                                               index_spaces::template index<S>,
-                                             ax = axes::template index<A>;
-    if constexpr(SE == range::logical) {
-      return meta_->logical[sp][0][ax];
-    }
-    else if constexpr(SE == range::extended) {
-      return meta_->extended[sp][0][ax];
->>>>>>> f75d49de
     }
     else if constexpr(DM == domain::all) {
       return 0;
     }
-<<<<<<< HEAD
     else if constexpr(DM == domain::boundary_low) {
       return extended<S, A, 0>();
     }
     else if constexpr(DM == domain::boundary_high) {
       return logical<S, A, 1>();
-=======
-    else if constexpr(SE == range::boundary_low) {
-      return meta_->extended[sp][0][ax];
-    }
-    else if constexpr(SE == range::boundary_high) {
-      return meta_->logical[sp][1][ax];
->>>>>>> f75d49de
     }
     else if constexpr(DM == domain::ghost_low) {
       return 0;
     }
-<<<<<<< HEAD
     else if constexpr(DM == domain::ghost_high) {
       return logical<S, A, 1>();
     }
-    else if constexpr(DM == domain::global) {
+    else {
+      static_assert(DM == domain::global, "invalid domain identifier");
       return offset<S, A>();
     }
   }
 
   template<axis A>
   FLECSI_TARGET static constexpr std::uint32_t to_idx() {
-    using axis_t = typename std::underlying_type_t<axis>;
-    static_assert(std::is_convertible_v<axis_t, std::uint32_t>,
-      "invalid axis type: cannot be converted to std::uint32_t");
-    return static_cast<std::uint32_t>(A);
-=======
-    else if constexpr(SE == range::ghost_high) {
-      return meta_->logical[sp][1][ax];
-    }
-    else {
-      static_assert(SE == range::global, "invalid range");
-      return meta_->offset[sp][ax];
-    }
-  }
-
-  ///  This method provides a mdspan of the field underlying data.
-  ///  It can be used to create data views with the shape appropriate to S.
-  /// This function is \ref topology "host-accessible", although the values in
-  /// \a a are typically not.
-  template<index_space S, typename T, Privileges P>
-  FLECSI_INLINE_TARGET auto mdspan(
-    data::accessor<data::dense, T, P> const & a) const {
-    auto const s = a.span();
-    return util::mdspan<typename decltype(s)::element_type, dimension>(
-      s.data(), meta_->extents[index_spaces::template index<S>]);
-  }
-  template<index_space S, typename T, Privileges P>
-  FLECSI_INLINE_TARGET auto mdcolex(
-    data::accessor<data::dense, T, P> const & a) const {
-    return util::mdcolex<
-      typename std::remove_reference_t<decltype(a)>::element_type,
-      dimension>(
-      a.span().data(), meta_->extents[index_spaces::template index<S>]);
-  }
-
-  template<class F>
-  void send(F && f) {
-    std::size_t i{0};
-    for(auto & a : size_)
-      a.topology_send(
-        f, [&i](narray & n) -> auto & { return n.part_[i++].sz; });
-
-    meta_.topology_send(f, &narray::meta);
-    policy_meta_.topology_send(f, &narray::meta);
->>>>>>> f75d49de
+    return axes::template index<A>;
   }
 }; // struct narray<Policy>::access
 
