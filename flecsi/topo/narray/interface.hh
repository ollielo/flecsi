/*
    @@@@@@@@  @@           @@@@@@   @@@@@@@@ @@
   /@@/////  /@@          @@////@@ @@////// /@@
   /@@       /@@  @@@@@  @@    // /@@       /@@
   /@@@@@@@  /@@ @@///@@/@@       /@@@@@@@@@/@@
   /@@////   /@@/@@@@@@@/@@       ////////@@/@@
   /@@       /@@/@@//// //@@    @@       /@@/@@
   /@@       @@@//@@@@@@ //@@@@@@  @@@@@@@@ /@@
   //       ///  //////   //////  ////////  //

   Copyright (c) 2016, Triad National Security, LLC
   All rights reserved.
                                                                              */
#pragma once

#include "flecsi/data/accessor.hh"
#include "flecsi/data/copy_plan.hh"
#include "flecsi/data/layout.hh"
#include "flecsi/data/privilege.hh"
#include "flecsi/flog.hh"
#include "flecsi/topo/core.hh"
#include "flecsi/topo/index.hh"
#include "flecsi/topo/narray/coloring_utils.hh"
#include "flecsi/topo/narray/types.hh"
#include "flecsi/topo/utility_types.hh"
#include "flecsi/util/array_ref.hh"

#include <memory>
#include <utility>

namespace flecsi {
namespace topo {
/// \defgroup narray Multi-dimensional Array
/// Configurable multi-dimensional array topology.
/// Can be used for structured meshes.
/// \ingroup topology
/// \{

/*----------------------------------------------------------------------------*
  Narray Topology.
 *----------------------------------------------------------------------------*/

template<typename Policy>
struct narray : narray_base, with_ragged<Policy>, with_meta<Policy> {

  using index_space = typename Policy::index_space;
  using index_spaces = typename Policy::index_spaces;
  using axis = typename Policy::axis;
  using axes = typename Policy::axes;
  using id = util::id;

  static constexpr Dimension dimension = Policy::dimension;

  template<Privileges>
  struct access;

  narray(coloring const & c)
    : narray(
        [&c]() -> auto & {
          flog_assert(c.idx_colorings.size() == index_spaces::size,
            c.idx_colorings.size()
              << " sizes for " << index_spaces::size << " index spaces");
          return c;
        }(),
        index_spaces(),
        std::make_index_sequence<index_spaces::size>()) {}

<<<<<<< HEAD
=======
  /// Structural information about one color.
  /// \image html narray-layout.png "Layouts for each possible orientation."
  struct meta_data {
    using scoord = std::array<std::size_t, dimension>;
    using shypercube = std::array<scoord, 2>;
    std::array<std::uint32_t, index_spaces::size> faces;
    /// Global extents per index space.
    /// These are necessarily the same on every color.
    std::array<scoord, index_spaces::size> global,
      /// The global offsets to the beginning of the color's region per index
      /// space, excluding any non-physical boundary padding.
      /// Use to map from local to global ids.
      offset,
      /// The size of the color's region per index space, including ghosts and
      /// boundaries.
      extents;
    /// The range of the color's elements that logically exist in each index
    /// space.  Ghosts and boundaries are not included.
    std::array<shypercube, index_spaces::size> logical,
      /// The range of the color's elements in each index space, including
      /// boundaries but not ghosts.
      extended;
  };

  static inline const typename field<meta_data,
    data::single>::template definition<meta<Policy>>
    meta_field;

  static inline const typename field<typename Policy::meta_data,
    data::single>::template definition<meta<Policy>>
    policy_meta_field;

  util::key_array<repartitioned, index_spaces> part_;
  util::key_array<data::copy_plan, index_spaces> plan_;

>>>>>>> c4c8479c
  Color colors() const {
    return part_.front().colors();
  }

  template<index_space S>
  data::region & get_region() {
    return part_.template get<S>();
  }

  template<index_space S>
  repartition & get_partition(field_id_t) {
    return part_.template get<S>();
  }

  template<typename Type,
    data::layout Layout,
    typename Policy::index_space Space>
  void ghost_copy(
    data::field_reference<Type, Layout, Policy, Space> const & f) {
    plan_.template get<Space>().issue_copy(f.fid());
  }

private:
  struct meta_data {
    std::uint32_t orientation;

    using scoord = util::key_array<std::size_t, axes>;
    using shypercube = std::array<scoord, 2>;

    scoord global;
    scoord offset;
    scoord extents;
    shypercube logical;
    shypercube extended;
  };

  template<auto... Value, std::size_t... Index>
  narray(const coloring & c,
    util::constants<Value...> /* index spaces to deduce pack */,
    std::index_sequence<Index...>)
    : with_ragged<Policy>(c.colors), with_meta<Policy>(c.colors),
      part_{{make_repartitioned<Policy, Value>(c.colors,
        make_partial<idx_size>(c.partitions[Index]))...}},
      plan_{{make_copy_plan<Value>(c.colors,
        c.idx_colorings[Index],
        part_[Index],
        c.comm)...}} {
    init_meta(c);
    init_policy_meta(c);
  }

  template<index_space S>
  data::copy_plan make_copy_plan(Color colors,
    std::vector<process_color> const & vpc,
    repartitioned & p,
    MPI_Comm const & comm) {

    std::vector<std::size_t> num_intervals(colors, 0);
    std::vector<std::vector<std::pair<std::size_t, std::size_t>>> intervals;
    std::vector<
      std::map<Color, std::vector<std::pair<std::size_t, std::size_t>>>>
      points;

    execute<idx_itvls, mpi>(vpc, num_intervals, intervals, points, comm);

    // clang-format off
    auto dest_task = [&intervals, &comm](auto f) {
      execute<set_dests, mpi>(f, intervals, comm);
    };

    auto ptrs_task = [&points, &comm](auto f) {
      execute<set_ptrs<Policy::template privilege_count<S>>, mpi>(
        f, points, comm);
    };
    // clang-format on

    return {*this, p, num_intervals, dest_task, ptrs_task, util::constant<S>()};
  }

  static void set_meta_idx(meta_data & md,
    std::vector<process_color> const & vpc) {
    // clang-format off
    static constexpr auto copy = [](const coord & c,
      typename meta_data::scoord & s) {
      const auto n = s.size();
      flog_assert(
        c.size() == n, "invalid #axes(" << c.size() << ") must be: " << n);
      std::copy_n(c.begin(), n, s.begin());
    };

    static constexpr auto copy2 = [](const hypercube & h,
      typename meta_data::shypercube & s) {
      for(auto i = h.size(); i--;)
        copy(h[i], s[i]);
    };
    // clang-format on

    md.orientation = vpc[0].orientation;
    copy(vpc[0].global, md.global);
    copy(vpc[0].offset, md.offset);
    copy(vpc[0].extents, md.extents);
    copy2(vpc[0].logical, md.logical);
    copy2(vpc[0].extended, md.extended);
  }

  template<auto... Value>
  static void visit_meta_is(util::key_array<meta_data, index_spaces> & m,
    narray_base::coloring const & c,
    util::constants<Value...> /* index spaces to deduce pack */) {
    std::size_t index{0};
    (set_meta_idx(m.template get<Value>(), c.idx_colorings[index++]), ...);
  }

  static void set_meta(typename field<util::key_array<meta_data, index_spaces>,
                         data::single>::template accessor<wo> m,
    narray_base::coloring const & c) {
    visit_meta_is(m, c, index_spaces());
  }

  void init_meta(narray_base::coloring const & c) {
    execute<set_meta, mpi>(meta_field(this->meta), c);
  }

  // Default initilaization for user policy meta data
  static void set_policy_meta(typename field<typename Policy::meta_data,
    data::single>::template accessor<wo>) {}

  void init_policy_meta(narray_base::coloring const &) {
    execute<set_policy_meta, mpi>(policy_meta_field(this->meta));
  }

  auto & get_sizes(std::size_t i) {
    return part_[i].sz;
  }

  /*--------------------------------------------------------------------------*
    Private data members.
   *--------------------------------------------------------------------------*/

  static inline const typename field<util::key_array<meta_data, index_spaces>,
    data::single>::template definition<meta<Policy>>
    meta_field;

  static inline const typename field<typename Policy::meta_data,
    data::single>::template definition<meta<Policy>>
    policy_meta_field;

  util::key_array<repartitioned, index_spaces> part_;
  util::key_array<data::copy_plan, index_spaces> plan_;

}; // struct narray

template<class P>
struct borrow_extra<narray<P>> {
  borrow_extra(narray<P> &, claims::core &) {}

  auto & get_sizes(std::size_t i) {
    return borrow_base::derived(*this).spc[i].single().sz;
  }
};

/*----------------------------------------------------------------------------*
  Narray Access.
 *----------------------------------------------------------------------------*/

template<typename Policy>
template<Privileges Priv>
struct narray<Policy>::access {
  friend Policy;

  template<index_space S, typename T, Privileges P>
  auto mdspan(data::accessor<data::dense, T, P> const & a) const {
    auto const s = a.span();
    return util::mdspan<typename decltype(s)::element_type, dimension>(
      s.data(), extents<S>());
  }
  template<index_space S, typename T, Privileges P>
  auto mdcolex(data::accessor<data::dense, T, P> const & a) const {
    return util::mdcolex<
      typename std::remove_reference_t<decltype(a)>::element_type,
      dimension>(a.span().data(), extents<S>());
  }

  template<class F>
  void send(F && f) {
    std::size_t i{0};
    for(auto & a : size_)
      a.topology_send(
        f, [&i](auto & n) -> auto & { return n.get_sizes(i++); });
    const auto meta = [](auto & n) -> auto & {
      return n.meta;
    };
    meta_.topology_send(f, meta);
    policy_meta_.topology_send(f, meta);
  }

private:
  data::scalar_access<narray::policy_meta_field, Priv> policy_meta_;
  util::key_array<data::scalar_access<topo::resize::field, Priv>, index_spaces>
    size_;

  data::scalar_access<narray::meta_field, Priv> meta_;

  access() {}

  enum class range : std::size_t {
    logical,
    extended,
    all,
    boundary_low,
    boundary_high,
    ghost_low,
    ghost_high,
    global
  };

  using hypercubes = index::has<range::logical,
    range::extended,
    range::all,
    range::boundary_low,
    range::boundary_high,
    range::ghost_low,
    range::ghost_high,
    range::global>;

  template<index_space S>
  std::uint32_t orientation() const {
    return meta_->template get<S>().orientation;
  }

  template<index_space S, axis A>
  std::size_t global() const {
    return meta_->template get<S>().global.template get<A>();
  }

  template<index_space S, axis A>
  std::size_t offset() const {
    return meta_->template get<S>().offset.template get<A>();
  }

  template<index_space S, axis A>
  std::size_t extents() const {
    return meta_->template get<S>().extents.template get<A>();
  }

  template<index_space S>
  auto extents() const {
    return meta_->template get<S>().extents;
  }

  template<index_space S, std::size_t P, axis A>
  std::size_t logical() const {
    return meta_->template get<S>().logical[P].template get<A>();
  }

  template<index_space S, std::size_t P, axis A>
  std::size_t extended() const {
    return meta_->template get<S>().extended[P].template get<A>();
  }

  template<index_space S, axis A>
  bool is_low() const {
    return (orientation<S>() >> to_idx<A>() * 2) & narray_impl::low;
  }

  template<index_space S, axis A>
  bool is_high() const {
    return (orientation<S>() >> to_idx<A>() * 2) & narray_impl::high;
  }

  template<axis A>
  bool is_interior() const {
    return !is_low<A>() && !is_high<A>();
  }

  template<axis A>
  bool is_degenerate() const {
    return is_low<A>() && is_high<A>();
  }

  template<index_space S, axis A, range SE>
  std::size_t size() const {
    static_assert(
      std::size_t(SE) < hypercubes::size, "invalid size identifier");
    if constexpr(SE == range::logical) {
      return logical<S, 1, A>() - logical<S, 0, A>();
    }
    else if constexpr(SE == range::extended) {
      return extended<S, 1, A>() - extended<S, 0, A>();
    }
    else if constexpr(SE == range::all) {
      return extents<S, A>();
    }
    else if constexpr(SE == range::boundary_low) {
      return logical<S, 0, A>() - extended<S, 0, A>();
    }
    else if constexpr(SE == range::boundary_high) {
      return extended<S, 1, A>() - logical<S, 1, A>();
    }
    else if constexpr(SE == range::ghost_low) {
      if(!is_low<S, A>())
        return logical<S, 0, A>();
      else
        return 0;
    }
    else if constexpr(SE == range::ghost_high) {
      if(!is_high<S, A>())
        return extents<S, A>() - logical<S, 1, A>();
      else
        return 0;
    }
    else if constexpr(SE == range::global) {
      return global<S, A>();
    }
  }

  template<index_space S, axis A, range SE>
  auto extents() const {
    static_assert(
      std::size_t(SE) < hypercubes::size, "invalid range identifier");

    if constexpr(SE == range::logical) {
      return make_ids<S>(
        util::iota_view<util::id>(logical<S, 0, A>(), logical<S, 1, A>()));
    }
    else if constexpr(SE == range::extended) {
      return make_ids<S>(
        util::iota_view<util::id>(extended<S, 0, A>(), extended<S, 1, A>()));
    }
    else if constexpr(SE == range::all) {
      return make_ids<S>(util::iota_view<util::id>(0, extents<S, A>()));
    }
    else if constexpr(SE == range::boundary_low) {
      return make_ids<S>(util::iota_view<util::id>(0, size<S, A, SE>()));
    }
    else if constexpr(SE == range::boundary_high) {
      return make_ids<S>(util::iota_view<util::id>(
        logical<S, 1, A>(), logical<S, 1, A>() + size<S, A, SE>()));
    }
    else if constexpr(SE == range::ghost_low) {
      return make_ids<S>(util::iota_view<util::id>(0, size<S, A, SE>()));
    }
    else if constexpr(SE == range::ghost_high) {
      return make_ids<S>(util::iota_view<util::id>(
        logical<S, 1, A>(), logical<S, 1, A>() + size<S, A, SE>()));
    }
    else {
      flog_error("invalid range");
    }
  }

  template<index_space S, axis A, range SE>
  std::size_t offset() const {
    static_assert(
      std::size_t(SE) < hypercubes::size, "invalid offset identifier");
    if constexpr(SE == range::logical) {
      return logical<S, 0, A>();
    }
    else if constexpr(SE == range::extended) {
      return extended<S, 0, A>();
    }
    else if constexpr(SE == range::all) {
      return 0;
    }
    else if constexpr(SE == range::boundary_low) {
      return extended<S, 0, A>();
    }
    else if constexpr(SE == range::boundary_high) {
      return logical<S, 1, A>();
    }
    else if constexpr(SE == range::ghost_low) {
      return 0;
    }
    else if constexpr(SE == range::ghost_high) {
      return logical<S, 1, A>();
    }
    else if constexpr(SE == range::global) {
      return offset<S, A>();
    }
  }

  template<axis A>
  static constexpr std::uint32_t to_idx() {
    using axis_t = typename std::underlying_type_t<axis>;
    static_assert(std::is_convertible_v<axis_t, std::uint32_t>,
      "invalid axis type: cannot be converted to std::uint32_t");
    return static_cast<std::uint32_t>(A);
  }
}; // struct narray<Policy>::access

/*----------------------------------------------------------------------------*
  Define Base.
 *----------------------------------------------------------------------------*/

template<>
struct detail::base<narray> {
  using type = narray_base;
}; // struct detail::base<narray>

/// \}
} // namespace topo
} // namespace flecsi<|MERGE_RESOLUTION|>--- conflicted
+++ resolved
@@ -65,44 +65,6 @@
         index_spaces(),
         std::make_index_sequence<index_spaces::size>()) {}
 
-<<<<<<< HEAD
-=======
-  /// Structural information about one color.
-  /// \image html narray-layout.png "Layouts for each possible orientation."
-  struct meta_data {
-    using scoord = std::array<std::size_t, dimension>;
-    using shypercube = std::array<scoord, 2>;
-    std::array<std::uint32_t, index_spaces::size> faces;
-    /// Global extents per index space.
-    /// These are necessarily the same on every color.
-    std::array<scoord, index_spaces::size> global,
-      /// The global offsets to the beginning of the color's region per index
-      /// space, excluding any non-physical boundary padding.
-      /// Use to map from local to global ids.
-      offset,
-      /// The size of the color's region per index space, including ghosts and
-      /// boundaries.
-      extents;
-    /// The range of the color's elements that logically exist in each index
-    /// space.  Ghosts and boundaries are not included.
-    std::array<shypercube, index_spaces::size> logical,
-      /// The range of the color's elements in each index space, including
-      /// boundaries but not ghosts.
-      extended;
-  };
-
-  static inline const typename field<meta_data,
-    data::single>::template definition<meta<Policy>>
-    meta_field;
-
-  static inline const typename field<typename Policy::meta_data,
-    data::single>::template definition<meta<Policy>>
-    policy_meta_field;
-
-  util::key_array<repartitioned, index_spaces> part_;
-  util::key_array<data::copy_plan, index_spaces> plan_;
-
->>>>>>> c4c8479c
   Color colors() const {
     return part_.front().colors();
   }
@@ -126,16 +88,28 @@
   }
 
 private:
+  /// Structural information about one color.
+  /// \image html narray-layout.png "Layouts for each possible orientation."
   struct meta_data {
     std::uint32_t orientation;
 
     using scoord = util::key_array<std::size_t, axes>;
     using shypercube = std::array<scoord, 2>;
 
+    /// Global extents.
+    /// These are necessarily the same on every color.
     scoord global;
+    /// The global offsets to the beginning of the color's region, excluding
+    /// any non-physical boundary padding.
+    /// Use to map from local to global ids.
     scoord offset;
+    /// The size of the color's region, including ghosts and boundaries.
     scoord extents;
+    /// The range of the color's elements that logically exist.
+    /// Ghosts and boundaries are not included.
     shypercube logical;
+    /// The range of the color's elements, including boundaries but not
+    /// ghosts.
     shypercube extended;
   };
 
