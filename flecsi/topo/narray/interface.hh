// Copyright (C) 2016, Triad National Security, LLC
// All rights reserved.

#ifndef FLECSI_TOPO_NARRAY_INTERFACE_HH
#define FLECSI_TOPO_NARRAY_INTERFACE_HH

#include "flecsi/data/accessor.hh"
#include "flecsi/data/copy_plan.hh"
#include "flecsi/data/layout.hh"
#include "flecsi/data/privilege.hh"
#include "flecsi/flog.hh"
#include "flecsi/topo/core.hh"
#include "flecsi/topo/index.hh"
#include "flecsi/topo/narray/coloring_utils.hh"
#include "flecsi/topo/narray/types.hh"
#include "flecsi/topo/types.hh"
#include "flecsi/util/array_ref.hh"

#include <memory>
#include <utility>

namespace flecsi {
namespace topo {
/// \defgroup narray Multi-dimensional Array
/// Configurable multi-dimensional array topology.
/// Can be used for structured meshes.
/// \ingroup topology
/// \{

/*!
  Narray Topology.
  \tparam Policy the specialization, following
   \ref narray_specialization.

  \sa topo::specialization, topo::topology
 *----------------------------------------------------------------------------*/
template<typename Policy>
struct narray : narray_base, with_ragged<Policy>, with_meta<Policy> {

  using index_space = typename Policy::index_space;
  using index_spaces = typename Policy::index_spaces;
  using axis = typename Policy::axis;
  using axes = typename Policy::axes;
  using id = util::id;

  static constexpr Dimension dimension = Policy::dimension;

  /// This type is the topology accessor base type "B"
  /// from which specialization interface type is derived.
  /// \sa core
  template<Privileges>
  struct access;

  narray(coloring const & c)
    : narray(
        [&c]() -> auto & {
          flog_assert(c.idx_colorings.size() == index_spaces::size,
            c.idx_colorings.size()
              << " sizes for " << index_spaces::size << " index spaces");
          return c;
        }(),
        index_spaces(),
        std::make_index_sequence<index_spaces::size>()) {}

<<<<<<< HEAD
=======
  /// Structural information about one color.
  /// \image html narray-layout.png "Layouts for each possible orientation."
  struct meta_data {
    using scoord = std::array<std::size_t, dimension>;
    using shypercube = std::array<scoord, 2>;
    /// Two bits for each axis that give the position of the color along the
    /// axis (\e low, \e interior, or \e high).
    std::array<std::uint32_t, index_spaces::size> faces;
    /// Global extents per index space.
    /// These are necessarily the same on every color.
    std::array<scoord, index_spaces::size> global,
      /// The global offsets to the beginning of the color's logical region
      /// per index space.
      /// Use to map from local to global ids.
      offset,
      /// The size of the color's region per index space, including ghosts and
      /// boundaries.
      extents;
    /// The range of the color's elements that logically exist in each index
    /// space.  Ghosts and boundaries are not included.
    std::array<shypercube, index_spaces::size> logical,
      /// The range of the color's elements in each index space, including
      /// boundaries but not ghosts.
      extended;
  };

  // fields for storing topology meta data per index-space
  static inline const typename field<meta_data,
    data::single>::template definition<meta<Policy>>
    meta_field;

  // field for storing user-defined meta data
  static inline const typename field<typename Policy::meta_data,
    data::single>::template definition<meta<Policy>>
    policy_meta_field;

  // index-space specific parts
  util::key_array<repartitioned, index_spaces> part_;

  // index-space specific copy plans
  util::key_array<data::copy_plan, index_spaces> plan_;

>>>>>>> e16c4c19
  Color colors() const {
    return part_.front().colors();
  }

  template<index_space S>
  data::region & get_region() {
    return part_.template get<S>();
  }

  template<index_space S>
<<<<<<< HEAD
  repartition & get_partition() {
=======
  const repartition & get_partition() const {
>>>>>>> e16c4c19
    return part_.template get<S>();
  }

  template<typename Type,
    data::layout Layout,
    typename Policy::index_space Space>
  void ghost_copy(
    data::field_reference<Type, Layout, Policy, Space> const & f) {
    plan_.template get<Space>().issue_copy(f.fid());
  }

private:
  /// Structural information about one color.
  /// \image html narray-layout.png "Layouts for each possible orientation."
  struct meta_data {
    /// Two bits for each axis that give the position of the color along the
    /// axis (\e low, \e interior, or \e high).
    std::uint32_t orientation;

    using scoord = util::key_array<std::size_t, axes>;
    using shypercube = std::array<scoord, 2>;

    /// Global extents.
    /// These are necessarily the same on every color.
    scoord global;
    /// The global offsets to the beginning of the color's region, excluding
    /// any non-physical boundary padding.
    /// Use to map from local to global ids.
    scoord offset;
    /// The size of the color's region, including ghosts and boundaries.
    scoord extents;
    /// The domain of the color's elements that logically exist.
    /// Ghosts and boundaries are not included.
    shypercube logical;
    /// The domain of the color's elements, including boundaries but not
    /// ghosts.
    shypercube extended;
  };

  template<auto... Value, std::size_t... Index>
  narray(const coloring & c,
    util::constants<Value...> /* index spaces to deduce pack */,
    std::index_sequence<Index...>)
    : with_ragged<Policy>(c.colors), with_meta<Policy>(c.colors),
      part_{{make_repartitioned<Policy, Value>(c.colors,
        make_partial<idx_size>(c.partitions[Index]))...}},
      plan_{{make_copy_plan<Value>(c.colors,
        c.idx_colorings[Index],
        part_[Index],
        c.comm)...}} {
    auto lm = data::launch::make(this->meta);
    execute<set_meta<Value...>, mpi>(meta_field(lm), c);
    init_policy_meta(c);
  }

  /*!
   Method to create copy plans for entities of an index-sapce.
   @param colors  The number of colors
   @param vpc  Vector of process_colors, where an index into vpc provides
   coloring information corresponding to a particular color.
  */
  template<index_space S>
  data::copy_plan make_copy_plan(Color colors,
    std::vector<process_color> const & vpc,
    repartitioned & p,
    MPI_Comm const & comm) {

    std::vector<std::size_t> num_intervals(colors, 0);
    std::vector<std::vector<std::pair<std::size_t, std::size_t>>> intervals;
    std::vector<
      std::map<Color, std::vector<std::pair<std::size_t, std::size_t>>>>
      points;

    // In this method, a mpi task "idx_itvls" is invoked, which computes couple
    // of information: intervals and points. The intervals encode local ghost
    // intervals, whereas points capture the  local offset and corresponding
    // remote/shared offset on remote/shared color. The intervals and points are
    // used to create function objects "dest_tasks" and "ptrs_tasks" that is
    // subsequently used by copy plan to perform the data communication. Note
    // that after this call the copy plan objects have been created. The actual
    // communication is invoked as part of task execution depending upon the
    // privilege requirements of the task.

    execute<idx_itvls, mpi>(vpc, num_intervals, intervals, points, comm);

    // clang-format off
    auto dest_task = [&intervals, &comm](auto f) {
      auto lm = data::launch::make(f.topology());
      execute<set_dests, mpi>(lm(f), intervals, comm);
    };

    auto ptrs_task = [&points, &comm](auto f) {
      auto lm = data::launch::make(f.topology());
      execute<set_ptrs<Policy::template privilege_count<S>>, mpi>(
        lm(f), points, comm);
    };
    // clang-format on

    return {*this, p, num_intervals, dest_task, ptrs_task, util::constant<S>()};
  }

  static void set_meta_idx(meta_data & md, const process_color & pc) {
    // clang-format off
    static constexpr auto copy = [](const coord & c,
      typename meta_data::scoord & s) {
      const auto n = s.size();
      flog_assert(
        c.size() == n, "invalid #axes(" << c.size() << ") must be: " << n);
      std::copy_n(c.begin(), n, s.begin());
    };

    static constexpr auto copy2 = [](const hypercube & h,
      typename meta_data::shypercube & s) {
      for(auto i = h.size(); i--;)
        copy(h[i], s[i]);
    };
    // clang-format on

    md.orientation = pc.orientation;
    copy(pc.global, md.global);
    copy(pc.offset, md.offset);
    copy(pc.extents, md.extents);
    copy2(pc.logical, md.logical);
    copy2(pc.extended, md.extended);
  }

  template<auto... Value> // index_spaces
  static void set_meta(
    data::multi<typename field<util::key_array<meta_data, index_spaces>,
      data::single>::template accessor<wo>> mm,
    narray_base::coloring const & c) {
    const auto ma = mm.accessors();
    for(auto i = ma.size(); i--;) {
      std::size_t index{0};
      (set_meta_idx(ma[i]->template get<Value>(), c.idx_colorings[index++][i]),
        ...);
    }
  }

  static void set_policy_meta(typename field<typename Policy::meta_data,
    data::single>::template accessor<wo>) {}

  /// Initialization for user policy meta_data.
  /// Executes a mpi task "set_policy_meta" which
  /// copies the relevant user-define meta data as part of the topology.
  void init_policy_meta(narray_base::coloring const &) {
    execute<set_policy_meta>(policy_meta_field(this->meta));
  }

  auto & get_sizes(std::size_t i) {
    return part_[i].sz;
  }

  /*--------------------------------------------------------------------------*
    Private data members.
   *--------------------------------------------------------------------------*/

  // fields for storing topology meta data per index-space
  static inline const typename field<util::key_array<meta_data, index_spaces>,
    data::single>::template definition<meta<Policy>>
    meta_field;

  // field for storing user-defined meta data
  static inline const typename field<typename Policy::meta_data,
    data::single>::template definition<meta<Policy>>
    policy_meta_field;

  // index-space specific parts
  util::key_array<repartitioned, index_spaces> part_;

  // index-space specific copy plans
  util::key_array<data::copy_plan, index_spaces> plan_;

}; // struct narray

template<class P>
struct borrow_extra<narray<P>> {
  borrow_extra(narray<P> &, claims::core &, bool) {}

  auto & get_sizes(std::size_t i) {
    return borrow_base::derived(*this).spc[i].sz;
  }
};

/*----------------------------------------------------------------------------*
  Narray Access.
 *----------------------------------------------------------------------------*/

template<typename Policy>
template<Privileges Priv>
struct narray<Policy>::access {
  friend Policy;

  ///  This method provides a mdspan of the field underlying data.
  ///  It can be used to create data views with the shape appropriate to S.
  /// This function is \ref topology "host-accessible", although the values in
  /// \a a are typically not.
  template<index_space S, typename T, Privileges P>
  FLECSI_INLINE_TARGET auto mdspan(
    data::accessor<data::dense, T, P> const & a) const {
    auto const s = a.span();
    return util::mdspan<typename decltype(s)::element_type, dimension>(
      s.data(), extents<S>());
  }
  /// Create a Fortran-like view of a field.
  /// This function is \ref topology "host-accessible", although the values in
  /// \a a are typically not.
  /// \return \c\ref mdcolex
  template<index_space S, typename T, Privileges P>
  FLECSI_INLINE_TARGET auto mdcolex(
    data::accessor<data::dense, T, P> const & a) const {
    return util::mdcolex<
      typename std::remove_reference_t<decltype(a)>::element_type,
      dimension>(a.span().data(), extents<S>());
  }

  template<class F>
  void send(F && f) {
    std::size_t i{0};
    for(auto & a : size_)
      a.topology_send(
        f, [&i](auto & n) -> auto & { return n.get_sizes(i++); });
    const auto meta = [](auto & n) -> auto & {
      return n.meta;
    };
    meta_.topology_send(f, meta);
    policy_meta_.topology_send(f, meta);
  }

private:
  data::scalar_access<narray::policy_meta_field, Priv> policy_meta_;
  util::key_array<data::scalar_access<topo::resize::field, Priv>, index_spaces>
    size_;

  data::scalar_access<narray::meta_field, Priv> meta_;

  access() {}

  /*!
   This domain enumeration provides a classification of the various
   types of partition entities that can be requested out of a topology
   specialization created using this type. The following describes what each
   of the domain enumeration means in a mesh part returned by the coloring
   algorithm. For the structured mesh partitioning, the partition info is
   specified per axis.

   These domains are used in many of the interface methods to provide
   information such as size, extents, offsets about them.
  */
  enum class domain : std::size_t {
    logical, ///<  the logical, i.e., the owned part of the axis
    extended, ///< the boundary padding along with the logical part
    all, ///< the ghost padding along with the logical part
    boundary_low, ///< the boundary padding on the lower bound of the axis
    boundary_high, ///< the boundary padding on the upper bound of the axis
    ghost_low, ///< the ghost padding on the lower bound of the axis
    ghost_high, ///< the ghost padding on the upper bound of the axis
    global ///< global info about the mesh, the meaning depends on what is being
           ///< queried
  };

  template<index_space S, axis A>
  FLECSI_INLINE_TARGET std::size_t global_id(std::size_t i) const {
    return offset<S, A>() + i;
  }

  template<index_space S, axis A>
  FLECSI_INLINE_TARGET std::uint32_t orientation() const {
    return meta_->template get<S>().orientation >> to_idx<A>() * 2;
  }

  template<index_space S, axis A>
  FLECSI_INLINE_TARGET std::size_t global() const {
    return meta_->template get<S>().global.template get<A>();
  }

  template<index_space S, axis A>
  FLECSI_INLINE_TARGET std::size_t offset() const {
    return meta_->template get<S>().offset.template get<A>();
  }

  /// \deprecated Renamed to \c range (currently a type).
  template<index_space S, axis A>
  FLECSI_INLINE_TARGET std::size_t extents() const {
    return meta_->template get<S>().extents.template get<A>();
  }

  template<index_space S>
  FLECSI_INLINE_TARGET auto extents() const {
    return meta_->template get<S>().extents;
  }

  template<index_space S, axis A, std::size_t P>
  FLECSI_INLINE_TARGET std::size_t logical() const {
    return meta_->template get<S>().logical[P].template get<A>();
  }

  template<index_space S, axis A, std::size_t P>
  FLECSI_INLINE_TARGET std::size_t extended() const {
    return meta_->template get<S>().extended[P].template get<A>();
  }

  /*!
   Method to check if an axis of the local mesh is incident on the lower
   bound of the corresponding axis of the global mesh.
   This function is \ref topology "host-accessible".
   \sa meta_data, process_color
  */
  template<index_space S, axis A>
  FLECSI_INLINE_TARGET bool is_low() const {
    return orientation<S, A>() & narray_impl::low;
  }

  /*!
   Method to check if an axis of the local mesh is incident on the upper
   bound of the corresponding axis of the global mesh.
   This function is \ref topology "host-accessible".
   \sa meta_data, process_color
  */
  template<index_space S, axis A>
  FLECSI_INLINE_TARGET bool is_high() const {
    return orientation<S, A>() & narray_impl::high;
  }

  /*!
   Method to check if axis A of index-space S is in between the lower and upper
   bound along axis A of the global domain.
   This function is \ref topology "host-accessible".
   \sa meta_data, process_color
  */
  template<index_space S, axis A>
  FLECSI_INLINE_TARGET bool is_interior() const {
    return !is_low<S, A>() && !is_high<S, A>();
  }

  template<index_space S, axis A>
  FLECSI_INLINE_TARGET bool is_degenerate() const {
    return is_low<S, A>() && is_high<S, A>();
  }

  /*!
    Method to return size of the index-space S along axis A for domain SE.
    This function is \ref topology "host-accessible".
    \sa enum domain
  */
  template<index_space S, axis A, domain DM>
  FLECSI_INLINE_TARGET std::size_t size() const {
    if constexpr(DM == domain::logical) {
      return logical<S, A, 1>() - logical<S, A, 0>();
    }
    else if constexpr(DM == domain::extended) {
      return extended<S, A, 1>() - extended<S, A, 0>();
    }
    else if constexpr(DM == domain::all) {
      return extents<S, A>();
    }
    else if constexpr(DM == domain::boundary_low) {
      return logical<S, A, 0>() - extended<S, A, 0>();
    }
    else if constexpr(DM == domain::boundary_high) {
      return extended<S, A, 1>() - logical<S, A, 1>();
    }
    else if constexpr(DM == domain::ghost_low) {
      if(!is_low<S, A>())
        return logical<S, A, 0>();
      else
        return 0;
    }
    else if constexpr(DM == domain::ghost_high) {
      if(!is_high<S, A>())
        return extents<S, A>() - logical<S, A, 1>();
      else
        return 0;
    }
    else {
      static_assert(DM == domain::global, "invalid domain identifier");
      return global<S, A>();
    }
  }

  /*!
    Method to return an iterator over the extents of the index-space S along
    axis A for domain DM.
    \tparam DM not \c domain::global
    This function is \ref topology "host-accessible".
  */
  template<index_space S, axis A, domain DM>
  FLECSI_INLINE_TARGET auto range() const {
    if constexpr(DM == domain::logical) {
      return make_ids<S>(
        util::iota_view<util::id>(logical<S, A, 0>(), logical<S, A, 1>()));
    }
    else if constexpr(DM == domain::extended) {
      return make_ids<S>(
        util::iota_view<util::id>(extended<S, A, 0>(), extended<S, A, 1>()));
    }
    else if constexpr(DM == domain::all) {
      return make_ids<S>(util::iota_view<util::id>(0, extents<S, A>()));
    }
    else if constexpr(DM == domain::boundary_low) {
      return make_ids<S>(util::iota_view<util::id>(0, size<S, A, DM>()));
    }
    else if constexpr(DM == domain::boundary_high) {
      return make_ids<S>(util::iota_view<util::id>(
        logical<S, A, 1>(), logical<S, A, 1>() + size<S, A, DM>()));
    }
    else if constexpr(DM == domain::ghost_low) {
      return make_ids<S>(util::iota_view<util::id>(0, size<S, A, DM>()));
    }
    else {
      static_assert(DM == domain::ghost_high, "invalid domain identifier");
      return make_ids<S>(util::iota_view<util::id>(
        logical<S, A, 1>(), logical<S, A, 1>() + size<S, A, DM>()));
    }
  }

  /*!
    Method to return an offset of the index-space S along axis A for domain SE.
    This function is \ref topology "host-accessible".
    \sa enum domain
  */
  template<index_space S, axis A, domain DM>
  FLECSI_INLINE_TARGET std::size_t offset() const {
    if constexpr(DM == domain::logical) {
      return logical<S, A, 0>();
    }
    else if constexpr(DM == domain::extended) {
      return extended<S, A, 0>();
    }
    else if constexpr(DM == domain::all) {
      return 0;
    }
    else if constexpr(DM == domain::boundary_low) {
      return extended<S, A, 0>();
    }
    else if constexpr(DM == domain::boundary_high) {
      return logical<S, A, 1>();
    }
    else if constexpr(DM == domain::ghost_low) {
      return 0;
    }
    else if constexpr(DM == domain::ghost_high) {
      return logical<S, A, 1>();
    }
    else {
      static_assert(DM == domain::global, "invalid domain identifier");
      return offset<S, A>();
    }
  }

  template<axis A>
  FLECSI_TARGET static constexpr std::uint32_t to_idx() {
    return axes::template index<A>;
  }
}; // struct narray<Policy>::access

/*----------------------------------------------------------------------------*
  Define Base.
 *----------------------------------------------------------------------------*/

template<>
struct detail::base<narray> {
  using type = narray_base;
}; // struct detail::base<narray>

#ifdef DOXYGEN
/// Example specialization which is not really implemented.
struct narray_specialization : specialization<narray, narray_specialization> {

  /// Enumeration of the axes, they should be
  /// consistent with the dimension of mesh.
  enum axis { x, y };
  /// Axes to store.
  /// The format is\code
  /// has<x, y, ..>
  /// \endcode
  using axes = has<x, y>;

  /// mesh dimension
  static constexpr Dimension dimension = 2;
}
#endif

/// \}
} // namespace topo
} // namespace flecsi

#endif<|MERGE_RESOLUTION|>--- conflicted
+++ resolved
@@ -62,51 +62,6 @@
         index_spaces(),
         std::make_index_sequence<index_spaces::size>()) {}
 
-<<<<<<< HEAD
-=======
-  /// Structural information about one color.
-  /// \image html narray-layout.png "Layouts for each possible orientation."
-  struct meta_data {
-    using scoord = std::array<std::size_t, dimension>;
-    using shypercube = std::array<scoord, 2>;
-    /// Two bits for each axis that give the position of the color along the
-    /// axis (\e low, \e interior, or \e high).
-    std::array<std::uint32_t, index_spaces::size> faces;
-    /// Global extents per index space.
-    /// These are necessarily the same on every color.
-    std::array<scoord, index_spaces::size> global,
-      /// The global offsets to the beginning of the color's logical region
-      /// per index space.
-      /// Use to map from local to global ids.
-      offset,
-      /// The size of the color's region per index space, including ghosts and
-      /// boundaries.
-      extents;
-    /// The range of the color's elements that logically exist in each index
-    /// space.  Ghosts and boundaries are not included.
-    std::array<shypercube, index_spaces::size> logical,
-      /// The range of the color's elements in each index space, including
-      /// boundaries but not ghosts.
-      extended;
-  };
-
-  // fields for storing topology meta data per index-space
-  static inline const typename field<meta_data,
-    data::single>::template definition<meta<Policy>>
-    meta_field;
-
-  // field for storing user-defined meta data
-  static inline const typename field<typename Policy::meta_data,
-    data::single>::template definition<meta<Policy>>
-    policy_meta_field;
-
-  // index-space specific parts
-  util::key_array<repartitioned, index_spaces> part_;
-
-  // index-space specific copy plans
-  util::key_array<data::copy_plan, index_spaces> plan_;
-
->>>>>>> e16c4c19
   Color colors() const {
     return part_.front().colors();
   }
@@ -117,11 +72,7 @@
   }
 
   template<index_space S>
-<<<<<<< HEAD
   repartition & get_partition() {
-=======
-  const repartition & get_partition() const {
->>>>>>> e16c4c19
     return part_.template get<S>();
   }
 
@@ -147,8 +98,7 @@
     /// Global extents.
     /// These are necessarily the same on every color.
     scoord global;
-    /// The global offsets to the beginning of the color's region, excluding
-    /// any non-physical boundary padding.
+    /// The global offsets to the beginning of the color's logical region.
     /// Use to map from local to global ids.
     scoord offset;
     /// The size of the color's region, including ghosts and boundaries.
