// Copyright (c) 2016, Triad National Security, LLC
// All rights reserved.

#ifndef FLECSI_TOPO_NARRAY_INTERFACE_HH
#define FLECSI_TOPO_NARRAY_INTERFACE_HH

#include "flecsi/data/accessor.hh"
#include "flecsi/data/copy_plan.hh"
#include "flecsi/data/layout.hh"
#include "flecsi/data/privilege.hh"
#include "flecsi/flog.hh"
#include "flecsi/topo/core.hh"
#include "flecsi/topo/index.hh"
#include "flecsi/topo/narray/coloring_utils.hh"
#include "flecsi/topo/narray/types.hh"
#include "flecsi/topo/utility_types.hh"
#include "flecsi/util/array_ref.hh"

#include <memory>
#include <utility>

/// \cond core
namespace flecsi {
namespace topo {
/// \defgroup narray Multi-dimensional Array
/// Configurable multi-dimensional array topology.
/// Can be used for structured meshes.
/// \ingroup topology
/// \{

/*!
  Narray Topology.
  \tparam Policy the specialization, following
   \ref narray_specialization.

  \sa topo::specialization, topo::topology
 *----------------------------------------------------------------------------*/
template<typename Policy>
struct narray : narray_base, with_ragged<Policy>, with_meta<Policy> {

  using index_space = typename Policy::index_space;
  using index_spaces = typename Policy::index_spaces;
  using axis = typename Policy::axis;
  using axes = typename Policy::axes;
  using id = util::id;

  static constexpr Dimension dimension = Policy::dimension;

  /// This type is the topology accessor base type "B"
  /// from which specialization interface type is derived.
  /// \sa core
  template<Privileges>
  struct access;

  narray(coloring const & c)
    : narray(
        [&c]() -> auto & {
          flog_assert(c.idx_colorings.size() == index_spaces::size,
            c.idx_colorings.size()
              << " sizes for " << index_spaces::size << " index spaces");
          return c;
        }(),
        index_spaces(),
        std::make_index_sequence<index_spaces::size>()) {}

<<<<<<< HEAD
=======
  /// Structural information about one color.
  /// \image html narray-layout.png "Layouts for each possible orientation."
  struct meta_data {
    using scoord = std::array<std::size_t, dimension>;
    using shypercube = std::array<scoord, 2>;
    /// Two bits for each axis that give the position of the color along the
    /// axis (\e low, \e interior, or \e high).
    std::array<std::uint32_t, index_spaces::size> faces;
    /// Global extents per index space.
    /// These are necessarily the same on every color.
    std::array<scoord, index_spaces::size> global,
      /// The global offsets to the beginning of the color's region per index
      /// space, excluding any non-physical boundary padding.
      /// Use to map from local to global ids.
      offset,
      /// The size of the color's region per index space, including ghosts and
      /// boundaries.
      extents;
    /// The range of the color's elements that logically exist in each index
    /// space.  Ghosts and boundaries are not included.
    std::array<shypercube, index_spaces::size> logical,
      /// The range of the color's elements in each index space, including
      /// boundaries but not ghosts.
      extended;
  };

  // fields for storing topology meta data per index-space
  static inline const typename field<meta_data,
    data::single>::template definition<meta<Policy>>
    meta_field;

  // field for storing user-defined meta data
  static inline const typename field<typename Policy::meta_data,
    data::single>::template definition<meta<Policy>>
    policy_meta_field;

  // index-space specific parts
  util::key_array<repartitioned, index_spaces> part_;

  // index-space specific copy plans
  util::key_array<data::copy_plan, index_spaces> plan_;

>>>>>>> c8b972b7
  Color colors() const {
    return part_.front().colors();
  }

  template<index_space S>
  data::region & get_region() {
    return part_.template get<S>();
  }

  template<index_space S>
<<<<<<< HEAD
  repartition & get_partition(field_id_t) {
=======
  const data::partition & get_partition() const {
>>>>>>> c8b972b7
    return part_.template get<S>();
  }

  template<typename Type,
    data::layout Layout,
    typename Policy::index_space Space>
  void ghost_copy(
    data::field_reference<Type, Layout, Policy, Space> const & f) {
    plan_.template get<Space>().issue_copy(f.fid());
  }

private:
  /// Structural information about one color.
  /// \image html narray-layout.png "Layouts for each possible orientation."
  struct meta_data {
    std::uint32_t orientation;

    using scoord = util::key_array<std::size_t, axes>;
    using shypercube = std::array<scoord, 2>;

    /// Global extents.
    /// These are necessarily the same on every color.
    scoord global;
    /// The global offsets to the beginning of the color's region, excluding
    /// any non-physical boundary padding.
    /// Use to map from local to global ids.
    scoord offset;
    /// The size of the color's region, including ghosts and boundaries.
    scoord extents;
    /// The range of the color's elements that logically exist.
    /// Ghosts and boundaries are not included.
    shypercube logical;
    /// The range of the color's elements, including boundaries but not
    /// ghosts.
    shypercube extended;
  };

  template<auto... Value, std::size_t... Index>
  narray(const coloring & c,
    util::constants<Value...> /* index spaces to deduce pack */,
    std::index_sequence<Index...>)
    : with_ragged<Policy>(c.colors), with_meta<Policy>(c.colors),
      part_{{make_repartitioned<Policy, Value>(c.colors,
        make_partial<idx_size>(c.partitions[Index]))...}},
      plan_{{make_copy_plan<Value>(c.colors,
        c.idx_colorings[Index],
        part_[Index],
        c.comm)...}} {
    auto lm = data::launch::make(this->meta);
    execute<set_meta<Value...>, mpi>(meta_field(lm), c);
    init_policy_meta(c);
  }

  /*!
   Method to create copy plans for entities of an index-sapce.
   @param colors  The number of colors
   @param vpc  Vector of process_colors, where an index into vpc provides
   coloring information corresponding to a particular color.
  */
  template<index_space S>
  data::copy_plan make_copy_plan(Color colors,
    std::vector<process_color> const & vpc,
    repartitioned & p,
    MPI_Comm const & comm) {

<<<<<<< HEAD
    std::vector<std::size_t> num_intervals(colors, 0);
    std::vector<std::vector<std::pair<std::size_t, std::size_t>>> intervals;
    std::vector<
      std::map<Color, std::vector<std::pair<std::size_t, std::size_t>>>>
      points;

    execute<idx_itvls, mpi>(vpc, num_intervals, intervals, points, comm);
=======
    // In this method, a mpi task "idx_itvls" is invoked, which computes couple
    // of information: intervals and points. The intervals encode local ghost
    // intervals, whereas points capture the  local offset and corresponding
    // remote/shared offset on remote/shared color. The intervals and points are
    // used to create function objects "dest_tasks" and "ptrs_tasks" that is
    // subsequently used by copy plan to perform the data communication. Note
    // that after this call the copy plan objects have been created. The actual
    // communication is invoked as part of task execution depending upon the
    // privilege requirements of the task.

    execute<idx_itvls, mpi>(ic, num_intervals, comm);
>>>>>>> c8b972b7

    // clang-format off
    auto dest_task = [&intervals, &comm](auto f) {
      auto lm = data::launch::make(f.topology());
      execute<set_dests, mpi>(lm(f), intervals, comm);
    };

    auto ptrs_task = [&points, &comm](auto f) {
      auto lm = data::launch::make(f.topology());
      execute<set_ptrs<Policy::template privilege_count<S>>, mpi>(
        lm(f), points, comm);
    };
    // clang-format on

    return {*this, p, num_intervals, dest_task, ptrs_task, util::constant<S>()};
  }

  static void set_meta_idx(meta_data & md, const process_color & pc) {
    // clang-format off
    static constexpr auto copy = [](const coord & c,
      typename meta_data::scoord & s) {
      const auto n = s.size();
      flog_assert(
        c.size() == n, "invalid #axes(" << c.size() << ") must be: " << n);
      std::copy_n(c.begin(), n, s.begin());
    };

    static constexpr auto copy2 = [](const hypercube & h,
      typename meta_data::shypercube & s) {
      for(auto i = h.size(); i--;)
        copy(h[i], s[i]);
    };
    // clang-format on

    md.orientation = pc.orientation;
    copy(pc.global, md.global);
    copy(pc.offset, md.offset);
    copy(pc.extents, md.extents);
    copy2(pc.logical, md.logical);
    copy2(pc.extended, md.extended);
  }

  template<auto... Value> // index_spaces
  static void set_meta(
    data::multi<typename field<util::key_array<meta_data, index_spaces>,
      data::single>::template accessor<wo>> mm,
    narray_base::coloring const & c) {
<<<<<<< HEAD
    const auto ma = mm.accessors();
    for(auto i = ma.size(); i--;) {
      std::size_t index{0};
      (set_meta_idx(ma[i]->template get<Value>(), c.idx_colorings[index++][i]),
        ...);
    }
  }

  // Default-initialize user policy meta data:
=======
    meta_data & md = m;

    for(std::size_t i{0}; i < index_spaces::size; ++i) {
      static constexpr auto copy = [](const coord & c,
                                     typename meta_data::scoord & s) {
        const auto n = s.size();
        flog_assert(
          c.size() == n, "invalid #axes(" << c.size() << ") must be: " << n);
        std::copy_n(c.begin(), n, s.begin());
      };
      static constexpr auto copy2 = [](const hypercube & h,
                                      typename meta_data::shypercube & s) {
        for(auto i = h.size(); i--;)
          copy(h[i], s[i]);
      };

      const auto & ci = c.idx_colorings[i];
      md.faces[i] = ci.faces;
      copy(ci.global, md.global[i]);
      copy(ci.offset, md.offset[i]);
      copy(ci.extents, md.extents[i]);
      copy2(ci.logical, md.logical[i]);
      copy2(ci.extended, md.extended[i]);
    } // for
  } // set_meta

  /// Initialization for topology meta_data.
  /// Executes a mpi task "set_meta" which essentially
  /// copies the relevant color info into internal meta fields.
  void init_meta(narray_base::coloring const & c) {
    execute<set_meta, mpi>(meta_field(this->meta), c);
  }

>>>>>>> c8b972b7
  static void set_policy_meta(typename field<typename Policy::meta_data,
    data::single>::template accessor<wo>) {}

  /// Initialization for user policy meta_data.
  /// Executes a mpi task "set_policy_meta" which
  /// copies the relevant user-define meta data as part of the topology.
  void init_policy_meta(narray_base::coloring const &) {
    execute<set_policy_meta>(policy_meta_field(this->meta));
  }

  auto & get_sizes(std::size_t i) {
    return part_[i].sz;
  }

  /*--------------------------------------------------------------------------*
    Private data members.
   *--------------------------------------------------------------------------*/

  static inline const typename field<util::key_array<meta_data, index_spaces>,
    data::single>::template definition<meta<Policy>>
    meta_field;

  static inline const typename field<typename Policy::meta_data,
    data::single>::template definition<meta<Policy>>
    policy_meta_field;

  util::key_array<repartitioned, index_spaces> part_;
  util::key_array<data::copy_plan, index_spaces> plan_;

}; // struct narray

template<class P>
struct borrow_extra<narray<P>> {
  borrow_extra(narray<P> &, claims::core &, bool) {}

  auto & get_sizes(std::size_t i) {
    return borrow_base::derived(*this).spc[i].single().sz;
  }
};

/*----------------------------------------------------------------------------*
  Narray Access.
 *----------------------------------------------------------------------------*/

template<typename Policy>
template<Privileges Priv>
struct narray<Policy>::access {
  friend Policy;

  template<index_space S, typename T, Privileges P>
  auto mdspan(data::accessor<data::dense, T, P> const & a) const {
    auto const s = a.span();
    return util::mdspan<typename decltype(s)::element_type, dimension>(
      s.data(), extents<S>());
  }
  template<index_space S, typename T, Privileges P>
  auto mdcolex(data::accessor<data::dense, T, P> const & a) const {
    return util::mdcolex<
      typename std::remove_reference_t<decltype(a)>::element_type,
      dimension>(a.span().data(), extents<S>());
  }

  template<class F>
  void send(F && f) {
    std::size_t i{0};
    for(auto & a : size_)
      a.topology_send(
        f, [&i](auto & n) -> auto & { return n.get_sizes(i++); });
    const auto meta = [](auto & n) -> auto & {
      return n.meta;
    };
    meta_.topology_send(f, meta);
    policy_meta_.topology_send(f, meta);
  }

private:
  data::scalar_access<narray::policy_meta_field, Priv> policy_meta_;
  util::key_array<data::scalar_access<topo::resize::field, Priv>, index_spaces>
    size_;

  data::scalar_access<narray::meta_field, Priv> meta_;

  access() {}

  /*!
   This range enumeration provides a classification of the various
   types of partition entities that can be requested out of a topology
   specialization created using this type. The following describes what each
   of the range enumeration means in a mesh part returned by the coloring
   algorithm. For the structured mesh partitioning, the partition info is
   specified per axis.

   These ranges are used in many of the interface methods to provide
   information such as size, extents, offsets about them.
  */
  enum class range : std::size_t {
    logical, ///<  the logical, i.e., the owned part of the axis
    extended, ///< the boundary padding along with the logical part
    all, ///< the ghost padding along with the logical part
    boundary_low, ///< the boundary padding on the lower bound of the axis
    boundary_high, ///< the boundary padding on the upper bound of the axis
    ghost_low, ///< the ghost padding on the lower bound of the axis
    ghost_high, ///< the ghost padding on the upper bound of the axis
    global ///< global info about the mesh, the meaning depends on what is being
           ///< queried
  };
  using domain = range;

  using hypercubes = index::has<range::logical,
    range::extended,
    range::all,
    range::boundary_low,
    range::boundary_high,
    range::ghost_low,
    range::ghost_high,
    range::global>;

<<<<<<< HEAD
  template<index_space S>
  std::uint32_t orientation() const {
    return meta_->template get<S>().orientation;
  }

  template<index_space S, axis A>
  std::size_t global() const {
    return meta_->template get<S>().global.template get<A>();
  }

  template<index_space S, axis A>
  std::size_t offset() const {
    return meta_->template get<S>().offset.template get<A>();
  }

  template<index_space S, axis A>
  std::size_t extents() const {
    return meta_->template get<S>().extents.template get<A>();
  }

  template<index_space S>
  auto extents() const {
    return meta_->template get<S>().extents;
  }

  template<index_space S, std::size_t P, axis A>
  std::size_t logical() const {
    return meta_->template get<S>().logical[P].template get<A>();
  }

  template<index_space S, std::size_t P, axis A>
  std::size_t extended() const {
    return meta_->template get<S>().extended[P].template get<A>();
  }

  template<index_space S, axis A>
  bool is_low() const {
    return (orientation<S>() >> to_idx<A>() * 2) & narray_impl::low;
=======
  /*!
   Method to check if an axis of the local mesh is incident on the lower
   bound of the corresponding axis of the global mesh.
   This function is \ref topology "host-accessible".
   \sa meta_data, process_color
  */
  template<index_space S, axis A>
  FLECSI_INLINE_TARGET bool is_low() const {
    return (meta_->faces[S] >> A * 2) & narray_impl::low;
>>>>>>> c8b972b7
  }

  /*!
   Method to check if an axis of the local mesh is incident on the upper
   bound of the corresponding axis of the global mesh.
   This function is \ref topology "host-accessible".
   \sa meta_data, process_color
  */
  template<index_space S, axis A>
<<<<<<< HEAD
  bool is_high() const {
    return (orientation<S>() >> to_idx<A>() * 2) & narray_impl::high;
=======
  FLECSI_INLINE_TARGET bool is_high() const {
    return (meta_->faces[S] >> A * 2) & narray_impl::high;
>>>>>>> c8b972b7
  }

  /*!
   Method to check if axis A of index-space S is in between the lower and upper
   bound along axis A of the global domain.
   This function is \ref topology "host-accessible".
   \sa meta_data, process_color
  */
  template<axis A>
  FLECSI_INLINE_TARGET bool is_interior() const {
    return !is_low<A>() && !is_high<A>();
  }

<<<<<<< HEAD
  template<axis A>
  bool is_degenerate() const {
    return is_low<A>() && is_high<A>();
  }

=======
  /*!
    Method to return size of the index-space S along axis A for range SE.
    This function is \ref topology "host-accessible".
    \sa enum range
  */
>>>>>>> c8b972b7
  template<index_space S, axis A, range SE>
  FLECSI_INLINE_TARGET std::size_t size() const {
    static_assert(
      std::size_t(SE) < hypercubes::size, "invalid size identifier");
    if constexpr(SE == range::logical) {
      return logical<S, 1, A>() - logical<S, 0, A>();
    }
    else if constexpr(SE == range::extended) {
      return extended<S, 1, A>() - extended<S, 0, A>();
    }
    else if constexpr(SE == range::all) {
      return extents<S, A>();
    }
    else if constexpr(SE == range::boundary_low) {
      return logical<S, 0, A>() - extended<S, 0, A>();
    }
    else if constexpr(SE == range::boundary_high) {
      return extended<S, 1, A>() - logical<S, 1, A>();
    }
    else if constexpr(SE == range::ghost_low) {
      if(!is_low<S, A>())
        return logical<S, 0, A>();
      else
        return 0;
    }
    else if constexpr(SE == range::ghost_high) {
      if(!is_high<S, A>())
        return extents<S, A>() - logical<S, 1, A>();
      else
        return 0;
    }
    else if constexpr(SE == range::global) {
      return global<S, A>();
    }
  }

  /*!
    Method to return an iterator over the extents of the index-space S along
    axis A for range SE.
    \tparam SE not \c range::global
    This function is \ref topology "host-accessible".
  */
  template<index_space S, axis A, range SE>
  FLECSI_INLINE_TARGET auto extents() const {
    static_assert(
      std::size_t(SE) < hypercubes::size, "invalid range identifier");

    if constexpr(SE == range::logical) {
      return make_ids<S>(
        util::iota_view<util::id>(logical<S, 0, A>(), logical<S, 1, A>()));
    }
    else if constexpr(SE == range::extended) {
      return make_ids<S>(
        util::iota_view<util::id>(extended<S, 0, A>(), extended<S, 1, A>()));
    }
    else if constexpr(SE == range::all) {
      return make_ids<S>(util::iota_view<util::id>(0, extents<S, A>()));
    }
    else if constexpr(SE == range::boundary_low) {
      return make_ids<S>(util::iota_view<util::id>(0, size<S, A, SE>()));
    }
    else if constexpr(SE == range::boundary_high) {
      return make_ids<S>(util::iota_view<util::id>(
        logical<S, 1, A>(), logical<S, 1, A>() + size<S, A, SE>()));
    }
    else if constexpr(SE == range::ghost_low) {
      return make_ids<S>(util::iota_view<util::id>(0, size<S, A, SE>()));
    }
    else if constexpr(SE == range::ghost_high) {
      return make_ids<S>(util::iota_view<util::id>(
        logical<S, 1, A>(), logical<S, 1, A>() + size<S, A, SE>()));
    }
    else {
      flog_error("invalid range");
    }
  }

  /*!
    Method to return an offset of the index-space S along axis A for range SE.
    This function is \ref topology "host-accessible".
    \sa enum range
  */
  template<index_space S, axis A, range SE>
  FLECSI_INLINE_TARGET std::size_t offset() const {
    static_assert(
      std::size_t(SE) < hypercubes::size, "invalid offset identifier");
    if constexpr(SE == range::logical) {
      return logical<S, 0, A>();
    }
    else if constexpr(SE == range::extended) {
      return extended<S, 0, A>();
    }
    else if constexpr(SE == range::all) {
      return 0;
    }
    else if constexpr(SE == range::boundary_low) {
      return extended<S, 0, A>();
    }
    else if constexpr(SE == range::boundary_high) {
      return logical<S, 1, A>();
    }
    else if constexpr(SE == range::ghost_low) {
      return 0;
    }
    else if constexpr(SE == range::ghost_high) {
      return logical<S, 1, A>();
    }
    else if constexpr(SE == range::global) {
      return offset<S, A>();
    }
  }

<<<<<<< HEAD
  template<axis A>
  static constexpr std::uint32_t to_idx() {
    using axis_t = typename std::underlying_type_t<axis>;
    static_assert(std::is_convertible_v<axis_t, std::uint32_t>,
      "invalid axis type: cannot be converted to std::uint32_t");
    return static_cast<std::uint32_t>(A);
=======
  ///  This method provides a mdspan of the field underlying data.
  ///  It can be used to create data views with the shape appropriate to S.
  /// This function is \ref topology "host-accessible", although the values in
  /// \a a are typically not.
  template<index_space S, typename T, Privileges P>
  FLECSI_INLINE_TARGET auto mdspan(
    data::accessor<data::dense, T, P> const & a) const {
    auto const s = a.span();
    return util::mdspan<typename decltype(s)::element_type, dimension>(
      s.data(), meta_->extents[S]);
  }
  template<index_space S, typename T, Privileges P>
  FLECSI_INLINE_TARGET auto mdcolex(
    data::accessor<data::dense, T, P> const & a) const {
    return util::mdcolex<
      typename std::remove_reference_t<decltype(a)>::element_type,
      dimension>(a.span().data(), meta_->extents[S]);
  }

  template<class F>
  void send(F && f) {
    std::size_t i{0};
    for(auto & a : size_)
      a.topology_send(
        f, [&i](narray & n) -> auto & { return n.part_[i++].sz; });

    meta_.topology_send(f, &narray::meta);
    policy_meta_.topology_send(f, &narray::meta);
>>>>>>> c8b972b7
  }
}; // struct narray<Policy>::access

/*----------------------------------------------------------------------------*
  Define Base.
 *----------------------------------------------------------------------------*/

template<>
struct detail::base<narray> {
  using type = narray_base;
}; // struct detail::base<narray>

#ifdef DOXYGEN
/// Example specialization which is not really implemented.
struct narray_specialization : specialization<narray, narray_specialization> {

  /// Enumeration of the axes, they should be
  /// consistent with the dimension of mesh.
  enum axis { x, y };
  /// Axes to store.
  /// The format is\code
  /// has<x, y, ..>
  /// \endcode
  using axes = has<x, y>;

  /// mesh dimension
  static constexpr Dimension dimension = 2;
}
#endif

/// \}
} // namespace topo
} // namespace flecsi

/// \endcond

#endif<|MERGE_RESOLUTION|>--- conflicted
+++ resolved
@@ -63,51 +63,6 @@
         index_spaces(),
         std::make_index_sequence<index_spaces::size>()) {}
 
-<<<<<<< HEAD
-=======
-  /// Structural information about one color.
-  /// \image html narray-layout.png "Layouts for each possible orientation."
-  struct meta_data {
-    using scoord = std::array<std::size_t, dimension>;
-    using shypercube = std::array<scoord, 2>;
-    /// Two bits for each axis that give the position of the color along the
-    /// axis (\e low, \e interior, or \e high).
-    std::array<std::uint32_t, index_spaces::size> faces;
-    /// Global extents per index space.
-    /// These are necessarily the same on every color.
-    std::array<scoord, index_spaces::size> global,
-      /// The global offsets to the beginning of the color's region per index
-      /// space, excluding any non-physical boundary padding.
-      /// Use to map from local to global ids.
-      offset,
-      /// The size of the color's region per index space, including ghosts and
-      /// boundaries.
-      extents;
-    /// The range of the color's elements that logically exist in each index
-    /// space.  Ghosts and boundaries are not included.
-    std::array<shypercube, index_spaces::size> logical,
-      /// The range of the color's elements in each index space, including
-      /// boundaries but not ghosts.
-      extended;
-  };
-
-  // fields for storing topology meta data per index-space
-  static inline const typename field<meta_data,
-    data::single>::template definition<meta<Policy>>
-    meta_field;
-
-  // field for storing user-defined meta data
-  static inline const typename field<typename Policy::meta_data,
-    data::single>::template definition<meta<Policy>>
-    policy_meta_field;
-
-  // index-space specific parts
-  util::key_array<repartitioned, index_spaces> part_;
-
-  // index-space specific copy plans
-  util::key_array<data::copy_plan, index_spaces> plan_;
-
->>>>>>> c8b972b7
   Color colors() const {
     return part_.front().colors();
   }
@@ -118,11 +73,7 @@
   }
 
   template<index_space S>
-<<<<<<< HEAD
-  repartition & get_partition(field_id_t) {
-=======
-  const data::partition & get_partition() const {
->>>>>>> c8b972b7
+  repartition & get_partition() {
     return part_.template get<S>();
   }
 
@@ -138,6 +89,8 @@
   /// Structural information about one color.
   /// \image html narray-layout.png "Layouts for each possible orientation."
   struct meta_data {
+    /// Two bits for each axis that give the position of the color along the
+    /// axis (\e low, \e interior, or \e high).
     std::uint32_t orientation;
 
     using scoord = util::key_array<std::size_t, axes>;
@@ -188,15 +141,12 @@
     repartitioned & p,
     MPI_Comm const & comm) {
 
-<<<<<<< HEAD
     std::vector<std::size_t> num_intervals(colors, 0);
     std::vector<std::vector<std::pair<std::size_t, std::size_t>>> intervals;
     std::vector<
       std::map<Color, std::vector<std::pair<std::size_t, std::size_t>>>>
       points;
 
-    execute<idx_itvls, mpi>(vpc, num_intervals, intervals, points, comm);
-=======
     // In this method, a mpi task "idx_itvls" is invoked, which computes couple
     // of information: intervals and points. The intervals encode local ghost
     // intervals, whereas points capture the  local offset and corresponding
@@ -207,8 +157,7 @@
     // communication is invoked as part of task execution depending upon the
     // privilege requirements of the task.
 
-    execute<idx_itvls, mpi>(ic, num_intervals, comm);
->>>>>>> c8b972b7
+    execute<idx_itvls, mpi>(vpc, num_intervals, intervals, points, comm);
 
     // clang-format off
     auto dest_task = [&intervals, &comm](auto f) {
@@ -256,7 +205,6 @@
     data::multi<typename field<util::key_array<meta_data, index_spaces>,
       data::single>::template accessor<wo>> mm,
     narray_base::coloring const & c) {
-<<<<<<< HEAD
     const auto ma = mm.accessors();
     for(auto i = ma.size(); i--;) {
       std::size_t index{0};
@@ -265,42 +213,6 @@
     }
   }
 
-  // Default-initialize user policy meta data:
-=======
-    meta_data & md = m;
-
-    for(std::size_t i{0}; i < index_spaces::size; ++i) {
-      static constexpr auto copy = [](const coord & c,
-                                     typename meta_data::scoord & s) {
-        const auto n = s.size();
-        flog_assert(
-          c.size() == n, "invalid #axes(" << c.size() << ") must be: " << n);
-        std::copy_n(c.begin(), n, s.begin());
-      };
-      static constexpr auto copy2 = [](const hypercube & h,
-                                      typename meta_data::shypercube & s) {
-        for(auto i = h.size(); i--;)
-          copy(h[i], s[i]);
-      };
-
-      const auto & ci = c.idx_colorings[i];
-      md.faces[i] = ci.faces;
-      copy(ci.global, md.global[i]);
-      copy(ci.offset, md.offset[i]);
-      copy(ci.extents, md.extents[i]);
-      copy2(ci.logical, md.logical[i]);
-      copy2(ci.extended, md.extended[i]);
-    } // for
-  } // set_meta
-
-  /// Initialization for topology meta_data.
-  /// Executes a mpi task "set_meta" which essentially
-  /// copies the relevant color info into internal meta fields.
-  void init_meta(narray_base::coloring const & c) {
-    execute<set_meta, mpi>(meta_field(this->meta), c);
-  }
-
->>>>>>> c8b972b7
   static void set_policy_meta(typename field<typename Policy::meta_data,
     data::single>::template accessor<wo>) {}
 
@@ -319,15 +231,20 @@
     Private data members.
    *--------------------------------------------------------------------------*/
 
+  // fields for storing topology meta data per index-space
   static inline const typename field<util::key_array<meta_data, index_spaces>,
     data::single>::template definition<meta<Policy>>
     meta_field;
 
+  // field for storing user-defined meta data
   static inline const typename field<typename Policy::meta_data,
     data::single>::template definition<meta<Policy>>
     policy_meta_field;
 
+  // index-space specific parts
   util::key_array<repartitioned, index_spaces> part_;
+
+  // index-space specific copy plans
   util::key_array<data::copy_plan, index_spaces> plan_;
 
 }; // struct narray
@@ -337,7 +254,7 @@
   borrow_extra(narray<P> &, claims::core &, bool) {}
 
   auto & get_sizes(std::size_t i) {
-    return borrow_base::derived(*this).spc[i].single().sz;
+    return borrow_base::derived(*this).spc[i].sz;
   }
 };
 
@@ -350,14 +267,20 @@
 struct narray<Policy>::access {
   friend Policy;
 
+  ///  This method provides a mdspan of the field underlying data.
+  ///  It can be used to create data views with the shape appropriate to S.
+  /// This function is \ref topology "host-accessible", although the values in
+  /// \a a are typically not.
   template<index_space S, typename T, Privileges P>
-  auto mdspan(data::accessor<data::dense, T, P> const & a) const {
+  FLECSI_INLINE_TARGET auto mdspan(
+    data::accessor<data::dense, T, P> const & a) const {
     auto const s = a.span();
     return util::mdspan<typename decltype(s)::element_type, dimension>(
       s.data(), extents<S>());
   }
   template<index_space S, typename T, Privileges P>
-  auto mdcolex(data::accessor<data::dense, T, P> const & a) const {
+  FLECSI_INLINE_TARGET auto mdcolex(
+    data::accessor<data::dense, T, P> const & a) const {
     return util::mdcolex<
       typename std::remove_reference_t<decltype(a)>::element_type,
       dimension>(a.span().data(), extents<S>());
@@ -418,46 +341,41 @@
     range::ghost_high,
     range::global>;
 
-<<<<<<< HEAD
   template<index_space S>
-  std::uint32_t orientation() const {
+  FLECSI_INLINE_TARGET std::uint32_t orientation() const {
     return meta_->template get<S>().orientation;
   }
 
   template<index_space S, axis A>
-  std::size_t global() const {
+  FLECSI_INLINE_TARGET std::size_t global() const {
     return meta_->template get<S>().global.template get<A>();
   }
 
   template<index_space S, axis A>
-  std::size_t offset() const {
+  FLECSI_INLINE_TARGET std::size_t offset() const {
     return meta_->template get<S>().offset.template get<A>();
   }
 
   template<index_space S, axis A>
-  std::size_t extents() const {
+  FLECSI_INLINE_TARGET std::size_t extents() const {
     return meta_->template get<S>().extents.template get<A>();
   }
 
   template<index_space S>
-  auto extents() const {
+  FLECSI_INLINE_TARGET auto extents() const {
     return meta_->template get<S>().extents;
   }
 
   template<index_space S, std::size_t P, axis A>
-  std::size_t logical() const {
+  FLECSI_INLINE_TARGET std::size_t logical() const {
     return meta_->template get<S>().logical[P].template get<A>();
   }
 
   template<index_space S, std::size_t P, axis A>
-  std::size_t extended() const {
+  FLECSI_INLINE_TARGET std::size_t extended() const {
     return meta_->template get<S>().extended[P].template get<A>();
   }
 
-  template<index_space S, axis A>
-  bool is_low() const {
-    return (orientation<S>() >> to_idx<A>() * 2) & narray_impl::low;
-=======
   /*!
    Method to check if an axis of the local mesh is incident on the lower
    bound of the corresponding axis of the global mesh.
@@ -466,8 +384,7 @@
   */
   template<index_space S, axis A>
   FLECSI_INLINE_TARGET bool is_low() const {
-    return (meta_->faces[S] >> A * 2) & narray_impl::low;
->>>>>>> c8b972b7
+    return (orientation<S>() >> to_idx<A>() * 2) & narray_impl::low;
   }
 
   /*!
@@ -477,13 +394,8 @@
    \sa meta_data, process_color
   */
   template<index_space S, axis A>
-<<<<<<< HEAD
-  bool is_high() const {
+  FLECSI_INLINE_TARGET bool is_high() const {
     return (orientation<S>() >> to_idx<A>() * 2) & narray_impl::high;
-=======
-  FLECSI_INLINE_TARGET bool is_high() const {
-    return (meta_->faces[S] >> A * 2) & narray_impl::high;
->>>>>>> c8b972b7
   }
 
   /*!
@@ -497,19 +409,16 @@
     return !is_low<A>() && !is_high<A>();
   }
 
-<<<<<<< HEAD
   template<axis A>
-  bool is_degenerate() const {
+  FLECSI_INLINE_TARGET bool is_degenerate() const {
     return is_low<A>() && is_high<A>();
   }
 
-=======
   /*!
     Method to return size of the index-space S along axis A for range SE.
     This function is \ref topology "host-accessible".
     \sa enum range
   */
->>>>>>> c8b972b7
   template<index_space S, axis A, range SE>
   FLECSI_INLINE_TARGET std::size_t size() const {
     static_assert(
@@ -622,43 +531,12 @@
     }
   }
 
-<<<<<<< HEAD
   template<axis A>
-  static constexpr std::uint32_t to_idx() {
+  FLECSI_TARGET static constexpr std::uint32_t to_idx() {
     using axis_t = typename std::underlying_type_t<axis>;
     static_assert(std::is_convertible_v<axis_t, std::uint32_t>,
       "invalid axis type: cannot be converted to std::uint32_t");
     return static_cast<std::uint32_t>(A);
-=======
-  ///  This method provides a mdspan of the field underlying data.
-  ///  It can be used to create data views with the shape appropriate to S.
-  /// This function is \ref topology "host-accessible", although the values in
-  /// \a a are typically not.
-  template<index_space S, typename T, Privileges P>
-  FLECSI_INLINE_TARGET auto mdspan(
-    data::accessor<data::dense, T, P> const & a) const {
-    auto const s = a.span();
-    return util::mdspan<typename decltype(s)::element_type, dimension>(
-      s.data(), meta_->extents[S]);
-  }
-  template<index_space S, typename T, Privileges P>
-  FLECSI_INLINE_TARGET auto mdcolex(
-    data::accessor<data::dense, T, P> const & a) const {
-    return util::mdcolex<
-      typename std::remove_reference_t<decltype(a)>::element_type,
-      dimension>(a.span().data(), meta_->extents[S]);
-  }
-
-  template<class F>
-  void send(F && f) {
-    std::size_t i{0};
-    for(auto & a : size_)
-      a.topology_send(
-        f, [&i](narray & n) -> auto & { return n.part_[i++].sz; });
-
-    meta_.topology_send(f, &narray::meta);
-    policy_meta_.topology_send(f, &narray::meta);
->>>>>>> c8b972b7
   }
 }; // struct narray<Policy>::access
 
