--- conflicted
+++ resolved
@@ -396,17 +396,13 @@
   auto mdspan(data::accessor<data::dense, T, P> const & a) {
     auto const s = a.span();
     return util::mdspan<typename decltype(s)::element_type, dimension>(
-<<<<<<< HEAD
-      s.data(), extents<S>().data());
-=======
-      s.data(), meta_->extents[S]);
+      s.data(), extents<S>());
   }
   template<index_space S, typename T, Privileges P>
   auto mdcolex(data::accessor<data::dense, T, P> const & a) {
     return util::mdcolex<
       typename std::remove_reference_t<decltype(a)>::element_type,
-      dimension>(a.span().data(), meta_->extents[S]);
->>>>>>> 56b553d6
+      dimension>(a.span().data(), extents<S>());
   }
 
   template<class F>
