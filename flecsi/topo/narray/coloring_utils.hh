// Copyright (c) 2016, Triad National Security, LLC
// All rights reserved.

#ifndef FLECSI_TOPO_NARRAY_COLORING_UTILS_HH
#define FLECSI_TOPO_NARRAY_COLORING_UTILS_HH

#include "flecsi/flog.hh"
#include "flecsi/topo/narray/types.hh"
#include "flecsi/util/color_map.hh"
#include "flecsi/util/common.hh"

#include <functional>
#include <optional>
#include <vector>

/// \cond core
namespace flecsi {
namespace topo {
namespace narray_utils {

inline std::vector<std::size_t>
factor(std::size_t np) {
  std::vector<std::size_t> facs;
  const auto test = [&](std::size_t f) {
    while(!(np % f)) {
      facs.push_back(f);
      np /= f;
    }
  };

  // Trivial wheel factorization:
  test(2);
  test(3);
  for(std::size_t i = 5, step = 2; i * i <= np; i += step, step = 2 * 3 - step)
    test(i);
  if(np > 1) // i.e., the largest prime factor is >3 and unique
    facs.push_back(np);
  std::reverse(facs.begin(), facs.end());

  return facs;
} // factor

/*!
  Create an axial color distribution for the given number of processes.

  @param np total number of colors
  @param indices number of entities per axis

  \return number of colors per axis after decomposition
 */

inline narray_impl::colors
distribute(Color np, std::vector<std::size_t> indices) {
  narray_impl::colors parts(indices.size(), 1);

  auto facs = factor(np);

  // greedy decomposition
  for(auto fac : facs) {
    auto maxind = std::distance(
      indices.begin(), std::max_element(indices.begin(), indices.end()));
    parts[maxind] *= fac;
    indices[maxind] /= fac;
  }

  return parts;
} // decomp

/*
  Using the index colors for the given color, this function determines the
  position of the local partition within the color space. The "orientation"
  variable is a bit-array that stores (for each axis) boolean values
  for "low", and "high". If an axis is neither low nor high, it is
  interior. The enumeration defining these masks is in types.hh.
 */

inline auto
orientation(Dimension dimension,
  const narray_impl::colors & color_indices,
  const narray_impl::colors & axis_colors) {
  using namespace narray_impl;

  std::uint32_t o{mask::interior};
  std::uint32_t shft{mask::low};
  // clang-format off
  for(Dimension axis = 0; axis < dimension; ++axis) {
    o |= [ci = color_indices[axis], nc = axis_colors[axis], l = shft,
      h = shft << 1]() {
      return
        (ci == 0 && ci == (nc - 1)) ?
          l | h :
        (0 < ci && ci < (nc - 1)) ?
          mask::interior :
        (ci == 0) ?
          l :
          h;
    }();
    shft <<= 2;
  } // for
  // clang-format on

  return o;
} // orientation

/*!
  Create an index coloring for the given color (as defined by color_indices).

  @param dimension mesh dimension
  @param color_indices indices of the given color w.r.t the grid of colors in
  the decomposition.
  @param axcm color_map of colors on each axis, \sa color_map
  @param faces encodes orientation of the given color w.r.t the domain
  @param hdepths halo depths per axis
  @param bdepths domain boundary depths per axis
  @periodic bool indicating is the mesh is to be considered periodic per axis

  \return index coloring and ghost intervals for the given color
 */

inline auto
make_color(Dimension dimension,
  const narray_impl::colors & color_indices,
  std::vector<util::color_map> const & axcm,
  uint32_t orient,
  narray_impl::coord const & hdepths,
  narray_impl::coord const & bdepths,
  std::vector<bool> periodic) {
  using namespace narray_impl;

  process_color idxco;
  idxco.orientation = orient;
  idxco.global.resize(dimension);
  idxco.extents.resize(dimension);
  idxco.offset.resize(dimension);
  idxco.logical[0].resize(dimension);
  idxco.logical[1].resize(dimension);
  idxco.extended[0] = idxco.logical[0];
  idxco.extended[1] = idxco.logical[1];

  std::vector</* over axes */
    std::vector</* over intervals */
      std::pair<std::size_t, /* owner color */
        std::pair<std::size_t, std::size_t> /* interval */
        >>>
    ghstitvls(dimension);

  std::size_t extents{1};
  for(Dimension axis = 0; axis < dimension; ++axis) {
    auto axis_color = color_indices[axis];
    const Color axis_colors = axcm[axis].colors();
    idxco.global[axis] = axcm[axis].indices();
    idxco.extents[axis] = axcm[axis].indices(axis_color, 0);
    idxco.offset[axis] = axcm[axis].index_offset(color_indices[axis], 0);
    idxco.logical[0][axis] = 0;
    idxco.logical[1][axis] = axcm[axis].indices(axis_color, 0);

    std::uint32_t bits = orient >> axis * 2;

    if(bits & mask::low && bits & mask::high) {
      /*
        This is a degenerate dimension, i.e., it is flat with a single
        color layer. Therefore, we do not add halo extensions.
       */

      idxco.extents[axis] += 2 * bdepths[axis];

      idxco.logical[0][axis] += bdepths[axis];
      idxco.logical[1][axis] += bdepths[axis];

      idxco.extended[0][axis] = 0;
      idxco.extended[1][axis] = idxco.logical[1][axis] + bdepths[axis];
    }
    else if(bits & mask::low) {
      /*
        This dimension is a low edge.
       */

      idxco.extents[axis] += bdepths[axis] + hdepths[axis];

      // Shift the logical hypercube by boundary depth
      idxco.logical[0][axis] += bdepths[axis];
      idxco.logical[1][axis] += bdepths[axis];

      idxco.extended[0][axis] = 0;
      idxco.extended[1][axis] = idxco.logical[1][axis];

      ghstitvls[axis].push_back({color_indices[axis] + 1,
        {idxco.logical[1][axis], idxco.logical[1][axis] + hdepths[axis]}});

      if(periodic[axis]) {
        flog_assert(bdepths[axis] > 0,
          "periodic boundaries require non-zero boundary depth");

        ghstitvls[axis].push_back({axis_colors - 1,
          {idxco.extended[0][axis], idxco.extended[0][axis] + bdepths[axis]}});
      } // if
    }
    else if(bits & mask::high) {
      /*
        This dimension is a high edge.
       */

      idxco.extents[axis] += hdepths[axis] + bdepths[axis];

      idxco.offset[axis] -= hdepths[axis];

      idxco.logical[0][axis] += hdepths[axis];
      idxco.logical[1][axis] += hdepths[axis];

      idxco.extended[0][axis] = idxco.logical[0][axis];
      idxco.extended[1][axis] = idxco.logical[1][axis] + bdepths[axis];

      ghstitvls[axis].push_back({color_indices[axis] - 1,
        {idxco.logical[0][axis] - hdepths[axis], idxco.logical[0][axis]}});

      if(periodic[axis]) {
        flog_assert(bdepths[axis] > 0,
          "periodic boundaries require non-zero boundary depth");

        ghstitvls[axis].push_back({0,
          {idxco.logical[1][axis], idxco.logical[1][axis] + bdepths[axis]}});
      } // if
    }
    else {
      /*
        This dimension is interior.
       */

      idxco.extents[axis] += 2 * hdepths[axis];

      idxco.offset[axis] -= hdepths[axis];

      idxco.logical[0][axis] += hdepths[axis];
      idxco.logical[1][axis] += hdepths[axis];

      idxco.extended[0][axis] = idxco.logical[0][axis];
      idxco.extended[1][axis] = idxco.logical[1][axis];

      ghstitvls[axis].push_back({color_indices[axis] + 1,
        {idxco.logical[1][axis], idxco.logical[1][axis] + hdepths[axis]}});
      ghstitvls[axis].push_back({color_indices[axis] - 1,
        {idxco.logical[0][axis] - hdepths[axis], idxco.logical[0][axis]}});
    } // if

    extents *= idxco.extents[axis];
  } // for

  return std::make_tuple(idxco, ghstitvls, extents);
} // make_color

<<<<<<< HEAD
/*
  Generate a coloring for the provided coloring definition.
=======
/*!
  Generate a coloring for the provided index space definitions. This method
  can be used to generate coloring information for more colors than the number
  of processes on which it is being run. It returns two pieces of information,
  first, the total number of colors for which the decomposition is created.
  Second, a list of coloring information for each color on the current process
  for an index-space.

  @param index_spaces coloring_definitions per index space, \sa
  coloring_definition

  \return [number of colors, vector of map of process colors to index_colorings]
>>>>>>> c8b972b7
 */

inline auto
color(narray_impl::coloring_definition const & cd,
  MPI_Comm comm = MPI_COMM_WORLD) {
  using namespace narray_impl;

  const Dimension dimension = cd.axis_colors.size();

  flog_assert(dimension < 17,
    "current implementation is limited to 16 dimensions (uint32_t)");

  flog_assert(cd.axis_colors.size() == cd.axis_extents.size(),
    "argument mismatch: sizes(" << cd.axis_colors.size() << "vs. "
                                << cd.axis_extents.size()
                                << ") must be consistent");
  flog_assert(cd.axis_colors.size() == dimension,
    "size must match the intended dimension(" << dimension << ")");

  auto [rank, size] = util::mpi::info(comm);

  /*
    Create a color map for each dimension. Because we are using a
    tensor-product strategy below, we can use each map to define the
    sub colors and offsets for an individual axis.
   */

  Color nc = 1;
  std::size_t indices{1};
  std::vector<util::color_map> axcm;
  for(Dimension d = 0; d < dimension; ++d) {
    nc *= cd.axis_colors[d];
    indices *= cd.axis_extents[d];
    axcm.emplace_back(cd.axis_colors[d], cd.axis_colors[d], cd.axis_extents[d]);
  } // for

  /*
    Create a color map for the total number of colors (product of axis
    colors) to the number of processes.
   */

  util::color_map cm(size, nc, indices);

  /*
    Create a coloring for each color on this process.
   */

  std::vector<process_color> coloring;
  std::vector<std::size_t> partitions;
  for(Color c = 0; c < cm.colors(rank); ++c) {
    /*
      Convenience functions to map between colors and indices.
     */

    const auto co2idx = [](Color co, const colors & szs) {
      colors indices;
      for(auto sz : szs) {
        indices.emplace_back(co % sz);
        co /= sz;
      }
      return indices;
    };

    const auto idx2co = [](const auto & idx, const auto & szs) {
      auto pr = szs[0];
      decltype(pr) co = 0;
      for(std::size_t i{0}; i < idx.size() - 1; ++i) {
        co += idx[i + 1] * pr;
        pr *= szs[i + 1];
      }
      return co + idx[0];
    };

    /*
      Get the indices representation of our color.
     */

    auto color_indices = co2idx(cm.color_id(rank, c), cd.axis_colors);

    /*
      Find our orientation within the color space.
     */

    uint32_t orient = orientation(dimension, color_indices, cd.axis_colors);

    /*
      Make the coloring information for our color.
     */

    auto [idxco, ghstitvls, extents] = make_color(dimension,
      color_indices,
      axcm,
      orient,
      cd.axis_hdepths,
      cd.axis_bdepths,
      cd.axis_periodic);

    /*
      Save extents information for creating partitions.
     */

    partitions.emplace_back(extents);

    // This won't be necessary with c++20. In c++17 lambdas can't
    // capture structured bindings.
    auto & idx_coloring = idxco;
    auto & ghost_intervals = ghstitvls;

    /*
      Here, we compose the intervals from each sub-dimension to form
      the actual full-dimensional subregions. These define the coloring.
     */

    bool const diagonals = cd.diagonals;
    std::function<std::vector<std::pair<colors, hypercube>>(
      Dimension, Dimension)>
      expand = [&idx_coloring, &color_indices, &ghost_intervals, diagonals](
                 Dimension dim, Dimension top) {
        std::vector<std::pair<colors, hypercube>> sregs;

        for(Dimension axis = 0; axis < dim; ++axis) {
          std::optional<std::vector<std::pair<colors, hypercube>>> ssubs;

          if(sregs.size()) {
            /*
              Save a copy of the lower-dimensional subregions to
              create diagonal entries.
             */

            if(diagonals) {
              ssubs.emplace(sregs);
            } // if

            /*
              Expand the subregions from the lower dimensions.
             */

            auto subs = std::move(sregs);
            sregs.clear();
            for(size_t off{idx_coloring.logical[0][axis]};
                off < idx_coloring.logical[1][axis];
                ++off) {
              for(auto & s : subs) {
                s.first[axis] = color_indices[axis];
                s.second[0][axis] = off;
                s.second[1][axis] = off + 1;
                sregs.emplace_back(s);
              } // for
            } // for
          } // if

          /*
            Add the subregions for this dimension.
           */

          for(auto i : ghost_intervals[axis]) {
            colors co(top, 0);
            coord start(top, 0);
            coord end(top, 0);

            /*
              For dimensions lower than the current axis, just populate
              the axes with the logical start and end because they are
              not the ghost part of the subregion, but they should
              cover the local axis extents. These use the local color
              indices.
             */

            for(Dimension a = 0; a < axis; ++a) {
              co[a] = color_indices[a];
              start[a] = idx_coloring.logical[0][a];
              end[a] = idx_coloring.logical[1][a];
            } // for
            /*
              Add the ghost part that comes from the current axis.
             */

            co[axis] = i.first;
            start[axis] = i.second.first;
            end[axis] = i.second.second;
            sregs.push_back({co, hypercube{start, end}});

            if(ssubs.has_value()) {
              /*
                Add axis information from this dimension to new diagonals.
               */

              for(auto ss : *ssubs) {
                ss.first[axis] = i.first;
                ss.second[0][axis] = i.second.first;
                ss.second[1][axis] = i.second.second;
                sregs.emplace_back(ss);
              } // for
            } // if
          } // for
        } // for

        return sregs;
      };

    auto subregions = expand(dimension, dimension);

    // Remove duplicate subregions
    util::force_unique(subregions);

    /*
      Compute a remote index from a global coordinate.
     */

    auto const & axis_bdepths = cd.axis_bdepths;
    auto rmtidx = [dimension, &axis_bdepths](
                    process_color const & idxco, coord const & gidx) {
      coord result(dimension);
      for(Dimension axis = 0; axis < dimension; ++axis) {
        uint32_t bits = idxco.orientation >> axis * 2;
        if(bits & mask::low) {
          result[axis] = gidx[axis] + axis_bdepths[axis];
        }
        else {
          result[axis] = gidx[axis] - idxco.offset[axis];
        }
      }
      return result;
    };

    /*
      Map a local coordinate to a global one.
     */

    auto l2g = [dimension, orient, &axis_bdepths](
                 process_color const & idxco, coord const & idx) {
      coord result(dimension);
      for(Dimension axis = 0; axis < dimension; ++axis) {
        uint32_t bits = orient >> axis * 2;
        if(bits & mask::low) {
          if(idx[axis] < idxco.logical[0][axis]) {
            /* periodic low */
            result[axis] = idxco.global[axis] - axis_bdepths[axis] + idx[axis];
          }
          else {
            result[axis] = idx[axis] - axis_bdepths[axis];
          }
        }
        else if(bits & mask::high && idx[axis] >= idxco.logical[1][axis]) {
          /* periodic high */
          result[axis] = idx[axis] - idxco.logical[1][axis];
        }
        else {
          result[axis] = idxco.offset[axis] + idx[axis];
        }
      }
      return result;
    };

    /*
      The intervals computed in the tensor product strategy above are
      closed on the start of the interval, and open on the end. This
      function is used below to close the end, so that the interval
      can be converted into a memory offset interval.
     */

    auto op2cls = [dimension](coord const & idx) {
      coord result(dimension);
      for(Dimension axis = 0; axis < dimension; ++axis) {
        result[axis] = idx[axis] - 1;
      }
      return result;
    };

    /*
      Loop through the subregions and create the actual coloring.
     */

    std::unordered_map<Color, process_color> idxmap;
    for(auto s : subregions) {
      auto co = idx2co(s.first, cd.axis_colors);
      if(idxmap.find(co) == idxmap.end()) {
        /*
          Create basic coloring information for the owning color, so
          that we can determine the remote offsets for our points.
          The coloring informaiton is stored for subsequent use.
         */

        auto [ridxco, rghstitvls, extents] = make_color(dimension,
          s.first,
          axcm,
          orientation(dimension, s.first, cd.axis_colors),
          cd.axis_hdepths,
          cd.axis_bdepths,
          cd.axis_periodic);
        idxmap[co] = ridxco;
      } // if

      /*
        The subregions are defined by hypercubes. These must be broken
        up into contiguous intervals. This lambda recurses each subregion
        to break up the volume into contiguous chunks.
       */

      std::function<void(Color, hypercube, Dimension)> make =
        [&idx_coloring, &idxmap, &op2cls, &idx2co, &l2g, &rmtidx, &make](
          Color clr, hypercube const & subregion, Dimension axis) {
          if(axis == 0) {
            // Compute the local memory interval.
            auto const start = idx2co(subregion[0], idx_coloring.extents);
            auto const end = idx2co(op2cls(subregion[1]), idx_coloring.extents);

            // The output intervals are closed on the start
            // and open on the end, i.e., [start, end)

            idx_coloring.intervals.push_back({start, end + 1});

            /*
              Loop through the local interval sizes, and add the remote
              pointer offsets.
             */

            auto const gidx = l2g(idx_coloring, subregion[0]);
            auto const ridx = rmtidx(idxmap.at(clr), gidx);
            auto rmtoff = idx2co(ridx, idxmap.at(clr).extents);

            for(std::size_t off{0}; off < (end + 1) - start; ++off) {
              idx_coloring.points[clr].push_back({start + off, rmtoff + off});
            } // for
          }
          else {
            // Recurse ranges at this axis to create contiguous intervals.
            for(std::size_t r = subregion[0][axis]; r < subregion[1][axis];
                ++r) {
              hypercube rct = subregion;
              rct[0][axis] = r;
              rct[1][axis] = r + 1;

              make(clr, rct, axis - 1);
            } // for
          } // if
        };

      if(cd.create_plan) {
        make(co, s.second, dimension - 1);
      } // if
    } // for

    coloring.emplace_back(std::move(idx_coloring));
  } // for

  {
    auto pgthr = util::mpi::all_gatherv(partitions, comm);

    partitions.clear();
    partitions.resize(nc);
    std::size_t p{0};
    for(auto vp : pgthr) {
      std::size_t c{0};
      for(auto v : vp) {
        partitions[cm.color_id(p, c)] = v;
        ++c;
      } // for
      ++p;
    } // for
  }

  return std::make_tuple(nc, indices, coloring, partitions);
} // color

/*!
  Generate an auxiliary coloring from the given primary coloring. This is
  similar to the strategy used by topo::unstructured.

  @param idx         The primary coloring.
  @param extend      Specify which axes should be extended to create storage in
                     that dimension.
  @param create_plan Create a copy plan so that distributed-memory dependencies
                     are can be updated.
  @full_ghosts       Populate all ghost dependencies of the given dimension to
                     match the behavior of topo::unstructured.
 */

inline auto
color_auxiliary(std::size_t ne,
  Color nc,
  std::vector<narray_impl::process_color> const & vpc,
  std::vector<bool> const & extend,
  MPI_Comm comm = MPI_COMM_WORLD,
  bool create_plan = false,
  bool full_ghosts = false) {
  using namespace narray_impl;

  flog_assert(create_plan == false, "memory consistency is not yet supported");

  std::vector<process_color> avpc;
  std::vector<std::size_t> partitions;
  for(auto pc : vpc) {
    const std::size_t axes = pc.extents.size();
    process_color apc;
    apc.orientation = pc.orientation;
    apc.global.resize(axes);
    apc.extents.resize(axes);
    apc.logical[0].resize(axes);
    apc.logical[1].resize(axes);
    apc.extended[0].resize(axes);
    apc.extended[1].resize(axes);

    std::size_t extents{1};
    for(std::size_t axis{0}; axis < axes; ++axis) {
      // Use the primary offset to initialize the auxiliary offset,
      // which will be corrected below.
      apc.offset.emplace_back(pc.offset[axis]);

      // Calculate some values
      const std::size_t le = pc.logical[1][axis] - pc.logical[0][axis];
      const std::size_t ee = pc.extended[1][axis] - pc.extended[0][axis];
      const std::size_t bd = pc.logical[0][axis] - pc.extended[0][axis];
      const std::size_t hd = pc.logical[0][axis];
      const std::size_t ex = extend[axis] ? 1 : 0;

      // We can set these explicitly without reference to the orientation.
      apc.global[axis] = pc.global[axis] + ex;
      apc.extents[axis] = ee + ex;

      const std::uint32_t bits = pc.orientation >> axis * 2;

      // Settings and corrections depending on orientation
      if(bits & mask::low && bits & mask::high) {
        apc.logical[0][axis] = bd;
        apc.logical[1][axis] = apc.logical[0][axis] + le + ex;
        apc.extended[0][axis] = 0;
        apc.extended[1][axis] = ee + ex;
      }
      else if(bits & mask::low) {
        apc.extents[axis] += full_ghosts ? hd : 0;
        apc.logical[0][axis] = bd;
        apc.logical[1][axis] = apc.logical[0][axis] + le + ex;
        apc.extended[0][axis] = 0;
        apc.extended[1][axis] = ee + ex;
      }
      else if(bits & mask::high) {
        apc.extents[axis] += full_ghosts ? hd : 0;
        apc.offset[axis] += full_ghosts ? 0 : hd;
        apc.logical[0][axis] = full_ghosts ? hd + ex : ex;
        apc.logical[1][axis] = apc.logical[0][axis] + le;
        apc.extended[0][axis] = full_ghosts ? hd + ex : ex;
        apc.extended[1][axis] = apc.extended[0][axis] + ee;
      }
      else {
        apc.extents[axis] += full_ghosts ? 2 * hd : 0;
        apc.offset[axis] += full_ghosts ? 0 : hd;
        apc.logical[0][axis] = full_ghosts ? hd + ex : ex;
        apc.logical[1][axis] = apc.logical[0][axis] + le;
        apc.extended[0][axis] = full_ghosts ? hd + ex : ex;
        apc.extended[1][axis] = apc.extended[0][axis] + ee;
      } // if

      extents *= apc.extents[axis];
    } // for

    avpc.emplace_back(apc);
    partitions.emplace_back(extents);
  } // for

  {
    auto [rank, size] = util::mpi::info(comm);
    auto pgthr = util::mpi::all_gatherv(partitions, comm);

    partitions.clear();
    partitions.resize(nc);
    util::color_map cm(size, nc, ne);
    std::size_t p{0};
    for(auto vp : pgthr) {
      std::size_t c{0};
      for(auto v : vp) {
        partitions[cm.color_id(p, c)] = v;
        ++c;
      } // for
      ++p;
    } // for
  }

  return std::make_pair(avpc, partitions);
} // color_auxiliary

} // namespace narray_utils
} // namespace topo
} // namespace flecsi

/// \endcond

#endif<|MERGE_RESOLUTION|>--- conflicted
+++ resolved
@@ -248,12 +248,8 @@
   return std::make_tuple(idxco, ghstitvls, extents);
 } // make_color
 
-<<<<<<< HEAD
-/*
-  Generate a coloring for the provided coloring definition.
-=======
 /*!
-  Generate a coloring for the provided index space definitions. This method
+  Generate a coloring for the provided coloring definition. This method
   can be used to generate coloring information for more colors than the number
   of processes on which it is being run. It returns two pieces of information,
   first, the total number of colors for which the decomposition is created.
@@ -264,7 +260,6 @@
   coloring_definition
 
   \return [number of colors, vector of map of process colors to index_colorings]
->>>>>>> c8b972b7
  */
 
 inline auto
