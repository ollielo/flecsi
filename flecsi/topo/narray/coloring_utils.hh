// Copyright (c) 2016, Triad National Security, LLC
// All rights reserved.

#ifndef FLECSI_TOPO_NARRAY_COLORING_UTILS_HH
#define FLECSI_TOPO_NARRAY_COLORING_UTILS_HH

#include "flecsi/flog.hh"
#include "flecsi/topo/narray/types.hh"
#include "flecsi/util/color_map.hh"
#include "flecsi/util/common.hh"

#include <functional>
#include <optional>
#include <vector>

namespace flecsi {
namespace topo {
namespace narray_utils {

inline std::vector<std::size_t>
factor(std::size_t np) {
  std::vector<std::size_t> facs;
  const auto test = [&](std::size_t f) {
    while(!(np % f)) {
      facs.push_back(f);
      np /= f;
    }
  };

  // Trivial wheel factorization:
  test(2);
  test(3);
  for(std::size_t i = 5, step = 2; i * i <= np; i += step, step = 2 * 3 - step)
    test(i);
  if(np > 1) // i.e., the largest prime factor is >3 and unique
    facs.push_back(np);
  std::reverse(facs.begin(), facs.end());

  return facs;
} // factor

/*!
  Create an axial color distribution for the given number of processes.

  @param np total number of colors
  @param indices number of entities per axis

  \return number of colors per axis after decomposition
 */

inline narray_impl::colors
distribute(Color np, std::vector<std::size_t> indices) {
  narray_impl::colors parts(indices.size(), 1);

  auto facs = factor(np);

  // greedy decomposition
  for(auto fac : facs) {
    auto maxind = std::distance(
      indices.begin(), std::max_element(indices.begin(), indices.end()));
    parts[maxind] *= fac;
    indices[maxind] /= fac;
  }

  return parts;
} // decomp

/*
  Using the index colors for the given color, this function determines the
  position of the local partition within the color space. The "orientation"
  variable is a bit-array that stores (for each axis) boolean values
  for "low", and "high". If an axis is neither low nor high, it is
  interior. The enumeration defining these masks is in types.hh.
 */

inline auto
orientation(Dimension dimension,
  const narray_impl::colors & color_indices,
  const narray_impl::colors & axis_colors) {
  using namespace narray_impl;

  std::uint32_t o{mask::interior};
  std::uint32_t shft{mask::low};
  // clang-format off
  for(Dimension axis = 0; axis < dimension; ++axis) {
    o |= [ci = color_indices[axis], nc = axis_colors[axis], l = shft,
      h = shft << 1]() {
      return
        (ci == 0 && ci == (nc - 1)) ?
          l | h :
        (0 < ci && ci < (nc - 1)) ?
          mask::interior :
        (ci == 0) ?
          l :
          h;
    }();
    shft <<= 2;
  } // for
  // clang-format on

  return o;
} // orientation

/*!
  Create an index coloring for the given color (as defined by color_indices).

  @param dimension mesh dimension
  @param color_indices indices of the given color w.r.t the grid of colors in
  the decomposition.
  @param axcm color_map of colors on each axis, \sa color_map
  @param faces encodes orientation of the given color w.r.t the domain
  @param hdepths halo depths per axis
  @param bdepths domain boundary depths per axis
  @periodic bool indicating is the mesh is to be considered periodic per axis

  \return index coloring and ghost intervals for the given color
 */

inline auto
make_color(Dimension dimension,
  const narray_impl::colors & color_indices,
  std::vector<util::color_map> const & axcm,
  uint32_t orient,
  narray_impl::coord const & hdepths,
  narray_impl::coord const & bdepths,
  std::vector<bool> periodic) {
  using namespace narray_impl;

  process_color idxco;
  idxco.orientation = orient;
  idxco.global.resize(dimension);
  idxco.extents.resize(dimension);
  idxco.offset.resize(dimension);
  idxco.logical[0].resize(dimension);
  idxco.logical[1].resize(dimension);
  idxco.extended[0] = idxco.logical[0];
  idxco.extended[1] = idxco.logical[1];

  std::vector</* over axes */
    std::vector</* over intervals */
      std::pair<std::size_t, /* owner color */
        std::pair<std::size_t, std::size_t> /* interval */
        >>>
    ghstitvls(dimension);

  std::size_t extents{1};
  for(Dimension axis = 0; axis < dimension; ++axis) {
    auto axis_color = color_indices[axis];
<<<<<<< HEAD
    const Color axis_colors = axcm[axis].colors();
    idxco.global[axis] = axcm[axis].indices();
    idxco.extents[axis] = axcm[axis].indices(axis_color, 0);
    idxco.offset[axis] = axcm[axis].index_offset(color_indices[axis], 0);
    idxco.logical[0][axis] = 0;
    idxco.logical[1][axis] = axcm[axis].indices(axis_color, 0);

    std::uint32_t bits = orient >> axis * 2;

    if(bits & mask::low && bits & mask::high) {
      /*
        This is a degenerate dimension, i.e., it is flat with a single
        color layer. Therefore, we do not add halo extensions.
       */

      idxco.extents[axis] += 2 * bdepths[axis];

      idxco.logical[0][axis] += bdepths[axis];
      idxco.logical[1][axis] += bdepths[axis];

      idxco.extended[0][axis] = 0;
      idxco.extended[1][axis] = idxco.logical[1][axis] + bdepths[axis];
    }
    else if(bits & mask::low) {
      /*
        This dimension is a low edge.
       */

      idxco.extents[axis] += bdepths[axis] + hdepths[axis];

      // Shift the logical hypercube by boundary depth
      idxco.logical[0][axis] += bdepths[axis];
      idxco.logical[1][axis] += bdepths[axis];

      idxco.extended[0][axis] = 0;
      idxco.extended[1][axis] = idxco.logical[1][axis];

      ghstitvls[axis].push_back({color_indices[axis] + 1,
        {idxco.logical[1][axis], idxco.logical[1][axis] + hdepths[axis]}});

      if(periodic[axis]) {
        flog_assert(bdepths[axis] > 0,
          "periodic boundaries require non-zero boundary depth");

        ghstitvls[axis].push_back({axis_colors - 1,
          {idxco.extended[0][axis], idxco.extended[0][axis] + bdepths[axis]}});
      } // if
    }
    else if(bits & mask::high) {
      /*
        This dimension is a high edge.
       */

      idxco.extents[axis] += hdepths[axis] + bdepths[axis];

      idxco.offset[axis] -= hdepths[axis];

      idxco.logical[0][axis] += hdepths[axis];
      idxco.logical[1][axis] += hdepths[axis];

      idxco.extended[0][axis] = idxco.logical[0][axis];
      idxco.extended[1][axis] = idxco.logical[1][axis] + bdepths[axis];

      ghstitvls[axis].push_back({color_indices[axis] - 1,
        {idxco.logical[0][axis] - hdepths[axis], idxco.logical[0][axis]}});

      if(periodic[axis]) {
        flog_assert(bdepths[axis] > 0,
          "periodic boundaries require non-zero boundary depth");

        ghstitvls[axis].push_back({0,
          {idxco.logical[1][axis], idxco.logical[1][axis] + bdepths[axis]}});
      } // if
    }
    else {
      /*
        This dimension is interior.
       */

      idxco.extents[axis] += 2 * hdepths[axis];

      idxco.offset[axis] -= hdepths[axis];

      idxco.logical[0][axis] += hdepths[axis];
      idxco.logical[1][axis] += hdepths[axis];

      idxco.extended[0][axis] = idxco.logical[0][axis];
      idxco.extended[1][axis] = idxco.logical[1][axis];

      ghstitvls[axis].push_back({color_indices[axis] + 1,
        {idxco.logical[1][axis], idxco.logical[1][axis] + hdepths[axis]}});
      ghstitvls[axis].push_back({color_indices[axis] - 1,
        {idxco.logical[0][axis] - hdepths[axis], idxco.logical[0][axis]}});
    } // if

    extents *= idxco.extents[axis];
=======
    const util::color_map & cm = axcm[axis];
    const std::uint32_t bits = faces >> axis * 2;
    const bool lo = bits & low, hi = bits & high;
    auto &log0 = idxco.logical[0][axis], &log1 = idxco.logical[1][axis],
         &ext0 = idxco.extended[0][axis], &tot = idxco.extents[axis];
    idxco.global[axis] = cm.indices();
    // Build the layout incrementally from the bottom edge,
    // adding boundary or halo layers as appropriate:
    log0 = (lo ? bdepths : hdepths)[axis];
    ext0 = lo ? 0 : log0; // NB: the number of low-side ghosts
    log1 = log0 + cm.indices(axis_color, 0);
    tot = log1 + (hi ? bdepths : hdepths)[axis];
    idxco.extended[1][axis] = hi ? tot : log1;
    idxco.offset[axis] = cm.index_offset(axis_color, 0) - ext0;

    auto & gi = ghstitvls[axis];
    if(!lo)
      gi.push_back({axis_color - 1, {0, log0}});
    if(!hi)
      gi.push_back({axis_color + 1, {log1, tot}});

    if(periodic[axis]) {
      flog_assert(hdepths[axis] == bdepths[axis],
        "halo and boundary depth must be identical for periodic axes");

      if(lo)
        gi.push_back({cm.colors() - 1, {0, log0}});
      if(hi)
        gi.push_back({0, {log1, tot}});
    }
>>>>>>> 085d2c36
  } // for

  return std::make_tuple(idxco, ghstitvls, extents);
} // make_color

/*!
  Generate a coloring for the provided coloring definition. This method
  can be used to generate coloring information for more colors than the number
  of processes on which it is being run. It returns two pieces of information,
  first, the total number of colors for which the decomposition is created.
  Second, a list of coloring information for each color on the current process
  for an index-space.

  @param index_spaces coloring_definitions per index space, \sa
  coloring_definition

  \return [number of colors, vector of map of process colors to index_colorings]
 */

inline auto
color(narray_impl::coloring_definition const & cd,
  MPI_Comm comm = MPI_COMM_WORLD) {
  using namespace narray_impl;

  const Dimension dimension = cd.axis_colors.size();

  flog_assert(dimension < 17,
    "current implementation is limited to 16 dimensions (uint32_t)");

  flog_assert(cd.axis_colors.size() == cd.axis_extents.size(),
    "argument mismatch: sizes(" << cd.axis_colors.size() << "vs. "
                                << cd.axis_extents.size()
                                << ") must be consistent");
  flog_assert(cd.axis_colors.size() == dimension,
    "size must match the intended dimension(" << dimension << ")");

  auto [rank, size] = util::mpi::info(comm);

  /*
    Create a color map for each dimension. Because we are using a
    tensor-product strategy below, we can use each map to define the
    sub colors and offsets for an individual axis.
   */

  Color nc = 1;
  std::size_t indices{1};
  std::vector<util::color_map> axcm;
  for(Dimension d = 0; d < dimension; ++d) {
    nc *= cd.axis_colors[d];
    indices *= cd.axis_extents[d];
    axcm.emplace_back(cd.axis_colors[d], cd.axis_colors[d], cd.axis_extents[d]);
  } // for

  /*
    Create a color map for the total number of colors (product of axis
    colors) to the number of processes.
   */

  util::color_map cm(size, nc, indices);

  /*
    Create a coloring for each color on this process.
   */

  std::vector<process_color> coloring;
  std::vector<std::size_t> partitions;
  for(Color c = 0; c < cm.colors(rank); ++c) {
    /*
      Convenience functions to map between colors and indices.
     */

    const auto co2idx = [](Color co, const colors & szs) {
      colors indices;
      for(auto sz : szs) {
        indices.emplace_back(co % sz);
        co /= sz;
      }
      return indices;
    };

    const auto idx2co = [](const auto & idx, const auto & szs) {
      auto pr = szs[0];
      decltype(pr) co = 0;
      for(std::size_t i{0}; i < idx.size() - 1; ++i) {
        co += idx[i + 1] * pr;
        pr *= szs[i + 1];
      }
      return co + idx[0];
    };

    /*
      Get the indices representation of our color.
     */

    auto color_indices = co2idx(cm.color_id(rank, c), cd.axis_colors);

    /*
      Find our orientation within the color space.
     */

    uint32_t orient = orientation(dimension, color_indices, cd.axis_colors);

    /*
      Make the coloring information for our color.
     */

    auto [idxco, ghstitvls, extents] = make_color(dimension,
      color_indices,
      axcm,
      orient,
      cd.axis_hdepths,
      cd.axis_bdepths,
      cd.axis_periodic);

    /*
      Save extents information for creating partitions.
     */

    partitions.emplace_back(extents);

    // This won't be necessary with c++20. In c++17 lambdas can't
    // capture structured bindings.
    auto & idx_coloring = idxco;
    auto & ghost_intervals = ghstitvls;

    /*
      Here, we compose the intervals from each sub-dimension to form
      the actual full-dimensional subregions. These define the coloring.
     */

    bool const diagonals = cd.diagonals;
    std::function<std::vector<std::pair<colors, hypercube>>(
      Dimension, Dimension)>
      expand = [&idx_coloring, &color_indices, &ghost_intervals, diagonals](
                 Dimension dim, Dimension top) {
        std::vector<std::pair<colors, hypercube>> sregs;

        for(Dimension axis = 0; axis < dim; ++axis) {
          std::optional<std::vector<std::pair<colors, hypercube>>> ssubs;

          if(sregs.size()) {
            /*
              Save a copy of the lower-dimensional subregions to
              create diagonal entries.
             */

            if(diagonals) {
              ssubs.emplace(sregs);
            } // if

            /*
              Expand the subregions from the lower dimensions.
             */

            auto subs = std::move(sregs);
            sregs.clear();
            for(size_t off{idx_coloring.logical[0][axis]};
                off < idx_coloring.logical[1][axis];
                ++off) {
              for(auto & s : subs) {
                s.first[axis] = color_indices[axis];
                s.second[0][axis] = off;
                s.second[1][axis] = off + 1;
                sregs.emplace_back(s);
              } // for
            } // for
          } // if

          /*
            Add the subregions for this dimension.
           */

          for(auto i : ghost_intervals[axis]) {
            colors co(top, 0);
            coord start(top, 0);
            coord end(top, 0);

            /*
              For dimensions lower than the current axis, just populate
              the axes with the logical start and end because they are
              not the ghost part of the subregion, but they should
              cover the local axis extents. These use the local color
              indices.
             */

            for(Dimension a = 0; a < axis; ++a) {
              co[a] = color_indices[a];
              start[a] = idx_coloring.logical[0][a];
              end[a] = idx_coloring.logical[1][a];
            } // for
            /*
              Add the ghost part that comes from the current axis.
             */

            co[axis] = i.first;
            start[axis] = i.second.first;
            end[axis] = i.second.second;
            sregs.push_back({co, hypercube{start, end}});

            if(ssubs.has_value()) {
              /*
                Add axis information from this dimension to new diagonals.
               */

              for(auto ss : *ssubs) {
                ss.first[axis] = i.first;
                ss.second[0][axis] = i.second.first;
                ss.second[1][axis] = i.second.second;
                sregs.emplace_back(ss);
              } // for
            } // if
          } // for
        } // for

        return sregs;
      };

    auto subregions = expand(dimension, dimension);

    // Remove duplicate subregions
    util::force_unique(subregions);

    /*
      Compute a remote index from a global coordinate.
     */

    auto const & axis_bdepths = cd.axis_bdepths;
    auto rmtidx = [dimension, &axis_bdepths](
                    process_color const & idxco, coord const & gidx) {
      coord result(dimension);
      for(Dimension axis = 0; axis < dimension; ++axis) {
        uint32_t bits = idxco.orientation >> axis * 2;
        if(bits & mask::low) {
          result[axis] = gidx[axis] + axis_bdepths[axis];
        }
        else {
          result[axis] = gidx[axis] - idxco.offset[axis];
        }
      }
      return result;
    };

    /*
      Map a local coordinate to a global one.
     */

<<<<<<< HEAD
    auto l2g = [dimension, orient, &axis_bdepths](
                 process_color const & idxco, coord const & idx) {
      coord result(dimension);
      for(Dimension axis = 0; axis < dimension; ++axis) {
        uint32_t bits = orient >> axis * 2;
        if(bits & mask::low) {
          if(idx[axis] < idxco.logical[0][axis]) {
            /* periodic low */
            result[axis] = idxco.global[axis] - axis_bdepths[axis] + idx[axis];
=======
        auto l2g = [dimension, faces](
                     index_coloring const & idxco, coord const & idx) {
          const auto & [start, end] = idxco.logical;
          coord result(dimension);
          for(Dimension axis = 0; axis < dimension; ++axis) {
            uint32_t bits = faces >> axis * 2;
            const std::size_t sa = start[axis], ea = end[axis], i = idx[axis];
            if(bits & high && i >= ea) // periodic high
              result[axis] = i - ea;
            else if(bits & low) {
              // Here, i=sa is global index 0 and thus the reference.
              if(i < sa) {
                /* periodic low */
                result[axis] = idxco.global[axis] - sa + i;
              }
              else {
                result[axis] = i - sa;
              }
            }
            else {
              result[axis] = idxco.offset[axis] + i;
            }
>>>>>>> 085d2c36
          }
          else {
            result[axis] = idx[axis] - axis_bdepths[axis];
          }
        }
        else if(bits & mask::high && idx[axis] >= idxco.logical[1][axis]) {
          /* periodic high */
          result[axis] = idx[axis] - idxco.logical[1][axis];
        }
        else {
          result[axis] = idxco.offset[axis] + idx[axis];
        }
      }
      return result;
    };

    /*
      The intervals computed in the tensor product strategy above are
      closed on the start of the interval, and open on the end. This
      function is used below to close the end, so that the interval
      can be converted into a memory offset interval.
     */

    auto op2cls = [dimension](coord const & idx) {
      coord result(dimension);
      for(Dimension axis = 0; axis < dimension; ++axis) {
        result[axis] = idx[axis] - 1;
      }
      return result;
    };

    /*
      Loop through the subregions and create the actual coloring.
     */

    std::unordered_map<Color, process_color> idxmap;
    for(auto s : subregions) {
      auto co = idx2co(s.first, cd.axis_colors);
      if(idxmap.find(co) == idxmap.end()) {
        /*
          Create basic coloring information for the owning color, so
          that we can determine the remote offsets for our points.
          The coloring informaiton is stored for subsequent use.
         */

        auto [ridxco, rghstitvls, extents] = make_color(dimension,
          s.first,
          axcm,
          orientation(dimension, s.first, cd.axis_colors),
          cd.axis_hdepths,
          cd.axis_bdepths,
          cd.axis_periodic);
        idxmap[co] = ridxco;
      } // if

      /*
        The subregions are defined by hypercubes. These must be broken
        up into contiguous intervals. This lambda recurses each subregion
        to break up the volume into contiguous chunks.
       */

      std::function<void(Color, hypercube, Dimension)> make =
        [&idx_coloring, &idxmap, &op2cls, &idx2co, &l2g, &rmtidx, &make](
          Color clr, hypercube const & subregion, Dimension axis) {
          if(axis == 0) {
            // Compute the local memory interval.
            auto const start = idx2co(subregion[0], idx_coloring.extents);
            auto const end = idx2co(op2cls(subregion[1]), idx_coloring.extents);

            // The output intervals are closed on the start
            // and open on the end, i.e., [start, end)

            idx_coloring.intervals.push_back({start, end + 1});

            /*
              Loop through the local interval sizes, and add the remote
              pointer offsets.
             */

            auto const gidx = l2g(idx_coloring, subregion[0]);
            auto const ridx = rmtidx(idxmap.at(clr), gidx);
            auto rmtoff = idx2co(ridx, idxmap.at(clr).extents);

            for(std::size_t off{0}; off < (end + 1) - start; ++off) {
              idx_coloring.points[clr].push_back({start + off, rmtoff + off});
            } // for
          }
          else {
            // Recurse ranges at this axis to create contiguous intervals.
            for(std::size_t r = subregion[0][axis]; r < subregion[1][axis];
                ++r) {
              hypercube rct = subregion;
              rct[0][axis] = r;
              rct[1][axis] = r + 1;

              make(clr, rct, axis - 1);
            } // for
          } // if
        };

      if(cd.create_plan) {
        make(co, s.second, dimension - 1);
      } // if
    } // for

    coloring.emplace_back(std::move(idx_coloring));
  } // for

  {
    auto pgthr = util::mpi::all_gatherv(partitions, comm);

    partitions.clear();
    partitions.resize(nc);
    std::size_t p{0};
    for(auto vp : pgthr) {
      std::size_t c{0};
      for(auto v : vp) {
        partitions[cm.color_id(p, c)] = v;
        ++c;
      } // for
      ++p;
    } // for
  }

  return std::make_tuple(nc, indices, coloring, partitions);
} // color

/*!
  Generate an auxiliary coloring from the given primary coloring. This is
  similar to the strategy used by topo::unstructured.

  @param idx         The primary coloring.
  @param extend      Specify which axes should be extended to create storage in
                     that dimension.
  @param create_plan Create a copy plan so that distributed-memory dependencies
                     are can be updated.
  @full_ghosts       Populate all ghost dependencies of the given dimension to
                     match the behavior of topo::unstructured.
 */

inline auto
color_auxiliary(std::size_t ne,
  Color nc,
  std::vector<narray_impl::process_color> const & vpc,
  std::vector<bool> const & extend,
  MPI_Comm comm = MPI_COMM_WORLD,
  bool create_plan = false,
  bool full_ghosts = false) {
  using namespace narray_impl;

  flog_assert(create_plan == false, "memory consistency is not yet supported");

  std::vector<process_color> avpc;
  std::vector<std::size_t> partitions;
  for(auto pc : vpc) {
    const std::size_t axes = pc.extents.size();
    process_color apc;
    apc.orientation = pc.orientation;
    apc.global.resize(axes);
    apc.extents.resize(axes);
    apc.logical[0].resize(axes);
    apc.logical[1].resize(axes);
    apc.extended[0].resize(axes);
    apc.extended[1].resize(axes);

    std::size_t extents{1};
    for(std::size_t axis{0}; axis < axes; ++axis) {
      // Use the primary offset to initialize the auxiliary offset,
      // which will be corrected below.
      apc.offset.emplace_back(pc.offset[axis]);

      // Calculate some values
      const std::size_t le = pc.logical[1][axis] - pc.logical[0][axis];
      const std::size_t ee = pc.extended[1][axis] - pc.extended[0][axis];
      const std::size_t bd = pc.logical[0][axis] - pc.extended[0][axis];
      const std::size_t hd = pc.logical[0][axis];
      const std::size_t ex = extend[axis] ? 1 : 0;

      // We can set these explicitly without reference to the orientation.
      apc.global[axis] = pc.global[axis] + ex;
      apc.extents[axis] = ee + ex;

      const std::uint32_t bits = pc.orientation >> axis * 2;

      // Settings and corrections depending on orientation
      if(bits & mask::low && bits & mask::high) {
        apc.logical[0][axis] = bd;
        apc.logical[1][axis] = apc.logical[0][axis] + le + ex;
        apc.extended[0][axis] = 0;
        apc.extended[1][axis] = ee + ex;
      }
      else if(bits & mask::low) {
        apc.extents[axis] += full_ghosts ? hd : 0;
        apc.logical[0][axis] = bd;
        apc.logical[1][axis] = apc.logical[0][axis] + le + ex;
        apc.extended[0][axis] = 0;
        apc.extended[1][axis] = ee + ex;
      }
      else if(bits & mask::high) {
        apc.extents[axis] += full_ghosts ? hd : 0;
        apc.offset[axis] += full_ghosts ? 0 : hd;
        apc.logical[0][axis] = full_ghosts ? hd + ex : ex;
        apc.logical[1][axis] = apc.logical[0][axis] + le;
        apc.extended[0][axis] = full_ghosts ? hd + ex : ex;
        apc.extended[1][axis] = apc.extended[0][axis] + ee;
      }
      else {
        apc.extents[axis] += full_ghosts ? 2 * hd : 0;
        apc.offset[axis] += full_ghosts ? 0 : hd;
        apc.logical[0][axis] = full_ghosts ? hd + ex : ex;
        apc.logical[1][axis] = apc.logical[0][axis] + le;
        apc.extended[0][axis] = full_ghosts ? hd + ex : ex;
        apc.extended[1][axis] = apc.extended[0][axis] + ee;
      } // if

      extents *= apc.extents[axis];
    } // for

    avpc.emplace_back(apc);
    partitions.emplace_back(extents);
  } // for

  {
    auto [rank, size] = util::mpi::info(comm);
    auto pgthr = util::mpi::all_gatherv(partitions, comm);

    partitions.clear();
    partitions.resize(nc);
    util::color_map cm(size, nc, ne);
    std::size_t p{0};
    for(auto vp : pgthr) {
      std::size_t c{0};
      for(auto v : vp) {
        partitions[cm.color_id(p, c)] = v;
        ++c;
      } // for
      ++p;
    } // for
  }

  return std::make_pair(avpc, partitions);
} // color_auxiliary

} // namespace narray_utils
} // namespace topo
} // namespace flecsi

#endif<|MERGE_RESOLUTION|>--- conflicted
+++ resolved
@@ -108,7 +108,7 @@
   @param color_indices indices of the given color w.r.t the grid of colors in
   the decomposition.
   @param axcm color_map of colors on each axis, \sa color_map
-  @param faces encodes orientation of the given color w.r.t the domain
+  @param orient encodes orientation of the given color w.r.t the domain
   @param hdepths halo depths per axis
   @param bdepths domain boundary depths per axis
   @periodic bool indicating is the mesh is to be considered periodic per axis
@@ -146,107 +146,9 @@
   std::size_t extents{1};
   for(Dimension axis = 0; axis < dimension; ++axis) {
     auto axis_color = color_indices[axis];
-<<<<<<< HEAD
-    const Color axis_colors = axcm[axis].colors();
-    idxco.global[axis] = axcm[axis].indices();
-    idxco.extents[axis] = axcm[axis].indices(axis_color, 0);
-    idxco.offset[axis] = axcm[axis].index_offset(color_indices[axis], 0);
-    idxco.logical[0][axis] = 0;
-    idxco.logical[1][axis] = axcm[axis].indices(axis_color, 0);
-
-    std::uint32_t bits = orient >> axis * 2;
-
-    if(bits & mask::low && bits & mask::high) {
-      /*
-        This is a degenerate dimension, i.e., it is flat with a single
-        color layer. Therefore, we do not add halo extensions.
-       */
-
-      idxco.extents[axis] += 2 * bdepths[axis];
-
-      idxco.logical[0][axis] += bdepths[axis];
-      idxco.logical[1][axis] += bdepths[axis];
-
-      idxco.extended[0][axis] = 0;
-      idxco.extended[1][axis] = idxco.logical[1][axis] + bdepths[axis];
-    }
-    else if(bits & mask::low) {
-      /*
-        This dimension is a low edge.
-       */
-
-      idxco.extents[axis] += bdepths[axis] + hdepths[axis];
-
-      // Shift the logical hypercube by boundary depth
-      idxco.logical[0][axis] += bdepths[axis];
-      idxco.logical[1][axis] += bdepths[axis];
-
-      idxco.extended[0][axis] = 0;
-      idxco.extended[1][axis] = idxco.logical[1][axis];
-
-      ghstitvls[axis].push_back({color_indices[axis] + 1,
-        {idxco.logical[1][axis], idxco.logical[1][axis] + hdepths[axis]}});
-
-      if(periodic[axis]) {
-        flog_assert(bdepths[axis] > 0,
-          "periodic boundaries require non-zero boundary depth");
-
-        ghstitvls[axis].push_back({axis_colors - 1,
-          {idxco.extended[0][axis], idxco.extended[0][axis] + bdepths[axis]}});
-      } // if
-    }
-    else if(bits & mask::high) {
-      /*
-        This dimension is a high edge.
-       */
-
-      idxco.extents[axis] += hdepths[axis] + bdepths[axis];
-
-      idxco.offset[axis] -= hdepths[axis];
-
-      idxco.logical[0][axis] += hdepths[axis];
-      idxco.logical[1][axis] += hdepths[axis];
-
-      idxco.extended[0][axis] = idxco.logical[0][axis];
-      idxco.extended[1][axis] = idxco.logical[1][axis] + bdepths[axis];
-
-      ghstitvls[axis].push_back({color_indices[axis] - 1,
-        {idxco.logical[0][axis] - hdepths[axis], idxco.logical[0][axis]}});
-
-      if(periodic[axis]) {
-        flog_assert(bdepths[axis] > 0,
-          "periodic boundaries require non-zero boundary depth");
-
-        ghstitvls[axis].push_back({0,
-          {idxco.logical[1][axis], idxco.logical[1][axis] + bdepths[axis]}});
-      } // if
-    }
-    else {
-      /*
-        This dimension is interior.
-       */
-
-      idxco.extents[axis] += 2 * hdepths[axis];
-
-      idxco.offset[axis] -= hdepths[axis];
-
-      idxco.logical[0][axis] += hdepths[axis];
-      idxco.logical[1][axis] += hdepths[axis];
-
-      idxco.extended[0][axis] = idxco.logical[0][axis];
-      idxco.extended[1][axis] = idxco.logical[1][axis];
-
-      ghstitvls[axis].push_back({color_indices[axis] + 1,
-        {idxco.logical[1][axis], idxco.logical[1][axis] + hdepths[axis]}});
-      ghstitvls[axis].push_back({color_indices[axis] - 1,
-        {idxco.logical[0][axis] - hdepths[axis], idxco.logical[0][axis]}});
-    } // if
-
-    extents *= idxco.extents[axis];
-=======
     const util::color_map & cm = axcm[axis];
-    const std::uint32_t bits = faces >> axis * 2;
-    const bool lo = bits & low, hi = bits & high;
+    const std::uint32_t bits = orient >> axis * 2;
+    const bool lo = bits & mask::low, hi = bits & mask::high;
     auto &log0 = idxco.logical[0][axis], &log1 = idxco.logical[1][axis],
          &ext0 = idxco.extended[0][axis], &tot = idxco.extents[axis];
     idxco.global[axis] = cm.indices();
@@ -274,7 +176,8 @@
       if(hi)
         gi.push_back({0, {log1, tot}});
     }
->>>>>>> 085d2c36
+
+    extents *= idxco.extents[axis];
   } // for
 
   return std::make_tuple(idxco, ghstitvls, extents);
@@ -521,51 +424,27 @@
       Map a local coordinate to a global one.
      */
 
-<<<<<<< HEAD
-    auto l2g = [dimension, orient, &axis_bdepths](
+    auto l2g = [dimension, orient](
                  process_color const & idxco, coord const & idx) {
+      const auto & [start, end] = idxco.logical;
       coord result(dimension);
       for(Dimension axis = 0; axis < dimension; ++axis) {
         uint32_t bits = orient >> axis * 2;
-        if(bits & mask::low) {
-          if(idx[axis] < idxco.logical[0][axis]) {
+        const std::size_t sa = start[axis], ea = end[axis], i = idx[axis];
+        if(bits & mask::high && i >= ea) // periodic high
+          result[axis] = i - ea;
+        else if(bits & mask::low) {
+          // Here, i=sa is global index 0 and thus the reference.
+          if(i < sa) {
             /* periodic low */
-            result[axis] = idxco.global[axis] - axis_bdepths[axis] + idx[axis];
-=======
-        auto l2g = [dimension, faces](
-                     index_coloring const & idxco, coord const & idx) {
-          const auto & [start, end] = idxco.logical;
-          coord result(dimension);
-          for(Dimension axis = 0; axis < dimension; ++axis) {
-            uint32_t bits = faces >> axis * 2;
-            const std::size_t sa = start[axis], ea = end[axis], i = idx[axis];
-            if(bits & high && i >= ea) // periodic high
-              result[axis] = i - ea;
-            else if(bits & low) {
-              // Here, i=sa is global index 0 and thus the reference.
-              if(i < sa) {
-                /* periodic low */
-                result[axis] = idxco.global[axis] - sa + i;
-              }
-              else {
-                result[axis] = i - sa;
-              }
-            }
-            else {
-              result[axis] = idxco.offset[axis] + i;
-            }
->>>>>>> 085d2c36
+            result[axis] = idxco.global[axis] - sa + i;
           }
           else {
-            result[axis] = idx[axis] - axis_bdepths[axis];
+            result[axis] = i - sa;
           }
         }
-        else if(bits & mask::high && idx[axis] >= idxco.logical[1][axis]) {
-          /* periodic high */
-          result[axis] = idx[axis] - idxco.logical[1][axis];
-        }
         else {
-          result[axis] = idxco.offset[axis] + idx[axis];
+          result[axis] = idxco.offset[axis] + i;
         }
       }
       return result;
