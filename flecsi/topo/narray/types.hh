--- conflicted
+++ resolved
@@ -52,23 +52,14 @@
   bool create_plan = true; ///< whether to create a copy plan
 };
 
-<<<<<<< HEAD
-struct process_color {
-  /*
-    Store the axis orientations of this color.
-   */
-
-  std::uint32_t orientation;
-=======
 /*!
  Type to store the coloring information for one color.
  */
-struct index_coloring {
+struct process_color {
   /// Flags to indicate position within the overall domain.
   /// Each axis gets two bits starting from the least significant:
   /// the lower indicates the low edge, and the higher the high edge.
-  std::uint32_t faces;
->>>>>>> c8b972b7
+  std::uint32_t orientation;
 
   ///  The global extents.
   coord global;
@@ -78,18 +69,9 @@
   ///  defines a hypercube from {0, 0, ..., 0} to extents{...}.
   coord extents;
 
-<<<<<<< HEAD
-  /*
-    The global coordinate offset of the local hypercube.
-    Local to global id translation can be computed with this.
-    The local hypercube includes boundary padding.
-   */
-
-=======
   ///  The global coordinate offset of the local hypercube.
   ///  Local to global id translation can be computed with this.
   ///  The local hypercube includes boundary padding.
->>>>>>> c8b972b7
   coord offset;
 
   ///  The logical entities, i.e., the entities for this color without
@@ -153,17 +135,14 @@
   using colors = narray_impl::colors;
   using coloring_definition = narray_impl::coloring_definition;
 
-<<<<<<< HEAD
   /*
     This data structure will need to change to process_color with
     coloring = std::vector<process_color> when we add support for
     M != N (colors to processes).
    */
 
-=======
   /// Coloring type.
   /// \ingroup narray
->>>>>>> c8b972b7
   struct coloring {
     MPI_Comm comm;
     Color colors;
@@ -182,10 +161,6 @@
   static std::size_t idx_size(std::vector<std::size_t> vs, std::size_t c) {
     return vs[c];
   }
-<<<<<<< HEAD
-
-  static void idx_itvls(std::vector<process_color> const & vpc,
-=======
   /*!
    Method to compute the local ghost "intervals" and "points" which store map of
    local ghost offset to remote/shared offset. This method is called by the
@@ -199,8 +174,7 @@
    @param[out] points vector of maps storing (local ghost offset, remote shared
    offset) for a shared color, over process colors
   */
-  static void idx_itvls(index_coloring const & ic,
->>>>>>> c8b972b7
+  static void idx_itvls(std::vector<process_color> const & vpc,
     std::vector<std::size_t> & num_intervals,
     std::vector<std::vector<std::pair<std::size_t, std::size_t>>> & intervals,
     std::vector<std::map<Color,
@@ -221,7 +195,6 @@
 
     auto global_itvls = util::mpi::all_gatherv(local_itvls, comm);
 
-<<<<<<< HEAD
     std::size_t entities{1};
     for(auto a : vpc[0].global) {
       entities *= a;
@@ -237,15 +210,11 @@
     }
   } // idx_itvls
 
+  // for make_copy_plan
   static void set_dests(
     data::multi<field<data::intervals::Value>::accessor<wo>> aa,
     std::vector<std::vector<std::pair<std::size_t, std::size_t>>> const &
       intervals,
-=======
-  // for make_copy_plan
-  static void set_dests(field<data::intervals::Value>::accessor<wo> a,
-    std::vector<std::pair<std::size_t, std::size_t>> const & intervals,
->>>>>>> c8b972b7
     MPI_Comm const &) {
     std::size_t ci = 0;
     for(auto [c, a] : aa.components()) {
