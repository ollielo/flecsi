--- conflicted
+++ resolved
@@ -199,10 +199,7 @@
     }
     return c;
   } // color
-<<<<<<< HEAD
-=======
-
->>>>>>> 82ae7330
+
 }; // mesh1d
 
 struct mesh2d : topo::specialization<topo::narray, mesh2d> {
