#ifndef FLECSI_TOPO_NARRAY_TEST_NARRAY_HH
#define FLECSI_TOPO_NARRAY_TEST_NARRAY_HH

#include "flecsi/data.hh"
#include "flecsi/flog.hh"
#include "flecsi/topo/narray/coloring_utils.hh"
#include "flecsi/topo/narray/interface.hh"

using namespace flecsi;

struct mesh_helper : topo::specialization<topo::narray, mesh_helper> {};

template<std::size_t D>
struct axes_helper {};

template<>
struct axes_helper<1> {
  enum axis { x_axis };
  using axes = mesh_helper::has<x_axis>;
};

template<>
struct axes_helper<2> {
  enum axis { x_axis, y_axis };
  using axes = mesh_helper::has<x_axis, y_axis>;
};

template<>
struct axes_helper<3> {
  enum axis { x_axis, y_axis, z_axis };
  using axes = mesh_helper::has<x_axis, y_axis, z_axis>;
};

template<>
struct axes_helper<4> {
  enum axis { x_axis, y_axis, z_axis, t_axis };
  using axes = mesh_helper::has<x_axis, y_axis, z_axis, t_axis>;
};

template<std::size_t D>
struct mesh : topo::specialization<topo::narray, mesh<D>>, axes_helper<D> {
  static_assert((D >= 1 && D <= 4), "Invalid dimension for testing !");

<<<<<<< HEAD
  enum index_space { entities };
  enum domain {
    logical,
    extended,
    all,
    boundary_low,
    boundary_high,
    ghost_low,
    ghost_high,
    global
  };

  using axis = typename axes_helper<D>::axis;
  using axes = typename axes_helper<D>::axes;
=======
  using range = topo::narray_base::range;
  enum axis { x_axis, y_axis, z_axis };
>>>>>>> 9a658efa

  struct meta_data {
    double delta;
  };

  static constexpr Dimension dimension = D;

  template<auto>
  static constexpr PrivilegeCount privilege_count = 2;

  using index_spaces = typename mesh::template has<entities>;
  using coord = typename mesh::base::coord;
  using coloring_definition = typename mesh::base::coloring_definition;
  using coloring = typename mesh::base::coloring;
  using color_map = typename mesh::base::color_map;
  static coloring color(coloring_definition const & cd) {
    auto [colors, ne, pcs, partitions] =
      topo::narray_utils::color(cd, MPI_COMM_WORLD);
    coloring c;
    c.comm = MPI_COMM_WORLD;
    c.colors = colors;
    c.idx_colorings.emplace_back(std::move(pcs));
    c.partitions.emplace_back(std::move(partitions));
    return c;
  } // color

  /*--------------------------------------------------------------------------*
    Interface
   *--------------------------------------------------------------------------*/

  template<class B>
  struct interface : B {

<<<<<<< HEAD
    template<axis A, domain DM = logical>
    std::size_t size() const {
      switch(DM) {
        case logical:
          return B::
            template size<index_space::entities, A, B::domain::logical>();
          break;
        case extended:
          return B::
            template size<index_space::entities, A, B::domain::extended>();
          break;
        case all:
          return B::template size<index_space::entities, A, B::domain::all>();
          break;
        case boundary_low:
          return B::
            template size<index_space::entities, A, B::domain::boundary_low>();
          break;
        case boundary_high:
          return B::
            template size<index_space::entities, A, B::domain::boundary_high>();
          break;
        case ghost_low:
          return B::
            template size<index_space::entities, A, B::domain::ghost_low>();
          break;
        case ghost_high:
          return B::
            template size<index_space::entities, A, B::domain::ghost_high>();
          break;
        case global:
          return B::
            template size<index_space::entities, A, B::domain::global>();
          break;
      }
    }

    template<axis A, domain DM = logical>
    auto range() const {
      switch(DM) {
        case logical:
          return B::
            template range<index_space::entities, A, B::domain::logical>();
          break;
        case extended:
          return B::
            template range<index_space::entities, A, B::domain::extended>();
          break;
        case all:
          return B::template range<index_space::entities, A, B::domain::all>();
          break;
        case boundary_low:
          return B::
            template range<index_space::entities, A, B::domain::boundary_low>();
          break;
        case boundary_high:
          return B::template range<index_space::entities,
            A,
            B::domain::boundary_high>();
          break;
        case ghost_low:
          return B::
            template range<index_space::entities, A, B::domain::ghost_low>();
          break;
        case ghost_high:
          return B::
            template range<index_space::entities, A, B::domain::ghost_high>();
          break;
      }
    }

    template<axis A, domain DM = logical>
    auto offset() const {
      switch(DM) {
        case logical:
          return B::
            template offset<index_space::entities, A, B::domain::logical>();
          break;
        case extended:
          return B::
            template offset<index_space::entities, A, B::domain::extended>();
          break;
        case all:
          return B::template offset<index_space::entities, A, B::domain::all>();
          break;
        case boundary_low:
          return B::template offset<index_space::entities,
            A,
            B::domain::boundary_low>();
          break;
        case boundary_high:
          return B::template offset<index_space::entities,
            A,
            B::domain::boundary_high>();
          break;
        case ghost_low:
          return B::
            template offset<index_space::entities, A, B::domain::ghost_low>();
          break;
        case ghost_high:
          return B::
            template offset<index_space::entities, A, B::domain::ghost_high>();
          break;
        case global:
          return B::
            template offset<index_space::entities, A, B::domain::global>();
          break;
      }
=======
    template<axis A, range SE = range::logical>
    std::size_t size() const {
      return B::template size<topo::elements, A, SE>();
    }

    template<axis A, range SE = range::logical>
    auto extents() const {
      return B::template extents<topo::elements, A, SE>();
    }

    template<axis A, range SE = range::logical>
    auto offset() const {
      return B::template offset<topo::elements, A, SE>();
>>>>>>> 9a658efa
    }
  };
}; // mesh

<<<<<<< HEAD
=======
struct mesh1d : topo::specialization<topo::narray, mesh1d> {
  using meshbase = mesh<1>;

  using range = meshbase::range;
  using axis = meshbase::axis;
  using meta_data = meshbase::meta_data;

  static constexpr Dimension dimension = meshbase::dimension;

  template<auto>
  static constexpr PrivilegeCount privilege_count = 2;

  template<class B>
  using interface = meshbase::interface<B>;

  using axes = has<axis::x_axis>;
  using coord = base::coord;
  using coloring_definition = base::coloring_definition;

  static coloring color(std::vector<coloring_definition> index_definitions) {
    auto [colors, index_colorings] =
      topo::narray_utils::color(index_definitions, MPI_COMM_WORLD);

    flog_assert(colors == processes(),
      "current implementation is restricted to 1-to-1 mapping");

    coloring c;
    c.comm = MPI_COMM_WORLD;
    c.colors = colors;
    for(auto idx : index_colorings) {
      for(auto ic : idx) {
        c.idx_colorings.emplace_back(ic.second);
      }
    }
    return c;
  } // color

}; // mesh1d

struct mesh2d : topo::specialization<topo::narray, mesh2d> {
  using meshbase = mesh<2>;

  using range = meshbase::range;
  using axis = meshbase::axis;
  using meta_data = meshbase::meta_data;

  static constexpr Dimension dimension = meshbase::dimension;

  template<auto>
  static constexpr PrivilegeCount privilege_count = 2;

  template<class B>
  using interface = meshbase::interface<B>;

  using axes = has<axis::x_axis, axis::y_axis>;
  using coord = base::coord;
  using coloring_definition = base::coloring_definition;

  static coloring color(std::vector<coloring_definition> index_definitions) {
    auto [colors, index_colorings] =
      topo::narray_utils::color(index_definitions, MPI_COMM_WORLD);

    flog_assert(colors == processes(),
      "current implementation is restricted to 1-to-1 mapping");

    coloring c;
    c.comm = MPI_COMM_WORLD;
    c.colors = colors;
    for(auto idx : index_colorings) {
      for(auto ic : idx) {
        c.idx_colorings.emplace_back(ic.second);
      }
    }
    return c;
  } // color
}; // mesh2d

struct mesh3d : topo::specialization<topo::narray, mesh3d> {
  using meshbase = mesh<3>;

  using range = meshbase::range;
  using axis = meshbase::axis;
  using meta_data = meshbase::meta_data;

  static constexpr Dimension dimension = meshbase::dimension;

  template<auto>
  static constexpr PrivilegeCount privilege_count = 2;

  template<class B>
  using interface = meshbase::interface<B>;

  using axes = has<axis::x_axis, axis::y_axis, axis::z_axis>;
  using coord = base::coord;
  using coloring_definition = base::coloring_definition;

  static coloring color(std::vector<coloring_definition> index_definitions) {
    auto [colors, index_colorings] =
      topo::narray_utils::color(index_definitions, MPI_COMM_WORLD);

    flog_assert(colors == processes(),
      "current implementation is restricted to 1-to-1 mapping");

    coloring c;
    c.comm = MPI_COMM_WORLD;
    c.colors = colors;
    for(auto idx : index_colorings) {
      for(auto ic : idx) {
        c.idx_colorings.emplace_back(ic.second);
      }
    }
    return c;
  } // color
}; // mesh3d

>>>>>>> 9a658efa
#endif<|MERGE_RESOLUTION|>--- conflicted
+++ resolved
@@ -41,25 +41,10 @@
 struct mesh : topo::specialization<topo::narray, mesh<D>>, axes_helper<D> {
   static_assert((D >= 1 && D <= 4), "Invalid dimension for testing !");
 
-<<<<<<< HEAD
-  enum index_space { entities };
-  enum domain {
-    logical,
-    extended,
-    all,
-    boundary_low,
-    boundary_high,
-    ghost_low,
-    ghost_high,
-    global
-  };
+  using domain = typename mesh::base::domain;
 
   using axis = typename axes_helper<D>::axis;
   using axes = typename axes_helper<D>::axes;
-=======
-  using range = topo::narray_base::range;
-  enum axis { x_axis, y_axis, z_axis };
->>>>>>> 9a658efa
 
   struct meta_data {
     double delta;
@@ -70,7 +55,6 @@
   template<auto>
   static constexpr PrivilegeCount privilege_count = 2;
 
-  using index_spaces = typename mesh::template has<entities>;
   using coord = typename mesh::base::coord;
   using coloring_definition = typename mesh::base::coloring_definition;
   using coloring = typename mesh::base::coloring;
@@ -92,251 +76,21 @@
 
   template<class B>
   struct interface : B {
-
-<<<<<<< HEAD
-    template<axis A, domain DM = logical>
+    template<axis A, domain DM = domain::logical>
     std::size_t size() const {
-      switch(DM) {
-        case logical:
-          return B::
-            template size<index_space::entities, A, B::domain::logical>();
-          break;
-        case extended:
-          return B::
-            template size<index_space::entities, A, B::domain::extended>();
-          break;
-        case all:
-          return B::template size<index_space::entities, A, B::domain::all>();
-          break;
-        case boundary_low:
-          return B::
-            template size<index_space::entities, A, B::domain::boundary_low>();
-          break;
-        case boundary_high:
-          return B::
-            template size<index_space::entities, A, B::domain::boundary_high>();
-          break;
-        case ghost_low:
-          return B::
-            template size<index_space::entities, A, B::domain::ghost_low>();
-          break;
-        case ghost_high:
-          return B::
-            template size<index_space::entities, A, B::domain::ghost_high>();
-          break;
-        case global:
-          return B::
-            template size<index_space::entities, A, B::domain::global>();
-          break;
-      }
+      return B::template size<topo::elements, A, DM>();
     }
 
-    template<axis A, domain DM = logical>
+    template<axis A, domain DM = domain::logical>
     auto range() const {
-      switch(DM) {
-        case logical:
-          return B::
-            template range<index_space::entities, A, B::domain::logical>();
-          break;
-        case extended:
-          return B::
-            template range<index_space::entities, A, B::domain::extended>();
-          break;
-        case all:
-          return B::template range<index_space::entities, A, B::domain::all>();
-          break;
-        case boundary_low:
-          return B::
-            template range<index_space::entities, A, B::domain::boundary_low>();
-          break;
-        case boundary_high:
-          return B::template range<index_space::entities,
-            A,
-            B::domain::boundary_high>();
-          break;
-        case ghost_low:
-          return B::
-            template range<index_space::entities, A, B::domain::ghost_low>();
-          break;
-        case ghost_high:
-          return B::
-            template range<index_space::entities, A, B::domain::ghost_high>();
-          break;
-      }
+      return B::template range<topo::elements, A, DM>();
     }
 
-    template<axis A, domain DM = logical>
+    template<axis A, domain DM = domain::logical>
     auto offset() const {
-      switch(DM) {
-        case logical:
-          return B::
-            template offset<index_space::entities, A, B::domain::logical>();
-          break;
-        case extended:
-          return B::
-            template offset<index_space::entities, A, B::domain::extended>();
-          break;
-        case all:
-          return B::template offset<index_space::entities, A, B::domain::all>();
-          break;
-        case boundary_low:
-          return B::template offset<index_space::entities,
-            A,
-            B::domain::boundary_low>();
-          break;
-        case boundary_high:
-          return B::template offset<index_space::entities,
-            A,
-            B::domain::boundary_high>();
-          break;
-        case ghost_low:
-          return B::
-            template offset<index_space::entities, A, B::domain::ghost_low>();
-          break;
-        case ghost_high:
-          return B::
-            template offset<index_space::entities, A, B::domain::ghost_high>();
-          break;
-        case global:
-          return B::
-            template offset<index_space::entities, A, B::domain::global>();
-          break;
-      }
-=======
-    template<axis A, range SE = range::logical>
-    std::size_t size() const {
-      return B::template size<topo::elements, A, SE>();
-    }
-
-    template<axis A, range SE = range::logical>
-    auto extents() const {
-      return B::template extents<topo::elements, A, SE>();
-    }
-
-    template<axis A, range SE = range::logical>
-    auto offset() const {
-      return B::template offset<topo::elements, A, SE>();
->>>>>>> 9a658efa
+      return B::template offset<topo::elements, A, DM>();
     }
   };
 }; // mesh
 
-<<<<<<< HEAD
-=======
-struct mesh1d : topo::specialization<topo::narray, mesh1d> {
-  using meshbase = mesh<1>;
-
-  using range = meshbase::range;
-  using axis = meshbase::axis;
-  using meta_data = meshbase::meta_data;
-
-  static constexpr Dimension dimension = meshbase::dimension;
-
-  template<auto>
-  static constexpr PrivilegeCount privilege_count = 2;
-
-  template<class B>
-  using interface = meshbase::interface<B>;
-
-  using axes = has<axis::x_axis>;
-  using coord = base::coord;
-  using coloring_definition = base::coloring_definition;
-
-  static coloring color(std::vector<coloring_definition> index_definitions) {
-    auto [colors, index_colorings] =
-      topo::narray_utils::color(index_definitions, MPI_COMM_WORLD);
-
-    flog_assert(colors == processes(),
-      "current implementation is restricted to 1-to-1 mapping");
-
-    coloring c;
-    c.comm = MPI_COMM_WORLD;
-    c.colors = colors;
-    for(auto idx : index_colorings) {
-      for(auto ic : idx) {
-        c.idx_colorings.emplace_back(ic.second);
-      }
-    }
-    return c;
-  } // color
-
-}; // mesh1d
-
-struct mesh2d : topo::specialization<topo::narray, mesh2d> {
-  using meshbase = mesh<2>;
-
-  using range = meshbase::range;
-  using axis = meshbase::axis;
-  using meta_data = meshbase::meta_data;
-
-  static constexpr Dimension dimension = meshbase::dimension;
-
-  template<auto>
-  static constexpr PrivilegeCount privilege_count = 2;
-
-  template<class B>
-  using interface = meshbase::interface<B>;
-
-  using axes = has<axis::x_axis, axis::y_axis>;
-  using coord = base::coord;
-  using coloring_definition = base::coloring_definition;
-
-  static coloring color(std::vector<coloring_definition> index_definitions) {
-    auto [colors, index_colorings] =
-      topo::narray_utils::color(index_definitions, MPI_COMM_WORLD);
-
-    flog_assert(colors == processes(),
-      "current implementation is restricted to 1-to-1 mapping");
-
-    coloring c;
-    c.comm = MPI_COMM_WORLD;
-    c.colors = colors;
-    for(auto idx : index_colorings) {
-      for(auto ic : idx) {
-        c.idx_colorings.emplace_back(ic.second);
-      }
-    }
-    return c;
-  } // color
-}; // mesh2d
-
-struct mesh3d : topo::specialization<topo::narray, mesh3d> {
-  using meshbase = mesh<3>;
-
-  using range = meshbase::range;
-  using axis = meshbase::axis;
-  using meta_data = meshbase::meta_data;
-
-  static constexpr Dimension dimension = meshbase::dimension;
-
-  template<auto>
-  static constexpr PrivilegeCount privilege_count = 2;
-
-  template<class B>
-  using interface = meshbase::interface<B>;
-
-  using axes = has<axis::x_axis, axis::y_axis, axis::z_axis>;
-  using coord = base::coord;
-  using coloring_definition = base::coloring_definition;
-
-  static coloring color(std::vector<coloring_definition> index_definitions) {
-    auto [colors, index_colorings] =
-      topo::narray_utils::color(index_definitions, MPI_COMM_WORLD);
-
-    flog_assert(colors == processes(),
-      "current implementation is restricted to 1-to-1 mapping");
-
-    coloring c;
-    c.comm = MPI_COMM_WORLD;
-    c.colors = colors;
-    for(auto idx : index_colorings) {
-      for(auto ic : idx) {
-        c.idx_colorings.emplace_back(ic.second);
-      }
-    }
-    return c;
-  } // color
-}; // mesh3d
-
->>>>>>> 9a658efa
 #endif