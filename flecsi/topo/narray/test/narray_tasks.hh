
/*
    @@@@@@@@  @@           @@@@@@   @@@@@@@@ @@
   /@@/////  /@@          @@////@@ @@////// /@@
   /@@       /@@  @@@@@  @@    // /@@       /@@
   /@@@@@@@  /@@ @@///@@/@@       /@@@@@@@@@/@@
   /@@////   /@@/@@@@@@@/@@       ////////@@/@@
   /@@       /@@/@@//// //@@    @@       /@@/@@
   /@@       @@@//@@@@@@ //@@@@@@  @@@@@@@@ /@@
   //       ///  //////   //////  ////////  //

   Copyright (c) 2016, Triad National Security, LLC
   All rights reserved.
                                                                              */
#pragma once

#include "flecsi/util/unit.hh"

#include <cmath>
#include <set>

using mesh1d = mesh<1>;
using mesh2d = mesh<2>;
using mesh3d = mesh<3>;
using mesh4d = mesh<4>;

template<std::size_t D, typename F>
void
field_helper(typename mesh<D>::template accessor<ro> m,
  field<std::size_t>::accessor<wo, na> ca,
  F && fvalue) {
  auto c = m.template mdspan<mesh<D>::index_space::entities>(ca);

  // auto x=  m.template range<mesh1d::axis::x_axis>();
  if constexpr(D == 1) {
    forall(i, m.template range<mesh1d::axis::x_axis>(), "field_helper 1d") {
      fvalue(c[i]);
    }; // for
  }
  else if constexpr(D == 2) {
    auto x = m.template range<mesh2d::axis::x_axis>();
    forall(j, m.template range<mesh2d::axis::y_axis>(), "field_helper 2d") {
      for(auto i : x) {
        fvalue(c[j][i]);
      } // for
    }; // for
  }
  else {
    auto x = m.template range<mesh3d::axis::x_axis>();
    auto y = m.template range<mesh3d::axis::y_axis>();
    forall(k, m.template range<mesh3d::axis::z_axis>(), "field_helper 3d") {
      for(auto j : y) {
        for(auto i : x) {
          fvalue(c[k][j][i]);
        } // for
      } // for
    }; // for
  }
} // field_helper

template<std::size_t D>
void
init_field(typename mesh<D>::template accessor<ro> m,
  field<std::size_t>::accessor<wo, na> ca) {
  return field_helper<D>(m, ca, [c = color()](auto & x) { x = c; });
} // init_field

template<std::size_t D>
void
update_field(typename mesh<D>::template accessor<ro> m,
  field<std::size_t>::accessor<wo, na> ca) {
  return field_helper<D>(
    m, ca, [c = color()](auto & x) { x = std::pow(10, c); });
} // update_field

template<std::size_t D>
void
print_field(typename mesh<D>::template accessor<ro> m,
  field<std::size_t>::accessor<ro, ro> ca) {
  auto c = m.template mdspan<mesh<D>::index_space::entities>(ca);
  std::stringstream ss;
  if constexpr(D == 1) {
    for(auto i :
      m.template range<mesh1d::axis::x_axis, mesh1d::domain::all>()) {
      ss << c[i] << "   ";
    } // for
    ss << std::endl;
    flog(warn) << ss.str() << std::endl;
  }
  else if constexpr(D == 2) {
    for(int j = m.template size<mesh2d::axis::y_axis, mesh2d::domain::all>();
        j--;) {
      for(auto i :
        m.template range<mesh2d::axis::x_axis, mesh2d::domain::all>()) {
        ss << c[j][i] << "   ";
      } // for
      ss << std::endl;
    } // for
    flog(warn) << ss.str() << std::endl;
  }
  else {
    for(int k = m.template size<mesh3d::axis::z_axis, mesh3d::domain::all>();
        k--;) {
      for(int j = m.template size<mesh3d::axis::y_axis, mesh3d::domain::all>();
          j--;) {
        for(auto i :
          m.template range<mesh3d::axis::x_axis, mesh3d::domain::all>()) {
          ss << c[k][j][i] << "   ";
        } // for
        ss << std::endl;
      } // for
      ss << std::endl;
    } // for
    ss << std::endl;
    flog(warn) << ss.str() << std::endl;
  }

} // print_field

template<std::size_t D>
int
check_mesh_field(typename mesh<D>::template accessor<ro> m,
  field<std::size_t>::accessor<ro, ro> ca) {
  if constexpr(D == 1) {
    UNIT("TASK") {
      using r = mesh1d::domain;
      using ax = mesh1d::axis;

      // check range
      std::set<util::id> logical[4] = {{2, 3, 4}, {1, 2}, {1, 2}, {1, 2}};
      std::set<util::id> extended[4] = {
        {0, 1, 2, 3, 4}, {1, 2}, {1, 2}, {1, 2, 3, 4}};
      std::set<util::id> all[4] = {
        {0, 1, 2, 3, 4, 5}, {0, 1, 2, 3}, {0, 1, 2, 3}, {0, 1, 2, 3, 4}};
      std::set<util::id> boundary_low[4] = {{0, 1}, {}, {}, {}};
      std::set<util::id> boundary_high[4] = {{}, {}, {}, {3, 4}};
      std::set<util::id> ghost_low[4] = {{}, {0}, {0}, {0}};
      std::set<util::id> ghost_high[4] = {{5}, {3}, {3}, {}};

      const int rank = process();
      const auto s = [](auto && r) {
        return std::set<util::id>(r.begin(), r.end());
      };

      EXPECT_EQ(s(m.template range<ax::x_axis>()), logical[rank]);
      EXPECT_EQ(s(m.template range<ax::x_axis, r::extended>()), extended[rank]);
      EXPECT_EQ(s(m.template range<ax::x_axis, r::all>()), all[rank]);
      EXPECT_EQ(
        s(m.template range<ax::x_axis, r::boundary_low>()), boundary_low[rank]);
      EXPECT_EQ(s(m.template range<ax::x_axis, r::boundary_high>()),
        boundary_high[rank]);
      EXPECT_EQ(
        s(m.template range<ax::x_axis, r::ghost_low>()), ghost_low[rank]);
      EXPECT_EQ(
        s(m.template range<ax::x_axis, r::ghost_high>()), ghost_high[rank]);

      // check sizes
      std::size_t xsizes_ex[4][8] = {{3, 5, 6, 2, 0, 0, 1, 9},
        {2, 2, 4, 0, 0, 1, 1, 9},
        {2, 2, 4, 0, 0, 1, 1, 9},
        {2, 4, 5, 0, 2, 1, 0, 9}};

      std::size_t xsizes[] = {m.template size<ax::x_axis>(),
        m.template size<ax::x_axis, r::extended>(),
        m.template size<ax::x_axis, r::all>(),
        m.template size<ax::x_axis, r::boundary_low>(),
        m.template size<ax::x_axis, r::boundary_high>(),
        m.template size<ax::x_axis, r::ghost_low>(),
        m.template size<ax::x_axis, r::ghost_high>(),
        m.template size<ax::x_axis, r::global>()};

      for(int i = 0; i < 8; i++) {
        EXPECT_EQ(xsizes[i], xsizes_ex[rank][i]);
      }

      // check offsets
      std::size_t xoffsets_ex[4][8] = {{2, 0, 0, 0, 5, 0, 5, 0},
        {1, 1, 0, 1, 3, 0, 3, 2},
        {1, 1, 0, 1, 3, 0, 3, 4},
        {1, 1, 0, 1, 3, 0, 3, 6}};

      std::size_t xoffsets[] = {m.template offset<ax::x_axis>(),
        m.template offset<ax::x_axis, r::extended>(),
        m.template offset<ax::x_axis, r::all>(),
        m.template offset<ax::x_axis, r::boundary_low>(),
        m.template offset<ax::x_axis, r::boundary_high>(),
        m.template offset<ax::x_axis, r::ghost_low>(),
        m.template offset<ax::x_axis, r::ghost_high>(),
        m.template offset<ax::x_axis, r::global>()};

      for(int i = 0; i < 8; i++) {
        EXPECT_EQ(xoffsets[i], xoffsets_ex[rank][i]);
      }

      // check field values on the ghost layers
      int ngb_ranks[4][2] = {{-1, 1}, {0, 2}, {1, 3}, {2, -1}};
      auto c = m.template mdspan<mesh1d::index_space::entities>(ca);

      if(ngb_ranks[rank][0] != -1) {
        for(auto i : ghost_low[rank]) {
          EXPECT_EQ(c[i], std::pow(10, ngb_ranks[rank][0]));
        }
      }

      if(ngb_ranks[rank][1] != -1) {
        for(auto i : ghost_high[rank]) {
          EXPECT_EQ(c[i], std::pow(10, ngb_ranks[rank][1]));
        }
      }
    };
  } // d=1
  else if constexpr(D == 2) {
    UNIT("TASK") {
      using r = mesh2d::domain;
      using ax = mesh2d::axis;

      // check range
      std::set<util::id> xlogical[4] = {
        {2, 3, 4, 5}, {1, 2, 3, 4}, {2, 3, 4, 5}, {1, 2, 3, 4}};
      std::set<util::id> xextended[4] = {{0, 1, 2, 3, 4, 5},
        {1, 2, 3, 4, 5, 6},
        {0, 1, 2, 3, 4, 5},
        {1, 2, 3, 4, 5, 6}};
      std::set<util::id> xall[4] = {{0, 1, 2, 3, 4, 5, 6},
        {0, 1, 2, 3, 4, 5, 6},
        {0, 1, 2, 3, 4, 5, 6},
        {0, 1, 2, 3, 4, 5, 6}};
      std::set<util::id> xboundary_low[4] = {{0, 1}, {}, {0, 1}, {}};
      std::set<util::id> xboundary_high[4] = {{}, {5, 6}, {}, {5, 6}};
      std::set<util::id> xghost_low[4] = {{}, {0}, {}, {0}};
      std::set<util::id> xghost_high[4] = {{6}, {}, {6}, {}};

      std::set<util::id> ylogical[4] = {
        {1, 2, 3, 4}, {1, 2, 3, 4}, {2, 3, 4, 5}, {2, 3, 4, 5}};
      std::set<util::id> yextended[4] = {
        {0, 1, 2, 3, 4}, {0, 1, 2, 3, 4}, {2, 3, 4, 5, 6}, {2, 3, 4, 5, 6}};
      std::set<util::id> yall[4] = {{0, 1, 2, 3, 4, 5, 6},
        {0, 1, 2, 3, 4, 5, 6},
        {0, 1, 2, 3, 4, 5, 6},
        {0, 1, 2, 3, 4, 5, 6}};
      std::set<util::id> yboundary_low[4] = {{0}, {0}, {}, {}};
      std::set<util::id> yboundary_high[4] = {{}, {}, {6}, {6}};
      std::set<util::id> yghost_low[4] = {{}, {}, {0, 1}, {0, 1}};
      std::set<util::id> yghost_high[4] = {{5, 6}, {5, 6}, {}, {}};

      const int rank = process();
      const auto s = [](auto && r) {
        return std::set<util::id>(r.begin(), r.end());
      };

      EXPECT_EQ(s(m.template range<ax::x_axis>()), xlogical[rank]);
      EXPECT_EQ(
        s(m.template range<ax::x_axis, r::extended>()), xextended[rank]);
      EXPECT_EQ(s(m.template range<ax::x_axis, r::all>()), xall[rank]);
      EXPECT_EQ(s(m.template range<ax::x_axis, r::boundary_low>()),
        xboundary_low[rank]);
      EXPECT_EQ(s(m.template range<ax::x_axis, r::boundary_high>()),
        xboundary_high[rank]);
      EXPECT_EQ(
        s(m.template range<ax::x_axis, r::ghost_low>()), xghost_low[rank]);
      EXPECT_EQ(
        s(m.template range<ax::x_axis, r::ghost_high>()), xghost_high[rank]);

      EXPECT_EQ(s(m.template range<ax::y_axis>()), ylogical[rank]);
      EXPECT_EQ(
        s(m.template range<ax::y_axis, r::extended>()), yextended[rank]);
      EXPECT_EQ(s(m.template range<ax::y_axis, r::all>()), yall[rank]);
      EXPECT_EQ(s(m.template range<ax::y_axis, r::boundary_low>()),
        yboundary_low[rank]);
      EXPECT_EQ(s(m.template range<ax::y_axis, r::boundary_high>()),
        yboundary_high[rank]);
      EXPECT_EQ(
        s(m.template range<ax::y_axis, r::ghost_low>()), yghost_low[rank]);
      EXPECT_EQ(
        s(m.template range<ax::y_axis, r::ghost_high>()), yghost_high[rank]);

      // check sizes
      std::size_t xsizes_ex[4][8] = {{4, 6, 7, 2, 0, 0, 1, 8},
        {4, 6, 7, 0, 2, 1, 0, 8},
        {4, 6, 7, 2, 0, 0, 1, 8},
        {4, 6, 7, 0, 2, 1, 0, 8}};

      std::size_t xsizes[] = {m.template size<ax::x_axis>(),
        m.template size<ax::x_axis, r::extended>(),
        m.template size<ax::x_axis, r::all>(),
        m.template size<ax::x_axis, r::boundary_low>(),
        m.template size<ax::x_axis, r::boundary_high>(),
        m.template size<ax::x_axis, r::ghost_low>(),
        m.template size<ax::x_axis, r::ghost_high>(),
        m.template size<ax::x_axis, r::global>()};

      for(int i = 0; i < 8; i++) {
        EXPECT_EQ(xsizes[i], xsizes_ex[process()][i]);
      };

      std::size_t ysizes_ex[4][8] = {{4, 5, 7, 1, 0, 0, 2, 8},
        {4, 5, 7, 1, 0, 0, 2, 8},
        {4, 5, 7, 0, 1, 2, 0, 8},
        {4, 5, 7, 0, 1, 2, 0, 8}};

      std::size_t ysizes[] = {m.template size<ax::y_axis>(),
        m.template size<ax::y_axis, r::extended>(),
        m.template size<ax::y_axis, r::all>(),
        m.template size<ax::y_axis, r::boundary_low>(),
        m.template size<ax::y_axis, r::boundary_high>(),
        m.template size<ax::y_axis, r::ghost_low>(),
        m.template size<ax::y_axis, r::ghost_high>(),
        m.template size<ax::y_axis, r::global>()};

      for(int i = 0; i < 8; i++) {
        EXPECT_EQ(ysizes[i], ysizes_ex[process()][i]);
      }

      // check offsets
      std::size_t xoffsets_ex[4][8] = {{2, 0, 0, 0, 6, 0, 6, 0},
        {1, 1, 0, 1, 5, 0, 5, 3},
        {2, 0, 0, 0, 6, 0, 6, 0},
        {1, 1, 0, 1, 5, 0, 5, 3}};

      std::size_t xoffsets[] = {m.template offset<ax::x_axis>(),
        m.template offset<ax::x_axis, r::extended>(),
        m.template offset<ax::x_axis, r::all>(),
        m.template offset<ax::x_axis, r::boundary_low>(),
        m.template offset<ax::x_axis, r::boundary_high>(),
        m.template offset<ax::x_axis, r::ghost_low>(),
        m.template offset<ax::x_axis, r::ghost_high>(),
        m.template offset<ax::x_axis, r::global>()};

      for(int i = 0; i < 8; i++) {
        EXPECT_EQ(xoffsets[i], xoffsets_ex[process()][i]);
      }

      std::size_t yoffsets_ex[4][8] = {{1, 0, 0, 0, 5, 0, 5, 0},
        {1, 0, 0, 0, 5, 0, 5, 0},
        {2, 2, 0, 2, 6, 0, 6, 2},
        {2, 2, 0, 2, 6, 0, 6, 2}};

      std::size_t yoffsets[] = {m.template offset<ax::y_axis>(),
        m.template offset<ax::y_axis, r::extended>(),
        m.template offset<ax::y_axis, r::all>(),
        m.template offset<ax::y_axis, r::boundary_low>(),
        m.template offset<ax::y_axis, r::boundary_high>(),
        m.template offset<ax::y_axis, r::ghost_low>(),
        m.template offset<ax::y_axis, r::ghost_high>(),
        m.template offset<ax::y_axis, r::global>()};

      for(int i = 0; i < 8; i++) {
        EXPECT_EQ(yoffsets[i], yoffsets_ex[process()][i]);
      }

      // Check field values on the ghost layers
      // Layout used to identify neighbor ranks
      // for computing the correct field values
      // on the ghost layers.
      //  2  6  7  8
      //  1  3  4  5
      //  0  0  1  2
      //     0  1  2
      int ngb_ranks[4][9] = {{-1, -1, -1, -1, -1, 1, -1, 2, 3},
        {-1, -1, -1, 0, -1, -1, 2, 3},
        {-1, 0, 1, -1, -1, 3, -1, -1, -1},
        {0, 1, -1, 2, -1, -1, -1, -1, -1}};

      auto c = m.template mdspan<mesh2d::index_space::entities>(ca);

      auto chk =
        [&c](std::set<util::id> & ybnd, std::set<util::id> & xbnd, int r) {
          bool iseq = true;
          for(auto j : ybnd) {
            for(auto i : xbnd) {
              iseq = iseq && (c[j][i] == size_t(std::pow(10, r)));
            }
          }
          return iseq;
        };

      EXPECT_EQ(
        chk(ylogical[rank], xghost_low[rank], ngb_ranks[rank][3]), true);
      EXPECT_EQ(
        chk(ylogical[rank], xghost_high[rank], ngb_ranks[rank][5]), true);
      EXPECT_EQ(
        chk(yghost_low[rank], xlogical[rank], ngb_ranks[rank][1]), true);
      EXPECT_EQ(
        chk(yghost_high[rank], xlogical[rank], ngb_ranks[rank][7]), true);

      EXPECT_EQ(
        chk(yghost_low[rank], xghost_low[rank], ngb_ranks[rank][0]), true);
      EXPECT_EQ(
        chk(yghost_low[rank], xghost_high[rank], ngb_ranks[rank][2]), true);
      EXPECT_EQ(
        chk(yghost_high[rank], xghost_low[rank], ngb_ranks[rank][6]), true);
      EXPECT_EQ(
        chk(yghost_high[rank], xghost_high[rank], ngb_ranks[rank][8]), true);
    };
  } // d=2
  else {
    UNIT("TASK") {
      using r = mesh3d::domain;
      using ax = mesh3d::axis;

      std::set<util::id> xlogical[4] = {{1, 2}, {1, 2}, {1, 2}, {1, 2}};
      std::set<util::id> xextended[4] = {
        {0, 1, 2}, {1, 2, 3}, {0, 1, 2}, {1, 2, 3}};
      std::set<util::id> xall[4] = {
        {0, 1, 2, 3}, {0, 1, 2, 3}, {0, 1, 2, 3}, {0, 1, 2, 3}};
      std::set<util::id> xboundary_low[4] = {{0}, {}, {0}, {}};
      std::set<util::id> xboundary_high[4] = {{}, {3}, {}, {3}};
      std::set<util::id> xghost_low[4] = {{}, {0}, {}, {0}};
      std::set<util::id> xghost_high[4] = {{3}, {}, {3}, {}};

      std::set<util::id> ylogical[4] = {{1, 2}, {1, 2}, {1, 2}, {1, 2}};
      std::set<util::id> yextended[4] = {
        {0, 1, 2}, {0, 1, 2}, {1, 2, 3}, {1, 2, 3}};
      std::set<util::id> yall[4] = {
        {0, 1, 2, 3}, {0, 1, 2, 3}, {0, 1, 2, 3}, {0, 1, 2, 3}};
      std::set<util::id> yboundary_low[4] = {{0}, {0}, {}, {}};
      std::set<util::id> yboundary_high[4] = {{}, {}, {3}, {3}};
      std::set<util::id> yghost_low[4] = {{}, {}, {0}, {0}};
      std::set<util::id> yghost_high[4] = {{3}, {3}, {}, {}};

      std::set<util::id> zlogical[4] = {
        {1, 2, 3, 4}, {1, 2, 3, 4}, {1, 2, 3, 4}, {1, 2, 3, 4}};
      std::set<util::id> zextended[4] = {{0, 1, 2, 3, 4, 5},
        {0, 1, 2, 3, 4, 5},
        {0, 1, 2, 3, 4, 5},
        {0, 1, 2, 3, 4, 5}};
      std::set<util::id> zall[4] = {{0, 1, 2, 3, 4, 5},
        {0, 1, 2, 3, 4, 5},
        {0, 1, 2, 3, 4, 5},
        {0, 1, 2, 3, 4, 5}};
      std::set<util::id> zboundary_low[4] = {{0}, {0}, {0}, {0}};
      std::set<util::id> zboundary_high[4] = {{5}, {5}, {5}, {5}};
      std::set<util::id> zghost_low[4] = {{}, {}, {}, {}};
      std::set<util::id> zghost_high[4] = {{}, {}, {}, {}};

      const int rank = process();

      const auto s = [](auto && r) {
        return std::set<util::id>(r.begin(), r.end());
      };

      EXPECT_EQ(s(m.template range<ax::x_axis>()), xlogical[rank]);
      EXPECT_EQ(
        s(m.template range<ax::x_axis, r::extended>()), xextended[rank]);
      EXPECT_EQ(s(m.template range<ax::x_axis, r::all>()), xall[rank]);
      EXPECT_EQ(s(m.template range<ax::x_axis, r::boundary_low>()),
        xboundary_low[rank]);
      EXPECT_EQ(s(m.template range<ax::x_axis, r::boundary_high>()),
        xboundary_high[rank]);
      EXPECT_EQ(
        s(m.template range<ax::x_axis, r::ghost_low>()), xghost_low[rank]);
      EXPECT_EQ(
        s(m.template range<ax::x_axis, r::ghost_high>()), xghost_high[rank]);

      EXPECT_EQ(s(m.template range<ax::y_axis>()), ylogical[rank]);
      EXPECT_EQ(
        s(m.template range<ax::y_axis, r::extended>()), yextended[rank]);
      EXPECT_EQ(s(m.template range<ax::y_axis, r::all>()), yall[rank]);
      EXPECT_EQ(s(m.template range<ax::y_axis, r::boundary_low>()),
        yboundary_low[rank]);
      EXPECT_EQ(s(m.template range<ax::y_axis, r::boundary_high>()),
        yboundary_high[rank]);
      EXPECT_EQ(
        s(m.template range<ax::y_axis, r::ghost_low>()), yghost_low[rank]);
      EXPECT_EQ(
        s(m.template range<ax::y_axis, r::ghost_high>()), yghost_high[rank]);

      EXPECT_EQ(s(m.template range<ax::z_axis>()), zlogical[rank]);
      EXPECT_EQ(
        s(m.template range<ax::z_axis, r::extended>()), zextended[rank]);
      EXPECT_EQ(s(m.template range<ax::z_axis, r::all>()), zall[rank]);
      EXPECT_EQ(s(m.template range<ax::z_axis, r::boundary_low>()),
        zboundary_low[rank]);
      EXPECT_EQ(s(m.template range<ax::z_axis, r::boundary_high>()),
        zboundary_high[rank]);
      EXPECT_EQ(
        s(m.template range<ax::z_axis, r::ghost_low>()), zghost_low[rank]);
      EXPECT_EQ(
        s(m.template range<ax::z_axis, r::ghost_high>()), zghost_high[rank]);

      // check sizes
      std::size_t xsizes_ex[4][8] = {{2, 3, 4, 1, 0, 0, 1, 4},
        {2, 3, 4, 0, 1, 1, 0, 4},
        {2, 3, 4, 1, 0, 0, 1, 4},
        {2, 3, 4, 0, 1, 1, 0, 4}};

      std::size_t xsizes[] = {m.template size<ax::x_axis>(),
        m.template size<ax::x_axis, r::extended>(),
        m.template size<ax::x_axis, r::all>(),
        m.template size<ax::x_axis, r::boundary_low>(),
        m.template size<ax::x_axis, r::boundary_high>(),
        m.template size<ax::x_axis, r::ghost_low>(),
        m.template size<ax::x_axis, r::ghost_high>(),
        m.template size<ax::x_axis, r::global>()};

      for(int i = 0; i < 8; i++) {
        EXPECT_EQ(xsizes[i], xsizes_ex[process()][i]);
      }

      std::size_t ysizes_ex[4][8] = {{2, 3, 4, 1, 0, 0, 1, 4},
        {2, 3, 4, 1, 0, 0, 1, 4},
        {2, 3, 4, 0, 1, 1, 0, 4},
        {2, 3, 4, 0, 1, 1, 0, 4}};

      std::size_t ysizes[] = {m.template size<ax::y_axis>(),
        m.template size<ax::y_axis, r::extended>(),
        m.template size<ax::y_axis, r::all>(),
        m.template size<ax::y_axis, r::boundary_low>(),
        m.template size<ax::y_axis, r::boundary_high>(),
        m.template size<ax::y_axis, r::ghost_low>(),
        m.template size<ax::y_axis, r::ghost_high>(),
        m.template size<ax::y_axis, r::global>()};

      for(int i = 0; i < 8; i++) {
        EXPECT_EQ(ysizes[i], ysizes_ex[process()][i]);
      }

      std::size_t zsizes_ex[4][8] = {{4, 6, 6, 1, 1, 0, 0, 4},
        {4, 6, 6, 1, 1, 0, 0, 4},
        {4, 6, 6, 1, 1, 0, 0, 4},
        {4, 6, 6, 1, 1, 0, 0, 4}};

      std::size_t zsizes[] = {m.template size<ax::z_axis>(),
        m.template size<ax::z_axis, r::extended>(),
        m.template size<ax::z_axis, r::all>(),
        m.template size<ax::z_axis, r::boundary_low>(),
        m.template size<ax::z_axis, r::boundary_high>(),
        m.template size<ax::z_axis, r::ghost_low>(),
        m.template size<ax::z_axis, r::ghost_high>(),
        m.template size<ax::z_axis, r::global>()};

      for(int i = 0; i < 8; i++) {
        EXPECT_EQ(zsizes[i], zsizes_ex[process()][i]);
      }

      // check offsets
      std::size_t xoffsets_ex[4][8] = {{1, 0, 0, 0, 3, 0, 3, 0},
        {1, 1, 0, 1, 3, 0, 3, 1},
        {1, 0, 0, 0, 3, 0, 3, 0},
        {1, 1, 0, 1, 3, 0, 3, 1}};

      std::size_t xoffsets[] = {m.template offset<ax::x_axis>(),
        m.template offset<ax::x_axis, r::extended>(),
        m.template offset<ax::x_axis, r::all>(),
        m.template offset<ax::x_axis, r::boundary_low>(),
        m.template offset<ax::x_axis, r::boundary_high>(),
        m.template offset<ax::x_axis, r::ghost_low>(),
        m.template offset<ax::x_axis, r::ghost_high>(),
        m.template offset<ax::x_axis, r::global>()};

      for(int i = 0; i < 8; i++) {
        EXPECT_EQ(xoffsets[i], xoffsets_ex[process()][i]);
      }

      std::size_t yoffsets_ex[4][8] = {{1, 0, 0, 0, 3, 0, 3, 0},
        {1, 0, 0, 0, 3, 0, 3, 0},
        {1, 1, 0, 1, 3, 0, 3, 1},
        {1, 1, 0, 1, 3, 0, 3, 1}};

      std::size_t yoffsets[] = {m.template offset<ax::y_axis>(),
        m.template offset<ax::y_axis, r::extended>(),
        m.template offset<ax::y_axis, r::all>(),
        m.template offset<ax::y_axis, r::boundary_low>(),
        m.template offset<ax::y_axis, r::boundary_high>(),
        m.template offset<ax::y_axis, r::ghost_low>(),
        m.template offset<ax::y_axis, r::ghost_high>(),
        m.template offset<ax::y_axis, r::global>()};
      for(int i = 0; i < 8; i++) {
        EXPECT_EQ(yoffsets[i], yoffsets_ex[process()][i]);
      }

      std::size_t zoffsets_ex[4][8] = {{1, 0, 0, 0, 5, 0, 5, 0},
        {1, 0, 0, 0, 5, 0, 5, 0},
        {1, 0, 0, 0, 5, 0, 5, 0},
        {1, 0, 0, 0, 5, 0, 5, 0}};

      std::size_t zoffsets[] = {m.template offset<ax::z_axis>(),
        m.template offset<ax::z_axis, r::extended>(),
        m.template offset<ax::z_axis, r::all>(),
        m.template offset<ax::z_axis, r::boundary_low>(),
        m.template offset<ax::z_axis, r::boundary_high>(),
        m.template offset<ax::z_axis, r::ghost_low>(),
        m.template offset<ax::z_axis, r::ghost_high>(),
        m.template offset<ax::z_axis, r::global>()};

      for(int i = 0; i < 8; i++) {
        EXPECT_EQ(zoffsets[i], zoffsets_ex[process()][i]);
      }

      // Check field values on the ghost layers
      // For this particular mesh, the partition
      // is 2x2 over the x-y plane, so, only the edge-connected
      // cells (diagonals) are the corners, so same neighbor rank
      // datastructure as 2d case can be used here.
      //  2  6  7  8
      //  1  3  4  5
      //  0  0  1  2
      //     0  1  2
      int ngb_ranks[4][9] = {{-1, -1, -1, -1, -1, 1, -1, 2, 3},
        {-1, -1, -1, 0, -1, -1, 2, 3, -1},
        {-1, 0, 1, -1, -1, 3, -1, -1, -1},
        {0, 1, -1, 2, -1, -1, -1, -1, -1}};

      auto c = m.template mdspan<mesh3d::index_space::entities>(ca);

      auto chk = [&c](std::set<util::id> & zbnd,
                   std::set<util::id> & ybnd,
                   std::set<util::id> & xbnd,
                   int r) {
        bool iseq = true;
        for(auto k : zbnd) {
          for(auto j : ybnd) {
            for(auto i : xbnd) {
              iseq = iseq && (c[k][j][i] == size_t(std::pow(10, r)));
            }
          }
        }
        return iseq;
      };

      // clang-format off
      EXPECT_EQ(
        chk(zlogical[rank],
          ylogical[rank],
          xghost_low[rank],
          ngb_ranks[rank][3]),
        true
      );
      EXPECT_EQ(
        chk(zlogical[rank],
          ylogical[rank],
          xghost_high[rank],
          ngb_ranks[rank][5]),
        true
      );
      EXPECT_EQ(
        chk(zlogical[rank],
          yghost_low[rank],
          xlogical[rank],
          ngb_ranks[rank][1]),
        true
      );
      EXPECT_EQ(
        chk(zlogical[rank],
          yghost_high[rank],
          xlogical[rank],
          ngb_ranks[rank][7]),
        true
      );
      EXPECT_EQ(
        chk(zlogical[rank],
          yghost_low[rank],
          xghost_low[rank],
          ngb_ranks[rank][0]),
        true
      );
      EXPECT_EQ(
        chk(zlogical[rank],
          yghost_low[rank],
          xghost_high[rank],
          ngb_ranks[rank][2]),
        true
      );
      EXPECT_EQ(
        chk(zlogical[rank],
          yghost_high[rank],
          xghost_low[rank],
          ngb_ranks[rank][6]),
        true
      );
      EXPECT_EQ(
        chk(zlogical[rank],
          yghost_high[rank],
          xghost_high[rank],
          ngb_ranks[rank][8]),
        true
      );
      // clang-format on
    };
  } // d=3
} // check_mesh_field

int
check_4dmesh(mesh<4>::accessor<ro> m) {
  UNIT("TASK") {
    using r = mesh4d::domain;
    using ax = mesh4d::axis;

    std::set<util::id> logical[2] = {{1, 2}, {1, 2}};
    std::set<util::id> extended[2] = {{0, 1, 2}, {1, 2, 3}};
    std::set<util::id> all[2] = {{0, 1, 2, 3}, {0, 1, 2, 3}};
    std::set<util::id> ghost_low[2] = {{}, {0}};
    std::set<util::id> ghost_high[2] = {{3}, {}};
    std::set<util::id> boundary_low[2] = {{0}, {}};
    std::set<util::id> boundary_high[2] = {{}, {3}};

    const int nparts = 2; //#num colors on each axis

    const auto idx = [&] {
      auto rem = color();
      std::vector<int> idx(4);
      for(auto dim = 0; dim < 4; ++dim) {
        idx[dim] = rem % nparts;
        rem = (rem - idx[dim]) / nparts;
      }
      return idx;
    }();

    const auto s = [](auto && r) {
      return std::set<util::id>(r.begin(), r.end());
    };

<<<<<<< HEAD
    auto idx = indices(rank);

    EXPECT_EQ(s(m.range<ax::x_axis>()), logical[idx[0]]);
    EXPECT_EQ(s(m.range<ax::x_axis, r::extended>()), extended[idx[0]]);
    EXPECT_EQ(s(m.range<ax::x_axis, r::all>()), all[idx[0]]);
    EXPECT_EQ(s(m.range<ax::x_axis, r::ghost_low>()), ghost_low[idx[0]]);
    EXPECT_EQ(s(m.range<ax::x_axis, r::ghost_high>()), ghost_high[idx[0]]);
    EXPECT_EQ(s(m.range<ax::x_axis, r::boundary_low>()), boundary_low[idx[0]]);
=======
    EXPECT_EQ(s(m.extents<ax::x_axis>()), logical[idx[0]]);
    EXPECT_EQ(s(m.extents<ax::x_axis, r::extended>()), extended[idx[0]]);
    EXPECT_EQ(s(m.extents<ax::x_axis, r::all>()), all[idx[0]]);
    EXPECT_EQ(s(m.extents<ax::x_axis, r::ghost_low>()), ghost_low[idx[0]]);
    EXPECT_EQ(s(m.extents<ax::x_axis, r::ghost_high>()), ghost_high[idx[0]]);
>>>>>>> 75c1e6de
    EXPECT_EQ(
      s(m.range<ax::x_axis, r::boundary_high>()), boundary_high[idx[0]]);

    EXPECT_EQ(s(m.range<ax::y_axis>()), logical[idx[1]]);
    EXPECT_EQ(s(m.range<ax::y_axis, r::extended>()), extended[idx[1]]);
    EXPECT_EQ(s(m.range<ax::y_axis, r::all>()), all[idx[1]]);
    EXPECT_EQ(s(m.range<ax::y_axis, r::ghost_low>()), ghost_low[idx[1]]);
    EXPECT_EQ(s(m.range<ax::y_axis, r::ghost_high>()), ghost_high[idx[1]]);
    EXPECT_EQ(s(m.range<ax::y_axis, r::boundary_low>()), boundary_low[idx[1]]);
    EXPECT_EQ(
      s(m.range<ax::y_axis, r::boundary_high>()), boundary_high[idx[1]]);

    EXPECT_EQ(s(m.range<ax::z_axis>()), logical[idx[2]]);
    EXPECT_EQ(s(m.range<ax::z_axis, r::extended>()), extended[idx[2]]);
    EXPECT_EQ(s(m.range<ax::z_axis, r::all>()), all[idx[2]]);
    EXPECT_EQ(s(m.range<ax::z_axis, r::ghost_low>()), ghost_low[idx[2]]);
    EXPECT_EQ(s(m.range<ax::z_axis, r::ghost_high>()), ghost_high[idx[2]]);
    EXPECT_EQ(s(m.range<ax::z_axis, r::boundary_low>()), boundary_low[idx[2]]);
    EXPECT_EQ(
      s(m.range<ax::z_axis, r::boundary_high>()), boundary_high[idx[2]]);

    EXPECT_EQ(s(m.range<ax::t_axis>()), logical[idx[3]]);
    EXPECT_EQ(s(m.range<ax::t_axis, r::extended>()), extended[idx[3]]);
    EXPECT_EQ(s(m.range<ax::t_axis, r::all>()), all[idx[3]]);
    EXPECT_EQ(s(m.range<ax::t_axis, r::ghost_low>()), ghost_low[idx[3]]);
    EXPECT_EQ(s(m.range<ax::t_axis, r::ghost_high>()), ghost_high[idx[3]]);
    EXPECT_EQ(s(m.range<ax::t_axis, r::boundary_low>()), boundary_low[idx[3]]);
    EXPECT_EQ(
      s(m.range<ax::t_axis, r::boundary_high>()), boundary_high[idx[3]]);
  };
} // check_4dmesh<|MERGE_RESOLUTION|>--- conflicted
+++ resolved
@@ -710,22 +710,12 @@
       return std::set<util::id>(r.begin(), r.end());
     };
 
-<<<<<<< HEAD
-    auto idx = indices(rank);
-
     EXPECT_EQ(s(m.range<ax::x_axis>()), logical[idx[0]]);
     EXPECT_EQ(s(m.range<ax::x_axis, r::extended>()), extended[idx[0]]);
     EXPECT_EQ(s(m.range<ax::x_axis, r::all>()), all[idx[0]]);
     EXPECT_EQ(s(m.range<ax::x_axis, r::ghost_low>()), ghost_low[idx[0]]);
     EXPECT_EQ(s(m.range<ax::x_axis, r::ghost_high>()), ghost_high[idx[0]]);
     EXPECT_EQ(s(m.range<ax::x_axis, r::boundary_low>()), boundary_low[idx[0]]);
-=======
-    EXPECT_EQ(s(m.extents<ax::x_axis>()), logical[idx[0]]);
-    EXPECT_EQ(s(m.extents<ax::x_axis, r::extended>()), extended[idx[0]]);
-    EXPECT_EQ(s(m.extents<ax::x_axis, r::all>()), all[idx[0]]);
-    EXPECT_EQ(s(m.extents<ax::x_axis, r::ghost_low>()), ghost_low[idx[0]]);
-    EXPECT_EQ(s(m.extents<ax::x_axis, r::ghost_high>()), ghost_high[idx[0]]);
->>>>>>> 75c1e6de
     EXPECT_EQ(
       s(m.range<ax::x_axis, r::boundary_high>()), boundary_high[idx[0]]);
 
