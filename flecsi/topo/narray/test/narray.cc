--- conflicted
+++ resolved
@@ -88,6 +88,7 @@
   a = topo::claims::row(i);
   return i < n - 1;
 }
+
 int
 check_contiguous(data::multi<mesh1d::accessor<ro>> mm) {
   UNIT {
@@ -140,22 +141,16 @@
       // coloring1.allocate(index_definitions);
       coloring1.allocate(cd);
       m1.allocate(coloring1.get());
-<<<<<<< HEAD
       execute<init_field<1>, default_accelerator>(m1, f1(m1));
       execute<print_field<1>>(m1, f1(m1));
       execute<update_field<1>, default_accelerator>(m1, f1(m1));
       execute<print_field<1>>(m1, f1(m1));
-      execute<check_mesh_field<1>>(m1, f1(m1));
+      EXPECT_EQ(test<check_mesh_field<1>>(m1, f1(m1)), 0);
 
       if(FLECSI_BACKEND != FLECSI_BACKEND_mpi) {
         auto lm = data::launch::make<unify>(m1, 1);
         EXPECT_EQ(test<check_contiguous>(lm), 0);
       }
-=======
-      execute<set_field_1d, default_accelerator>(m1, f1(m1));
-      execute<print_field_1d>(m1, f1(m1));
-      EXPECT_EQ(test<check_1d>(m1), 0);
->>>>>>> 9d789f14
     } // scope
 
     {
@@ -174,18 +169,11 @@
 
       coloring2.allocate(cd);
       m2.allocate(coloring2.get());
-<<<<<<< HEAD
       execute<init_field<2>, default_accelerator>(m2, f2(m2));
       execute<print_field<2>>(m2, f2(m2));
       execute<update_field<2>, default_accelerator>(m2, f2(m2));
       execute<print_field<2>>(m2, f2(m2));
-      execute<check_mesh_field<2>>(m2, f2(m2));
-
-=======
-      execute<set_field_2d, default_accelerator>(m2, f2(m2));
-      execute<print_field_2d>(m2, f2(m2));
-      EXPECT_EQ(test<check_2d>(m2), 0);
->>>>>>> 9d789f14
+      EXPECT_EQ(test<check_mesh_field<2>>(m2, f2(m2)), 0);
     } // scope
 
     {
@@ -203,17 +191,11 @@
 
       coloring3.allocate(cd);
       m3.allocate(coloring3.get());
-<<<<<<< HEAD
       execute<init_field<3>, default_accelerator>(m3, f3(m3));
       execute<print_field<3>>(m3, f3(m3));
       execute<update_field<3>, default_accelerator>(m3, f3(m3));
       execute<print_field<3>>(m3, f3(m3));
-      execute<check_mesh_field<3>>(m3, f3(m3));
-=======
-      execute<set_field_3d>(m3, f3(m3));
-      execute<print_field_3d>(m3, f3(m3));
-      EXPECT_EQ(test<check_3d>(m3), 0);
->>>>>>> 9d789f14
+      EXPECT_EQ(test<check_mesh_field<3>>(m3, f3(m3)), 0);
     } // scope
 
   }; // UNIT
