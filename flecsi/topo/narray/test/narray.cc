#include "narray.hh"

#include "flecsi/execution.hh"
#include "flecsi/flog.hh"
#include "flecsi/util/unit.hh"

#include <set>

using namespace flecsi;

<<<<<<< HEAD
using mesh1d = mesh<1>;
using mesh2d = mesh<2>;
using mesh3d = mesh<3>;
using mesh4d = mesh<4>;
=======
// 1D Mesh
mesh1d::slot m1;
mesh1d::cslot coloring1;
const field<std::size_t>::definition<mesh1d> f1;
>>>>>>> 9a658efa

template<std::size_t D, typename F>
void
<<<<<<< HEAD
field_helper(typename mesh<D>::template accessor<ro> m,
  field<std::size_t>::accessor<wo, na> ca,
  F && fvalue) {
  auto c = m.template mdspan<mesh<D>::index_space::entities>(ca);

  // auto x=  m.template range<mesh1d::axis::x_axis>();
  if constexpr(D == 1) {
    forall(i, m.template range<mesh1d::axis::x_axis>(), "field_helper 1d") {
      fvalue(c[i]);
    }; // for
  }
  else if constexpr(D == 2) {
    auto x = m.template range<mesh2d::axis::x_axis>();
    forall(j, m.template range<mesh2d::axis::y_axis>(), "field_helper 2d") {
      for(auto i : x) {
        fvalue(c[j][i]);
      } // for
    }; // for
  }
  else {
    auto x = m.template range<mesh3d::axis::x_axis>();
    auto y = m.template range<mesh3d::axis::y_axis>();
    forall(k, m.template range<mesh3d::axis::z_axis>(), "field_helper 3d") {
      for(auto j : y) {
        for(auto i : x) {
          fvalue(c[k][j][i]);
        } // for
      } // for
    }; // for
  }
} // field_helper
=======
set_field_1d(mesh1d::accessor<ro> m, field<std::size_t>::accessor<wo, na> ca) {
  auto c = m.mdspan<mesh1d::index_space::elements>(ca);
  auto clr = color();
  forall(i, m.extents<mesh1d::axis::x_axis>(), "set_field_1d") { c[i] = clr; };
}
>>>>>>> 9a658efa

template<std::size_t D>
void
<<<<<<< HEAD
init_field(typename mesh<D>::template accessor<ro> m,
  field<std::size_t>::accessor<wo, na> ca) {
  return field_helper<D>(m, ca, [c = color()](auto & x) { x = c; });
} // init_field
=======
print_field_1d(mesh1d::accessor<ro> m,
  field<std::size_t>::accessor<ro, ro> ca) {
  auto c = m.mdspan<mesh1d::index_space::elements>(ca);
  std::stringstream ss;
  for(auto i : m.extents<mesh1d::axis::x_axis, mesh1d::range::all>()) {
    ss << c[i] << " ";
  } // for
  ss << std::endl;
  flog(warn) << ss.str() << std::endl;
}

int
check_1d(mesh1d::accessor<ro> m) {
  UNIT {
    using r = mesh1d::range;
    using ax = mesh1d::axis;

    // check extents
    std::set<util::id> logical[4] = {{2, 3, 4}, {1, 2}, {1, 2}, {1, 2}};
    std::set<util::id> extended[4] = {
      {0, 1, 2, 3, 4}, {1, 2}, {1, 2}, {1, 2, 3, 4}};
    std::set<util::id> all[4] = {
      {0, 1, 2, 3, 4, 5}, {0, 1, 2, 3}, {0, 1, 2, 3}, {0, 1, 2, 3, 4}};
    std::set<util::id> boundary_low[4] = {{0, 1}, {}, {}, {}};
    std::set<util::id> boundary_high[4] = {{}, {}, {}, {3, 4}};
    std::set<util::id> ghost_low[4] = {{}, {0}, {0}, {0}};
    std::set<util::id> ghost_high[4] = {{5}, {3}, {3}, {}};

    const int rank = process();
    const auto s = [](auto && r) {
      return std::set<util::id>(r.begin(), r.end());
    };

    EXPECT_EQ(s(m.extents<ax::x_axis>()), logical[rank]);
    EXPECT_EQ(s(m.extents<ax::x_axis, r::extended>()), extended[rank]);
    EXPECT_EQ(s(m.extents<ax::x_axis, r::all>()), all[rank]);
    EXPECT_EQ(s(m.extents<ax::x_axis, r::boundary_low>()), boundary_low[rank]);
    EXPECT_EQ(
      s(m.extents<ax::x_axis, r::boundary_high>()), boundary_high[rank]);
    EXPECT_EQ(s(m.extents<ax::x_axis, r::ghost_low>()), ghost_low[rank]);
    EXPECT_EQ(s(m.extents<ax::x_axis, r::ghost_high>()), ghost_high[rank]);

    // check sizes
    std::size_t xsizes_ex[4][8] = {{3, 5, 6, 2, 0, 0, 1, 9},
      {2, 2, 4, 0, 0, 1, 1, 9},
      {2, 2, 4, 0, 0, 1, 1, 9},
      {2, 4, 5, 0, 2, 1, 0, 9}};

    std::size_t xsizes[] = {m.size<ax::x_axis>(),
      m.size<ax::x_axis, r::extended>(),
      m.size<ax::x_axis, r::all>(),
      m.size<ax::x_axis, r::boundary_low>(),
      m.size<ax::x_axis, r::boundary_high>(),
      m.size<ax::x_axis, r::ghost_low>(),
      m.size<ax::x_axis, r::ghost_high>(),
      m.size<ax::x_axis, r::global>()};

    for(int i = 0; i < 8; i++) {
      EXPECT_EQ(xsizes[i], xsizes_ex[process()][i]);
    }

    // check offsets
    std::size_t xoffsets_ex[4][8] = {{2, 0, 0, 0, 5, 0, 5, 0},
      {1, 1, 0, 1, 3, 0, 3, 3},
      {1, 1, 0, 1, 3, 0, 3, 5},
      {1, 1, 0, 1, 3, 0, 3, 7}};

    std::size_t xoffsets[] = {m.offset<ax::x_axis>(),
      m.offset<ax::x_axis, r::extended>(),
      m.offset<ax::x_axis, r::all>(),
      m.offset<ax::x_axis, r::boundary_low>(),
      m.offset<ax::x_axis, r::boundary_high>(),
      m.offset<ax::x_axis, r::ghost_low>(),
      m.offset<ax::x_axis, r::ghost_high>(),
      m.offset<ax::x_axis, r::global>()};

    for(int i = 0; i < 8; i++) {
      EXPECT_EQ(xoffsets[i], xoffsets_ex[process()][i]);
    }
  };
} // check_1d

// 2D Mesh
mesh2d::slot m2;
mesh2d::cslot coloring2;
const field<std::size_t>::definition<mesh2d> f2;
>>>>>>> 9a658efa

template<std::size_t D>
void
<<<<<<< HEAD
update_field(typename mesh<D>::template accessor<ro> m,
  field<std::size_t>::accessor<wo, na> ca) {
  return field_helper<D>(
    m, ca, [c = color()](auto & x) { x = std::pow(10, c); });
} // update_field
=======
set_field_2d(mesh2d::accessor<ro> m, field<std::size_t>::accessor<wo, na> ca) {
  auto c = m.mdspan<mesh2d::index_space::elements>(ca);
  auto x_ex = m.extents<mesh2d::axis::x_axis>();
  auto clr = color();
  forall(j, m.extents<mesh2d::axis::y_axis>(), "set_field_2d") {
    for(auto i : x_ex)
      c[j][i] = clr;
  };
}
>>>>>>> 9a658efa

template<std::size_t D>
void
print_field(typename mesh<D>::template accessor<ro> m,
  field<std::size_t>::accessor<ro, ro> ca) {
<<<<<<< HEAD
  auto c = m.template mdspan<mesh<D>::index_space::entities>(ca);
=======
  auto c = m.mdspan<mesh2d::index_space::elements>(ca);
>>>>>>> 9a658efa
  std::stringstream ss;
  if constexpr(D == 1) {
    for(auto i :
      m.template range<mesh1d::axis::x_axis, mesh1d::domain::all>()) {
      ss << c[i] << "   ";
    } // for
    ss << std::endl;
    flog(warn) << ss.str() << std::endl;
  }
  else if constexpr(D == 2) {
    for(int j = m.template size<mesh2d::axis::y_axis, mesh2d::domain::all>();
        j--;) {
      for(auto i :
        m.template range<mesh2d::axis::x_axis, mesh2d::domain::all>()) {
        ss << c[j][i] << "   ";
      } // for
      ss << std::endl;
    } // for
    flog(warn) << ss.str() << std::endl;
  }
  else {
    for(int k = m.template size<mesh3d::axis::z_axis, mesh3d::domain::all>();
        k--;) {
      for(int j = m.template size<mesh3d::axis::y_axis, mesh3d::domain::all>();
          j--;) {
        for(auto i :
          m.template range<mesh3d::axis::x_axis, mesh3d::domain::all>()) {
          ss << c[k][j][i] << "   ";
        } // for
        ss << std::endl;
      } // for
      ss << std::endl;
    } // for
    ss << std::endl;
    flog(warn) << ss.str() << std::endl;
  }

} // print_field

template<std::size_t D>
int
check_mesh_field(typename mesh<D>::template accessor<ro> m,
  field<std::size_t>::accessor<ro, ro> ca) {
  if constexpr(D == 1) {
    UNIT("TASK") {
      using r = mesh1d::domain;
      using ax = mesh1d::axis;

      // check range
      std::set<util::id> logical[4] = {{2, 3, 4}, {1, 2}, {1, 2}, {1, 2}};
      std::set<util::id> extended[4] = {
        {0, 1, 2, 3, 4}, {1, 2}, {1, 2}, {1, 2, 3, 4}};
      std::set<util::id> all[4] = {
        {0, 1, 2, 3, 4, 5}, {0, 1, 2, 3}, {0, 1, 2, 3}, {0, 1, 2, 3, 4}};
      std::set<util::id> boundary_low[4] = {{0, 1}, {}, {}, {}};
      std::set<util::id> boundary_high[4] = {{}, {}, {}, {3, 4}};
      std::set<util::id> ghost_low[4] = {{}, {0}, {0}, {0}};
      std::set<util::id> ghost_high[4] = {{5}, {3}, {3}, {}};

      const int rank = process();
      const auto s = [](auto && r) {
        return std::set<util::id>(r.begin(), r.end());
      };

      EXPECT_EQ(s(m.template range<ax::x_axis>()), logical[rank]);
      EXPECT_EQ(s(m.template range<ax::x_axis, r::extended>()), extended[rank]);
      EXPECT_EQ(s(m.template range<ax::x_axis, r::all>()), all[rank]);
      EXPECT_EQ(
        s(m.template range<ax::x_axis, r::boundary_low>()), boundary_low[rank]);
      EXPECT_EQ(s(m.template range<ax::x_axis, r::boundary_high>()),
        boundary_high[rank]);
      EXPECT_EQ(
        s(m.template range<ax::x_axis, r::ghost_low>()), ghost_low[rank]);
      EXPECT_EQ(
        s(m.template range<ax::x_axis, r::ghost_high>()), ghost_high[rank]);

      // check sizes
      std::size_t xsizes_ex[4][8] = {{3, 5, 6, 2, 0, 0, 1, 9},
        {2, 2, 4, 0, 0, 1, 1, 9},
        {2, 2, 4, 0, 0, 1, 1, 9},
        {2, 4, 5, 0, 2, 1, 0, 9}};

      std::size_t xsizes[] = {m.template size<ax::x_axis>(),
        m.template size<ax::x_axis, r::extended>(),
        m.template size<ax::x_axis, r::all>(),
        m.template size<ax::x_axis, r::boundary_low>(),
        m.template size<ax::x_axis, r::boundary_high>(),
        m.template size<ax::x_axis, r::ghost_low>(),
        m.template size<ax::x_axis, r::ghost_high>(),
        m.template size<ax::x_axis, r::global>()};

      for(int i = 0; i < 8; i++) {
        EXPECT_EQ(xsizes[i], xsizes_ex[rank][i]);
      }

      // check offsets
      std::size_t xoffsets_ex[4][8] = {{2, 0, 0, 0, 5, 0, 5, 0},
        {1, 1, 0, 1, 3, 0, 3, 3},
        {1, 1, 0, 1, 3, 0, 3, 5},
        {1, 1, 0, 1, 3, 0, 3, 7}};

      std::size_t xoffsets[] = {m.template offset<ax::x_axis>(),
        m.template offset<ax::x_axis, r::extended>(),
        m.template offset<ax::x_axis, r::all>(),
        m.template offset<ax::x_axis, r::boundary_low>(),
        m.template offset<ax::x_axis, r::boundary_high>(),
        m.template offset<ax::x_axis, r::ghost_low>(),
        m.template offset<ax::x_axis, r::ghost_high>(),
        m.template offset<ax::x_axis, r::global>()};

      for(int i = 0; i < 8; i++) {
        EXPECT_EQ(xoffsets[i], xoffsets_ex[rank][i]);
      }

      // check field values on the ghost layers
      int ngb_ranks[4][2] = {{-1, 1}, {0, 2}, {1, 3}, {2, -1}};
      auto c = m.template mdspan<mesh1d::index_space::entities>(ca);

      if(ngb_ranks[rank][0] != -1) {
        for(auto i : ghost_low[rank]) {
          EXPECT_EQ(c[i], std::pow(10, ngb_ranks[rank][0]));
        }
      }

      if(ngb_ranks[rank][1] != -1) {
        for(auto i : ghost_high[rank]) {
          EXPECT_EQ(c[i], std::pow(10, ngb_ranks[rank][1]));
        }
      }
    };
  } // d=1
  else if constexpr(D == 2) {
    UNIT("TASK") {
      using r = mesh2d::domain;
      using ax = mesh2d::axis;

      // check range
      std::set<util::id> xlogical[4] = {
        {2, 3, 4, 5}, {1, 2, 3, 4}, {2, 3, 4, 5}, {1, 2, 3, 4}};
      std::set<util::id> xextended[4] = {{0, 1, 2, 3, 4, 5},
        {1, 2, 3, 4, 5, 6},
        {0, 1, 2, 3, 4, 5},
        {1, 2, 3, 4, 5, 6}};
      std::set<util::id> xall[4] = {{0, 1, 2, 3, 4, 5, 6},
        {0, 1, 2, 3, 4, 5, 6},
        {0, 1, 2, 3, 4, 5, 6},
        {0, 1, 2, 3, 4, 5, 6}};
      std::set<util::id> xboundary_low[4] = {{0, 1}, {}, {0, 1}, {}};
      std::set<util::id> xboundary_high[4] = {{}, {5, 6}, {}, {5, 6}};
      std::set<util::id> xghost_low[4] = {{}, {0}, {}, {0}};
      std::set<util::id> xghost_high[4] = {{6}, {}, {6}, {}};

      std::set<util::id> ylogical[4] = {
        {1, 2, 3, 4}, {1, 2, 3, 4}, {2, 3, 4, 5}, {2, 3, 4, 5}};
      std::set<util::id> yextended[4] = {
        {0, 1, 2, 3, 4}, {0, 1, 2, 3, 4}, {2, 3, 4, 5, 6}, {2, 3, 4, 5, 6}};
      std::set<util::id> yall[4] = {{0, 1, 2, 3, 4, 5, 6},
        {0, 1, 2, 3, 4, 5, 6},
        {0, 1, 2, 3, 4, 5, 6},
        {0, 1, 2, 3, 4, 5, 6}};
      std::set<util::id> yboundary_low[4] = {{0}, {0}, {}, {}};
      std::set<util::id> yboundary_high[4] = {{}, {}, {6}, {6}};
      std::set<util::id> yghost_low[4] = {{}, {}, {0, 1}, {0, 1}};
      std::set<util::id> yghost_high[4] = {{5, 6}, {5, 6}, {}, {}};

      const int rank = process();
      const auto s = [](auto && r) {
        return std::set<util::id>(r.begin(), r.end());
      };

      EXPECT_EQ(s(m.template range<ax::x_axis>()), xlogical[rank]);
      EXPECT_EQ(
        s(m.template range<ax::x_axis, r::extended>()), xextended[rank]);
      EXPECT_EQ(s(m.template range<ax::x_axis, r::all>()), xall[rank]);
      EXPECT_EQ(s(m.template range<ax::x_axis, r::boundary_low>()),
        xboundary_low[rank]);
      EXPECT_EQ(s(m.template range<ax::x_axis, r::boundary_high>()),
        xboundary_high[rank]);
      EXPECT_EQ(
        s(m.template range<ax::x_axis, r::ghost_low>()), xghost_low[rank]);
      EXPECT_EQ(
        s(m.template range<ax::x_axis, r::ghost_high>()), xghost_high[rank]);

      EXPECT_EQ(s(m.template range<ax::y_axis>()), ylogical[rank]);
      EXPECT_EQ(
        s(m.template range<ax::y_axis, r::extended>()), yextended[rank]);
      EXPECT_EQ(s(m.template range<ax::y_axis, r::all>()), yall[rank]);
      EXPECT_EQ(s(m.template range<ax::y_axis, r::boundary_low>()),
        yboundary_low[rank]);
      EXPECT_EQ(s(m.template range<ax::y_axis, r::boundary_high>()),
        yboundary_high[rank]);
      EXPECT_EQ(
        s(m.template range<ax::y_axis, r::ghost_low>()), yghost_low[rank]);
      EXPECT_EQ(
        s(m.template range<ax::y_axis, r::ghost_high>()), yghost_high[rank]);

      // check sizes
      std::size_t xsizes_ex[4][8] = {{4, 6, 7, 2, 0, 0, 1, 8},
        {4, 6, 7, 0, 2, 1, 0, 8},
        {4, 6, 7, 2, 0, 0, 1, 8},
        {4, 6, 7, 0, 2, 1, 0, 8}};

      std::size_t xsizes[] = {m.template size<ax::x_axis>(),
        m.template size<ax::x_axis, r::extended>(),
        m.template size<ax::x_axis, r::all>(),
        m.template size<ax::x_axis, r::boundary_low>(),
        m.template size<ax::x_axis, r::boundary_high>(),
        m.template size<ax::x_axis, r::ghost_low>(),
        m.template size<ax::x_axis, r::ghost_high>(),
        m.template size<ax::x_axis, r::global>()};

      for(int i = 0; i < 8; i++) {
        EXPECT_EQ(xsizes[i], xsizes_ex[process()][i]);
      };

      std::size_t ysizes_ex[4][8] = {{4, 5, 7, 1, 0, 0, 2, 8},
        {4, 5, 7, 1, 0, 0, 2, 8},
        {4, 5, 7, 0, 1, 2, 0, 8},
        {4, 5, 7, 0, 1, 2, 0, 8}};

      std::size_t ysizes[] = {m.template size<ax::y_axis>(),
        m.template size<ax::y_axis, r::extended>(),
        m.template size<ax::y_axis, r::all>(),
        m.template size<ax::y_axis, r::boundary_low>(),
        m.template size<ax::y_axis, r::boundary_high>(),
        m.template size<ax::y_axis, r::ghost_low>(),
        m.template size<ax::y_axis, r::ghost_high>(),
        m.template size<ax::y_axis, r::global>()};

      for(int i = 0; i < 8; i++) {
        EXPECT_EQ(ysizes[i], ysizes_ex[process()][i]);
      }

      // check offsets
      std::size_t xoffsets_ex[4][8] = {{2, 0, 0, 0, 6, 0, 6, 0},
        {1, 1, 0, 1, 5, 0, 5, 4},
        {2, 0, 0, 0, 6, 0, 6, 0},
        {1, 1, 0, 1, 5, 0, 5, 4}};

      std::size_t xoffsets[] = {m.template offset<ax::x_axis>(),
        m.template offset<ax::x_axis, r::extended>(),
        m.template offset<ax::x_axis, r::all>(),
        m.template offset<ax::x_axis, r::boundary_low>(),
        m.template offset<ax::x_axis, r::boundary_high>(),
        m.template offset<ax::x_axis, r::ghost_low>(),
        m.template offset<ax::x_axis, r::ghost_high>(),
        m.template offset<ax::x_axis, r::global>()};

      for(int i = 0; i < 8; i++) {
        EXPECT_EQ(xoffsets[i], xoffsets_ex[process()][i]);
      }

      std::size_t yoffsets_ex[4][8] = {{1, 0, 0, 0, 5, 0, 5, 0},
        {1, 0, 0, 0, 5, 0, 5, 0},
        {2, 2, 0, 2, 6, 0, 6, 4},
        {2, 2, 0, 2, 6, 0, 6, 4}};

      std::size_t yoffsets[] = {m.template offset<ax::y_axis>(),
        m.template offset<ax::y_axis, r::extended>(),
        m.template offset<ax::y_axis, r::all>(),
        m.template offset<ax::y_axis, r::boundary_low>(),
        m.template offset<ax::y_axis, r::boundary_high>(),
        m.template offset<ax::y_axis, r::ghost_low>(),
        m.template offset<ax::y_axis, r::ghost_high>(),
        m.template offset<ax::y_axis, r::global>()};

      for(int i = 0; i < 8; i++) {
        EXPECT_EQ(yoffsets[i], yoffsets_ex[process()][i]);
      }

      // Check field values on the ghost layers
      // Layout used to identify neighbor ranks
      // for computing the correct field values
      // on the ghost layers.
      //  2  6  7  8
      //  1  3  4  5
      //  0  0  1  2
      //     0  1  2
      int ngb_ranks[4][9] = {{-1, -1, -1, -1, -1, 1, -1, 2, 3},
        {-1, -1, -1, 0, -1, -1, 2, 3},
        {-1, 0, 1, -1, -1, 3, -1, -1, -1},
        {0, 1, -1, 2, -1, -1, -1, -1, -1}};

      auto c = m.template mdspan<mesh2d::index_space::entities>(ca);

      auto chk =
        [&c](std::set<util::id> & ybnd, std::set<util::id> & xbnd, int r) {
          bool iseq = true;
          for(auto j : ybnd) {
            for(auto i : xbnd) {
              iseq = iseq && (c[j][i] == size_t(std::pow(10, r)));
            }
          }
          return iseq;
        };

      EXPECT_EQ(
        chk(ylogical[rank], xghost_low[rank], ngb_ranks[rank][3]), true);
      EXPECT_EQ(
        chk(ylogical[rank], xghost_high[rank], ngb_ranks[rank][5]), true);
      EXPECT_EQ(
        chk(yghost_low[rank], xlogical[rank], ngb_ranks[rank][1]), true);
      EXPECT_EQ(
        chk(yghost_high[rank], xlogical[rank], ngb_ranks[rank][7]), true);

      EXPECT_EQ(
        chk(yghost_low[rank], xghost_low[rank], ngb_ranks[rank][0]), true);
      EXPECT_EQ(
        chk(yghost_low[rank], xghost_high[rank], ngb_ranks[rank][2]), true);
      EXPECT_EQ(
        chk(yghost_high[rank], xghost_low[rank], ngb_ranks[rank][6]), true);
      EXPECT_EQ(
        chk(yghost_high[rank], xghost_high[rank], ngb_ranks[rank][8]), true);
    };
  } // d=2
  else {
    UNIT("TASK") {
      using r = mesh3d::domain;
      using ax = mesh3d::axis;

      std::set<util::id> xlogical[4] = {{1, 2}, {1, 2}, {1, 2}, {1, 2}};
      std::set<util::id> xextended[4] = {
        {0, 1, 2}, {1, 2, 3}, {0, 1, 2}, {1, 2, 3}};
      std::set<util::id> xall[4] = {
        {0, 1, 2, 3}, {0, 1, 2, 3}, {0, 1, 2, 3}, {0, 1, 2, 3}};
      std::set<util::id> xboundary_low[4] = {{0}, {}, {0}, {}};
      std::set<util::id> xboundary_high[4] = {{}, {3}, {}, {3}};
      std::set<util::id> xghost_low[4] = {{}, {0}, {}, {0}};
      std::set<util::id> xghost_high[4] = {{3}, {}, {3}, {}};

      std::set<util::id> ylogical[4] = {{1, 2}, {1, 2}, {1, 2}, {1, 2}};
      std::set<util::id> yextended[4] = {
        {0, 1, 2}, {0, 1, 2}, {1, 2, 3}, {1, 2, 3}};
      std::set<util::id> yall[4] = {
        {0, 1, 2, 3}, {0, 1, 2, 3}, {0, 1, 2, 3}, {0, 1, 2, 3}};
      std::set<util::id> yboundary_low[4] = {{0}, {0}, {}, {}};
      std::set<util::id> yboundary_high[4] = {{}, {}, {3}, {3}};
      std::set<util::id> yghost_low[4] = {{}, {}, {0}, {0}};
      std::set<util::id> yghost_high[4] = {{3}, {3}, {}, {}};

      std::set<util::id> zlogical[4] = {
        {1, 2, 3, 4}, {1, 2, 3, 4}, {1, 2, 3, 4}, {1, 2, 3, 4}};
      std::set<util::id> zextended[4] = {{0, 1, 2, 3, 4, 5},
        {0, 1, 2, 3, 4, 5},
        {0, 1, 2, 3, 4, 5},
        {0, 1, 2, 3, 4, 5}};
      std::set<util::id> zall[4] = {{0, 1, 2, 3, 4, 5},
        {0, 1, 2, 3, 4, 5},
        {0, 1, 2, 3, 4, 5},
        {0, 1, 2, 3, 4, 5}};
      std::set<util::id> zboundary_low[4] = {{0}, {0}, {0}, {0}};
      std::set<util::id> zboundary_high[4] = {{5}, {5}, {5}, {5}};
      std::set<util::id> zghost_low[4] = {{}, {}, {}, {}};
      std::set<util::id> zghost_high[4] = {{}, {}, {}, {}};

      const int rank = process();

      const auto s = [](auto && r) {
        return std::set<util::id>(r.begin(), r.end());
      };

      EXPECT_EQ(s(m.template range<ax::x_axis>()), xlogical[rank]);
      EXPECT_EQ(
        s(m.template range<ax::x_axis, r::extended>()), xextended[rank]);
      EXPECT_EQ(s(m.template range<ax::x_axis, r::all>()), xall[rank]);
      EXPECT_EQ(s(m.template range<ax::x_axis, r::boundary_low>()),
        xboundary_low[rank]);
      EXPECT_EQ(s(m.template range<ax::x_axis, r::boundary_high>()),
        xboundary_high[rank]);
      EXPECT_EQ(
        s(m.template range<ax::x_axis, r::ghost_low>()), xghost_low[rank]);
      EXPECT_EQ(
        s(m.template range<ax::x_axis, r::ghost_high>()), xghost_high[rank]);

      EXPECT_EQ(s(m.template range<ax::y_axis>()), ylogical[rank]);
      EXPECT_EQ(
        s(m.template range<ax::y_axis, r::extended>()), yextended[rank]);
      EXPECT_EQ(s(m.template range<ax::y_axis, r::all>()), yall[rank]);
      EXPECT_EQ(s(m.template range<ax::y_axis, r::boundary_low>()),
        yboundary_low[rank]);
      EXPECT_EQ(s(m.template range<ax::y_axis, r::boundary_high>()),
        yboundary_high[rank]);
      EXPECT_EQ(
        s(m.template range<ax::y_axis, r::ghost_low>()), yghost_low[rank]);
      EXPECT_EQ(
        s(m.template range<ax::y_axis, r::ghost_high>()), yghost_high[rank]);

      EXPECT_EQ(s(m.template range<ax::z_axis>()), zlogical[rank]);
      EXPECT_EQ(
        s(m.template range<ax::z_axis, r::extended>()), zextended[rank]);
      EXPECT_EQ(s(m.template range<ax::z_axis, r::all>()), zall[rank]);
      EXPECT_EQ(s(m.template range<ax::z_axis, r::boundary_low>()),
        zboundary_low[rank]);
      EXPECT_EQ(s(m.template range<ax::z_axis, r::boundary_high>()),
        zboundary_high[rank]);
      EXPECT_EQ(
        s(m.template range<ax::z_axis, r::ghost_low>()), zghost_low[rank]);
      EXPECT_EQ(
        s(m.template range<ax::z_axis, r::ghost_high>()), zghost_high[rank]);

      // check sizes
      std::size_t xsizes_ex[4][8] = {{2, 3, 4, 1, 0, 0, 1, 4},
        {2, 3, 4, 0, 1, 1, 0, 4},
        {2, 3, 4, 1, 0, 0, 1, 4},
        {2, 3, 4, 0, 1, 1, 0, 4}};

      std::size_t xsizes[] = {m.template size<ax::x_axis>(),
        m.template size<ax::x_axis, r::extended>(),
        m.template size<ax::x_axis, r::all>(),
        m.template size<ax::x_axis, r::boundary_low>(),
        m.template size<ax::x_axis, r::boundary_high>(),
        m.template size<ax::x_axis, r::ghost_low>(),
        m.template size<ax::x_axis, r::ghost_high>(),
        m.template size<ax::x_axis, r::global>()};

      for(int i = 0; i < 8; i++) {
        EXPECT_EQ(xsizes[i], xsizes_ex[process()][i]);
      }

      std::size_t ysizes_ex[4][8] = {{2, 3, 4, 1, 0, 0, 1, 4},
        {2, 3, 4, 1, 0, 0, 1, 4},
        {2, 3, 4, 0, 1, 1, 0, 4},
        {2, 3, 4, 0, 1, 1, 0, 4}};

      std::size_t ysizes[] = {m.template size<ax::y_axis>(),
        m.template size<ax::y_axis, r::extended>(),
        m.template size<ax::y_axis, r::all>(),
        m.template size<ax::y_axis, r::boundary_low>(),
        m.template size<ax::y_axis, r::boundary_high>(),
        m.template size<ax::y_axis, r::ghost_low>(),
        m.template size<ax::y_axis, r::ghost_high>(),
        m.template size<ax::y_axis, r::global>()};

      for(int i = 0; i < 8; i++) {
        EXPECT_EQ(ysizes[i], ysizes_ex[process()][i]);
      }

      std::size_t zsizes_ex[4][8] = {{4, 6, 6, 1, 1, 0, 0, 4},
        {4, 6, 6, 1, 1, 0, 0, 4},
        {4, 6, 6, 1, 1, 0, 0, 4},
        {4, 6, 6, 1, 1, 0, 0, 4}};

      std::size_t zsizes[] = {m.template size<ax::z_axis>(),
        m.template size<ax::z_axis, r::extended>(),
        m.template size<ax::z_axis, r::all>(),
        m.template size<ax::z_axis, r::boundary_low>(),
        m.template size<ax::z_axis, r::boundary_high>(),
        m.template size<ax::z_axis, r::ghost_low>(),
        m.template size<ax::z_axis, r::ghost_high>(),
        m.template size<ax::z_axis, r::global>()};

      for(int i = 0; i < 8; i++) {
        EXPECT_EQ(zsizes[i], zsizes_ex[process()][i]);
      }

      // check offsets
      std::size_t xoffsets_ex[4][8] = {{1, 0, 0, 0, 3, 0, 3, 0},
        {1, 1, 0, 1, 3, 0, 3, 2},
        {1, 0, 0, 0, 3, 0, 3, 0},
        {1, 1, 0, 1, 3, 0, 3, 2}};

      std::size_t xoffsets[] = {m.template offset<ax::x_axis>(),
        m.template offset<ax::x_axis, r::extended>(),
        m.template offset<ax::x_axis, r::all>(),
        m.template offset<ax::x_axis, r::boundary_low>(),
        m.template offset<ax::x_axis, r::boundary_high>(),
        m.template offset<ax::x_axis, r::ghost_low>(),
        m.template offset<ax::x_axis, r::ghost_high>(),
        m.template offset<ax::x_axis, r::global>()};

      for(int i = 0; i < 8; i++) {
        EXPECT_EQ(xoffsets[i], xoffsets_ex[process()][i]);
      }

      std::size_t yoffsets_ex[4][8] = {{1, 0, 0, 0, 3, 0, 3, 0},
        {1, 0, 0, 0, 3, 0, 3, 0},
        {1, 1, 0, 1, 3, 0, 3, 2},
        {1, 1, 0, 1, 3, 0, 3, 2}};

      std::size_t yoffsets[] = {m.template offset<ax::y_axis>(),
        m.template offset<ax::y_axis, r::extended>(),
        m.template offset<ax::y_axis, r::all>(),
        m.template offset<ax::y_axis, r::boundary_low>(),
        m.template offset<ax::y_axis, r::boundary_high>(),
        m.template offset<ax::y_axis, r::ghost_low>(),
        m.template offset<ax::y_axis, r::ghost_high>(),
        m.template offset<ax::y_axis, r::global>()};
      for(int i = 0; i < 8; i++) {
        EXPECT_EQ(yoffsets[i], yoffsets_ex[process()][i]);
      }

      std::size_t zoffsets_ex[4][8] = {{1, 0, 0, 0, 5, 0, 5, 0},
        {1, 0, 0, 0, 5, 0, 5, 0},
        {1, 0, 0, 0, 5, 0, 5, 0},
        {1, 0, 0, 0, 5, 0, 5, 0}};

      std::size_t zoffsets[] = {m.template offset<ax::z_axis>(),
        m.template offset<ax::z_axis, r::extended>(),
        m.template offset<ax::z_axis, r::all>(),
        m.template offset<ax::z_axis, r::boundary_low>(),
        m.template offset<ax::z_axis, r::boundary_high>(),
        m.template offset<ax::z_axis, r::ghost_low>(),
        m.template offset<ax::z_axis, r::ghost_high>(),
        m.template offset<ax::z_axis, r::global>()};

      for(int i = 0; i < 8; i++) {
        EXPECT_EQ(zoffsets[i], zoffsets_ex[process()][i]);
      }

      // Check field values on the ghost layers
      // For this particular mesh, the partition
      // is 2x2 over the x-y plane, so, only the edge-connected
      // cells (diagonals) are the corners, so same neighbor rank
      // datastructure as 2d case can be used here.
      //  2  6  7  8
      //  1  3  4  5
      //  0  0  1  2
      //     0  1  2
      int ngb_ranks[4][9] = {{-1, -1, -1, -1, -1, 1, -1, 2, 3},
        {-1, -1, -1, 0, -1, -1, 2, 3, -1},
        {-1, 0, 1, -1, -1, 3, -1, -1, -1},
        {0, 1, -1, 2, -1, -1, -1, -1, -1}};

      auto c = m.template mdspan<mesh3d::index_space::entities>(ca);

      auto chk = [&c](std::set<util::id> & zbnd,
                   std::set<util::id> & ybnd,
                   std::set<util::id> & xbnd,
                   int r) {
        bool iseq = true;
        for(auto k : zbnd) {
          for(auto j : ybnd) {
            for(auto i : xbnd) {
              iseq = iseq && (c[k][j][i] == size_t(std::pow(10, r)));
            }
          }
        }
        return iseq;
      };

      // clang-format off
      EXPECT_EQ(
        chk(zlogical[rank],
          ylogical[rank],
          xghost_low[rank],
          ngb_ranks[rank][3]),
        true
      );
      EXPECT_EQ(
        chk(zlogical[rank],
          ylogical[rank],
          xghost_high[rank],
          ngb_ranks[rank][5]),
        true
      );
      EXPECT_EQ(
        chk(zlogical[rank],
          yghost_low[rank],
          xlogical[rank],
          ngb_ranks[rank][1]),
        true
      );
      EXPECT_EQ(
        chk(zlogical[rank],
          yghost_high[rank],
          xlogical[rank],
          ngb_ranks[rank][7]),
        true
      );
      EXPECT_EQ(
        chk(zlogical[rank],
          yghost_low[rank],
          xghost_low[rank],
          ngb_ranks[rank][0]),
        true
      );
      EXPECT_EQ(
        chk(zlogical[rank],
          yghost_low[rank],
          xghost_high[rank],
          ngb_ranks[rank][2]),
        true
      );
      EXPECT_EQ(
        chk(zlogical[rank],
          yghost_high[rank],
          xghost_low[rank],
          ngb_ranks[rank][6]),
        true
      );
      EXPECT_EQ(
        chk(zlogical[rank],
          yghost_high[rank],
          xghost_high[rank],
          ngb_ranks[rank][8]),
        true
      );
      // clang-format on
    };
  } // d=3
} // check_mesh_field

int
coloring_driver() {
  UNIT() {
#if 1
    mesh3d::coord indices{8, 8, 8};
#else
    mesh3d::coord indices{9, 9, 9};
#endif

    mesh3d::coord hdepths{1, 1, 1};
    mesh3d::coord bdepths{0, 0, 0};
    std::vector<bool> periodic{false, false, false};
    std::vector<bool> extend{true, false, false};

    auto axcm = topo::narray_utils::make_color_maps(processes(), indices);
    mesh3d::coloring_definition cd = {axcm, hdepths, bdepths, periodic, false};
    auto [nc, ne, coloring, partitions] =
      topo::narray_utils::color(cd, MPI_COMM_WORLD);

    auto [avpc, aprts] =
      topo::narray_utils::color_auxiliary(nc, coloring, extend);

    std::stringstream ss;
    ss << "primary" << std::endl;
    for(auto p : coloring) {
      ss << p << std::endl;
    } // for
    ss << "auxiliary" << std::endl;
    for(auto p : avpc) {
      ss << p << std::endl;
    } // for
    flog(warn) << ss.str() << std::endl;

    flog(warn) << flog::container{partitions} << std::endl;
    flog(warn) << flog::container{aprts} << std::endl;
  };
}

flecsi::unit::driver<coloring_driver> cd;

// 1D Mesh
mesh1d::slot m1;
mesh1d::cslot coloring1;
const field<std::size_t>::definition<mesh1d, mesh1d::index_space::entities> f1;

// 2D Mesh
mesh2d::slot m2;
mesh2d::cslot coloring2;
const field<std::size_t>::definition<mesh2d, mesh2d::index_space::entities> f2;

// 3D Mesh
mesh3d::slot m3;
mesh3d::cslot coloring3;
const field<std::size_t>::definition<mesh3d> f3;

<<<<<<< HEAD
// 4D Mesh
mesh4d::slot m4;
mesh4d::cslot coloring4;

int
check_contiguous(data::multi<mesh1d::accessor<ro>> mm) {
  UNIT() {
    constexpr static auto x = mesh1d::axis::x_axis;
    using D = mesh1d::domain;
    std::size_t last, total = 0;
    for(auto [c, m] : mm.components()) { // presumed to be in order
      auto sz = m.size<x, D::global>(), off = m.offset<x, D::global>();
      if(total) {
        EXPECT_EQ(sz, total);
        EXPECT_EQ(last, off);
      }
      else {
        total = sz;
      }
      last = off + (m.offset<x, D::ghost_high>() - m.offset<x, D::logical>());
    }
    EXPECT_EQ(last, total);
  };
=======
void
set_field_3d(mesh3d::accessor<ro> m, field<std::size_t>::accessor<wo, na> ca) {
  auto c = m.mdspan<mesh3d::index_space::elements>(ca);
  auto x_ex = m.extents<mesh3d::axis::x_axis>();
  auto y_ex = m.extents<mesh3d::axis::y_axis>();
  auto clr = color();
  forall(k, m.extents<mesh3d::axis::z_axis>(), "set_field_3d") {
    for(auto j : y_ex)
      for(auto i : x_ex)
        c[k][j][i] = clr;
  };
}

void
print_field_3d(mesh3d::accessor<ro> m,
  field<std::size_t>::accessor<ro, ro> ca) {
  auto c = m.mdspan<mesh3d::index_space::elements>(ca);
  std::stringstream ss;
  for(int k = m.size<mesh3d::axis::z_axis, mesh3d::range::all>() - 1; k >= 0;
      --k) {
    for(int j = m.size<mesh3d::axis::y_axis, mesh3d::range::all>() - 1; j >= 0;
        --j) {
      for(auto i : m.extents<mesh3d::axis::x_axis, mesh3d::range::all>()) {
        ss << c[k][j][i] << " ";
      } // for
      ss << std::endl;
    } // for
    ss << std::endl;
  } // for
  ss << std::endl;
  flog(warn) << ss.str() << std::endl;
>>>>>>> 9a658efa
}

int
check_4dmesh(mesh4d::accessor<ro> m) {
  UNIT("TASK") {
    using r = mesh4d::domain;
    using ax = mesh4d::axis;

    std::set<util::id> logical[2] = {{1, 2}, {1, 2}};
    std::set<util::id> extended[2] = {{0, 1, 2}, {1, 2, 3}};
    std::set<util::id> all[2] = {{0, 1, 2, 3}, {0, 1, 2, 3}};
    std::set<util::id> ghost_low[2] = {{}, {0}};
    std::set<util::id> ghost_high[2] = {{3}, {}};
    std::set<util::id> boundary_low[2] = {{0}, {}};
    std::set<util::id> boundary_high[2] = {{}, {3}};

    const int nparts = 2; //#num colors on each axis

    const auto idx = [&] {
      auto rem = color();
      std::vector<int> idx(4);
      for(auto dim = 0; dim < 4; ++dim) {
        idx[dim] = rem % nparts;
        rem = (rem - idx[dim]) / nparts;
      }
      return idx;
    }();

    const auto s = [](auto && r) {
      return std::set<util::id>(r.begin(), r.end());
    };

    EXPECT_EQ(s(m.range<ax::x_axis>()), logical[idx[0]]);
    EXPECT_EQ(s(m.range<ax::x_axis, r::extended>()), extended[idx[0]]);
    EXPECT_EQ(s(m.range<ax::x_axis, r::all>()), all[idx[0]]);
    EXPECT_EQ(s(m.range<ax::x_axis, r::ghost_low>()), ghost_low[idx[0]]);
    EXPECT_EQ(s(m.range<ax::x_axis, r::ghost_high>()), ghost_high[idx[0]]);
    EXPECT_EQ(s(m.range<ax::x_axis, r::boundary_low>()), boundary_low[idx[0]]);
    EXPECT_EQ(
      s(m.range<ax::x_axis, r::boundary_high>()), boundary_high[idx[0]]);

    EXPECT_EQ(s(m.range<ax::y_axis>()), logical[idx[1]]);
    EXPECT_EQ(s(m.range<ax::y_axis, r::extended>()), extended[idx[1]]);
    EXPECT_EQ(s(m.range<ax::y_axis, r::all>()), all[idx[1]]);
    EXPECT_EQ(s(m.range<ax::y_axis, r::ghost_low>()), ghost_low[idx[1]]);
    EXPECT_EQ(s(m.range<ax::y_axis, r::ghost_high>()), ghost_high[idx[1]]);
    EXPECT_EQ(s(m.range<ax::y_axis, r::boundary_low>()), boundary_low[idx[1]]);
    EXPECT_EQ(
      s(m.range<ax::y_axis, r::boundary_high>()), boundary_high[idx[1]]);

    EXPECT_EQ(s(m.range<ax::z_axis>()), logical[idx[2]]);
    EXPECT_EQ(s(m.range<ax::z_axis, r::extended>()), extended[idx[2]]);
    EXPECT_EQ(s(m.range<ax::z_axis, r::all>()), all[idx[2]]);
    EXPECT_EQ(s(m.range<ax::z_axis, r::ghost_low>()), ghost_low[idx[2]]);
    EXPECT_EQ(s(m.range<ax::z_axis, r::ghost_high>()), ghost_high[idx[2]]);
    EXPECT_EQ(s(m.range<ax::z_axis, r::boundary_low>()), boundary_low[idx[2]]);
    EXPECT_EQ(
      s(m.range<ax::z_axis, r::boundary_high>()), boundary_high[idx[2]]);

    EXPECT_EQ(s(m.range<ax::t_axis>()), logical[idx[3]]);
    EXPECT_EQ(s(m.range<ax::t_axis, r::extended>()), extended[idx[3]]);
    EXPECT_EQ(s(m.range<ax::t_axis, r::all>()), all[idx[3]]);
    EXPECT_EQ(s(m.range<ax::t_axis, r::ghost_low>()), ghost_low[idx[3]]);
    EXPECT_EQ(s(m.range<ax::t_axis, r::ghost_high>()), ghost_high[idx[3]]);
    EXPECT_EQ(s(m.range<ax::t_axis, r::boundary_low>()), boundary_low[idx[3]]);
    EXPECT_EQ(
      s(m.range<ax::t_axis, r::boundary_high>()), boundary_high[idx[3]]);
  };
} // check_4dmesh

int
narray_driver() {
  UNIT() {
    {
      using topo::narray_utils::factor;
      using V = std::vector<std::size_t>;
      EXPECT_EQ(factor(2 * 5 * 11 * 13 * 29), (V{29, 13, 11, 5, 2}));
      EXPECT_EQ(factor(2 * 2 * 23 * 23), (V{23, 23, 2, 2}));
    } // scope

    {
      // 1D Mesh
      mesh1d::coord indices{9};
      mesh1d::coord hdepths{1};
      mesh1d::coord bdepths{2};
      std::vector<bool> periodic{false};
      bool diagonals = true;
      auto axcm = topo::narray_utils::make_color_maps(processes(), indices);

      mesh1d::coloring_definition cd = {
        axcm, hdepths, bdepths, periodic, diagonals};

      // coloring1.allocate(index_definitions);
      coloring1.allocate(cd);
      m1.allocate(coloring1.get());
      execute<init_field<1>, default_accelerator>(m1, f1(m1));
      execute<print_field<1>>(m1, f1(m1));
      execute<update_field<1>, default_accelerator>(m1, f1(m1));
      execute<print_field<1>>(m1, f1(m1));
      EXPECT_EQ(test<check_mesh_field<1>>(m1, f1(m1)), 0);

      if(FLECSI_BACKEND != FLECSI_BACKEND_mpi) {
        auto lm = data::launch::make<data::launch::gather>(m1, 1);
        EXPECT_EQ(test<check_contiguous>(lm), 0);
      }
    } // scope

    {
      // 2D Mesh
      mesh2d::coord indices{8, 8};
      mesh2d::coord hdepths{1, 2};
      mesh2d::coord bdepths{2, 1};
      std::vector<bool> periodic{false, false};
      bool diagonals = true;
      auto axcm = topo::narray_utils::make_color_maps(processes(), indices);

      mesh2d::coloring_definition cd = {
        axcm, hdepths, bdepths, periodic, diagonals};

      coloring2.allocate(cd);
      m2.allocate(coloring2.get());
      execute<init_field<2>, default_accelerator>(m2, f2(m2));
      execute<print_field<2>>(m2, f2(m2));
      execute<update_field<2>, default_accelerator>(m2, f2(m2));
      execute<print_field<2>>(m2, f2(m2));
      EXPECT_EQ(test<check_mesh_field<2>>(m2, f2(m2)), 0);
    } // scope

    {
      // 3D Mesh
      mesh3d::coord indices{4, 4, 4};
      mesh3d::coord hdepths{1, 1, 1};
      mesh3d::coord bdepths{1, 1, 1};
      std::vector<bool> periodic{false, false, false};
      bool diagonals = true;
      auto axcm = topo::narray_utils::make_color_maps(processes(), indices);

      mesh3d::coloring_definition cd = {
        axcm, hdepths, bdepths, periodic, diagonals};

      coloring3.allocate(cd);
      m3.allocate(coloring3.get());
      execute<init_field<3>, default_accelerator>(m3, f3(m3));
      execute<print_field<3>>(m3, f3(m3));
      execute<update_field<3>, default_accelerator>(m3, f3(m3));
      execute<print_field<3>>(m3, f3(m3));
      EXPECT_EQ(test<check_mesh_field<3>>(m3, f3(m3)), 0);
    } // scope

    if(FLECSI_BACKEND != FLECSI_BACKEND_mpi) {
      // 4D Mesh
      mesh4d::coord indices{4, 4, 4, 4};
      mesh4d::coord hdepths{1, 1, 1, 1};
      mesh4d::coord bdepths{1, 1, 1, 1};
      std::vector<bool> periodic{false, false, false, false};
      bool diagonals = true;
      auto axcm = topo::narray_utils::make_color_maps(processes(), indices);

      mesh4d::coloring_definition cd = {
        axcm, hdepths, bdepths, periodic, diagonals};
      coloring4.allocate(cd);
      m4.allocate(coloring4.get());
      execute<check_4dmesh>(m4);
    }

  }; // UNIT
} // narray_driver

flecsi::unit::driver<narray_driver> nd;<|MERGE_RESOLUTION|>--- conflicted
+++ resolved
@@ -8,25 +8,17 @@
 
 using namespace flecsi;
 
-<<<<<<< HEAD
 using mesh1d = mesh<1>;
 using mesh2d = mesh<2>;
 using mesh3d = mesh<3>;
 using mesh4d = mesh<4>;
-=======
-// 1D Mesh
-mesh1d::slot m1;
-mesh1d::cslot coloring1;
-const field<std::size_t>::definition<mesh1d> f1;
->>>>>>> 9a658efa
 
 template<std::size_t D, typename F>
 void
-<<<<<<< HEAD
 field_helper(typename mesh<D>::template accessor<ro> m,
   field<std::size_t>::accessor<wo, na> ca,
   F && fvalue) {
-  auto c = m.template mdspan<mesh<D>::index_space::entities>(ca);
+  auto c = m.template mdspan<topo::elements>(ca);
 
   // auto x=  m.template range<mesh1d::axis::x_axis>();
   if constexpr(D == 1) {
@@ -54,139 +46,27 @@
     }; // for
   }
 } // field_helper
-=======
-set_field_1d(mesh1d::accessor<ro> m, field<std::size_t>::accessor<wo, na> ca) {
-  auto c = m.mdspan<mesh1d::index_space::elements>(ca);
-  auto clr = color();
-  forall(i, m.extents<mesh1d::axis::x_axis>(), "set_field_1d") { c[i] = clr; };
-}
->>>>>>> 9a658efa
 
 template<std::size_t D>
 void
-<<<<<<< HEAD
 init_field(typename mesh<D>::template accessor<ro> m,
   field<std::size_t>::accessor<wo, na> ca) {
   return field_helper<D>(m, ca, [c = color()](auto & x) { x = c; });
 } // init_field
-=======
-print_field_1d(mesh1d::accessor<ro> m,
-  field<std::size_t>::accessor<ro, ro> ca) {
-  auto c = m.mdspan<mesh1d::index_space::elements>(ca);
-  std::stringstream ss;
-  for(auto i : m.extents<mesh1d::axis::x_axis, mesh1d::range::all>()) {
-    ss << c[i] << " ";
-  } // for
-  ss << std::endl;
-  flog(warn) << ss.str() << std::endl;
-}
-
-int
-check_1d(mesh1d::accessor<ro> m) {
-  UNIT {
-    using r = mesh1d::range;
-    using ax = mesh1d::axis;
-
-    // check extents
-    std::set<util::id> logical[4] = {{2, 3, 4}, {1, 2}, {1, 2}, {1, 2}};
-    std::set<util::id> extended[4] = {
-      {0, 1, 2, 3, 4}, {1, 2}, {1, 2}, {1, 2, 3, 4}};
-    std::set<util::id> all[4] = {
-      {0, 1, 2, 3, 4, 5}, {0, 1, 2, 3}, {0, 1, 2, 3}, {0, 1, 2, 3, 4}};
-    std::set<util::id> boundary_low[4] = {{0, 1}, {}, {}, {}};
-    std::set<util::id> boundary_high[4] = {{}, {}, {}, {3, 4}};
-    std::set<util::id> ghost_low[4] = {{}, {0}, {0}, {0}};
-    std::set<util::id> ghost_high[4] = {{5}, {3}, {3}, {}};
-
-    const int rank = process();
-    const auto s = [](auto && r) {
-      return std::set<util::id>(r.begin(), r.end());
-    };
-
-    EXPECT_EQ(s(m.extents<ax::x_axis>()), logical[rank]);
-    EXPECT_EQ(s(m.extents<ax::x_axis, r::extended>()), extended[rank]);
-    EXPECT_EQ(s(m.extents<ax::x_axis, r::all>()), all[rank]);
-    EXPECT_EQ(s(m.extents<ax::x_axis, r::boundary_low>()), boundary_low[rank]);
-    EXPECT_EQ(
-      s(m.extents<ax::x_axis, r::boundary_high>()), boundary_high[rank]);
-    EXPECT_EQ(s(m.extents<ax::x_axis, r::ghost_low>()), ghost_low[rank]);
-    EXPECT_EQ(s(m.extents<ax::x_axis, r::ghost_high>()), ghost_high[rank]);
-
-    // check sizes
-    std::size_t xsizes_ex[4][8] = {{3, 5, 6, 2, 0, 0, 1, 9},
-      {2, 2, 4, 0, 0, 1, 1, 9},
-      {2, 2, 4, 0, 0, 1, 1, 9},
-      {2, 4, 5, 0, 2, 1, 0, 9}};
-
-    std::size_t xsizes[] = {m.size<ax::x_axis>(),
-      m.size<ax::x_axis, r::extended>(),
-      m.size<ax::x_axis, r::all>(),
-      m.size<ax::x_axis, r::boundary_low>(),
-      m.size<ax::x_axis, r::boundary_high>(),
-      m.size<ax::x_axis, r::ghost_low>(),
-      m.size<ax::x_axis, r::ghost_high>(),
-      m.size<ax::x_axis, r::global>()};
-
-    for(int i = 0; i < 8; i++) {
-      EXPECT_EQ(xsizes[i], xsizes_ex[process()][i]);
-    }
-
-    // check offsets
-    std::size_t xoffsets_ex[4][8] = {{2, 0, 0, 0, 5, 0, 5, 0},
-      {1, 1, 0, 1, 3, 0, 3, 3},
-      {1, 1, 0, 1, 3, 0, 3, 5},
-      {1, 1, 0, 1, 3, 0, 3, 7}};
-
-    std::size_t xoffsets[] = {m.offset<ax::x_axis>(),
-      m.offset<ax::x_axis, r::extended>(),
-      m.offset<ax::x_axis, r::all>(),
-      m.offset<ax::x_axis, r::boundary_low>(),
-      m.offset<ax::x_axis, r::boundary_high>(),
-      m.offset<ax::x_axis, r::ghost_low>(),
-      m.offset<ax::x_axis, r::ghost_high>(),
-      m.offset<ax::x_axis, r::global>()};
-
-    for(int i = 0; i < 8; i++) {
-      EXPECT_EQ(xoffsets[i], xoffsets_ex[process()][i]);
-    }
-  };
-} // check_1d
-
-// 2D Mesh
-mesh2d::slot m2;
-mesh2d::cslot coloring2;
-const field<std::size_t>::definition<mesh2d> f2;
->>>>>>> 9a658efa
 
 template<std::size_t D>
 void
-<<<<<<< HEAD
 update_field(typename mesh<D>::template accessor<ro> m,
   field<std::size_t>::accessor<wo, na> ca) {
   return field_helper<D>(
     m, ca, [c = color()](auto & x) { x = std::pow(10, c); });
 } // update_field
-=======
-set_field_2d(mesh2d::accessor<ro> m, field<std::size_t>::accessor<wo, na> ca) {
-  auto c = m.mdspan<mesh2d::index_space::elements>(ca);
-  auto x_ex = m.extents<mesh2d::axis::x_axis>();
-  auto clr = color();
-  forall(j, m.extents<mesh2d::axis::y_axis>(), "set_field_2d") {
-    for(auto i : x_ex)
-      c[j][i] = clr;
-  };
-}
->>>>>>> 9a658efa
 
 template<std::size_t D>
 void
 print_field(typename mesh<D>::template accessor<ro> m,
   field<std::size_t>::accessor<ro, ro> ca) {
-<<<<<<< HEAD
-  auto c = m.template mdspan<mesh<D>::index_space::entities>(ca);
-=======
-  auto c = m.mdspan<mesh2d::index_space::elements>(ca);
->>>>>>> 9a658efa
+  auto c = m.template mdspan<topo::elements>(ca);
   std::stringstream ss;
   if constexpr(D == 1) {
     for(auto i :
@@ -303,7 +183,7 @@
 
       // check field values on the ghost layers
       int ngb_ranks[4][2] = {{-1, 1}, {0, 2}, {1, 3}, {2, -1}};
-      auto c = m.template mdspan<mesh1d::index_space::entities>(ca);
+      auto c = m.template mdspan<topo::elements>(ca);
 
       if(ngb_ranks[rank][0] != -1) {
         for(auto i : ghost_low[rank]) {
@@ -470,7 +350,7 @@
         {-1, 0, 1, -1, -1, 3, -1, -1, -1},
         {0, 1, -1, 2, -1, -1, -1, -1, -1}};
 
-      auto c = m.template mdspan<mesh2d::index_space::entities>(ca);
+      auto c = m.template mdspan<topo::elements>(ca);
 
       auto chk =
         [&c](std::set<util::id> & ybnd, std::set<util::id> & xbnd, int r) {
@@ -710,7 +590,7 @@
         {-1, 0, 1, -1, -1, 3, -1, -1, -1},
         {0, 1, -1, 2, -1, -1, -1, -1, -1}};
 
-      auto c = m.template mdspan<mesh3d::index_space::entities>(ca);
+      auto c = m.template mdspan<topo::elements>(ca);
 
       auto chk = [&c](std::set<util::id> & zbnd,
                    std::set<util::id> & ybnd,
@@ -832,19 +712,18 @@
 // 1D Mesh
 mesh1d::slot m1;
 mesh1d::cslot coloring1;
-const field<std::size_t>::definition<mesh1d, mesh1d::index_space::entities> f1;
+const field<std::size_t>::definition<mesh1d> f1;
 
 // 2D Mesh
 mesh2d::slot m2;
 mesh2d::cslot coloring2;
-const field<std::size_t>::definition<mesh2d, mesh2d::index_space::entities> f2;
+const field<std::size_t>::definition<mesh2d> f2;
 
 // 3D Mesh
 mesh3d::slot m3;
 mesh3d::cslot coloring3;
 const field<std::size_t>::definition<mesh3d> f3;
 
-<<<<<<< HEAD
 // 4D Mesh
 mesh4d::slot m4;
 mesh4d::cslot coloring4;
@@ -868,39 +747,6 @@
     }
     EXPECT_EQ(last, total);
   };
-=======
-void
-set_field_3d(mesh3d::accessor<ro> m, field<std::size_t>::accessor<wo, na> ca) {
-  auto c = m.mdspan<mesh3d::index_space::elements>(ca);
-  auto x_ex = m.extents<mesh3d::axis::x_axis>();
-  auto y_ex = m.extents<mesh3d::axis::y_axis>();
-  auto clr = color();
-  forall(k, m.extents<mesh3d::axis::z_axis>(), "set_field_3d") {
-    for(auto j : y_ex)
-      for(auto i : x_ex)
-        c[k][j][i] = clr;
-  };
-}
-
-void
-print_field_3d(mesh3d::accessor<ro> m,
-  field<std::size_t>::accessor<ro, ro> ca) {
-  auto c = m.mdspan<mesh3d::index_space::elements>(ca);
-  std::stringstream ss;
-  for(int k = m.size<mesh3d::axis::z_axis, mesh3d::range::all>() - 1; k >= 0;
-      --k) {
-    for(int j = m.size<mesh3d::axis::y_axis, mesh3d::range::all>() - 1; j >= 0;
-        --j) {
-      for(auto i : m.extents<mesh3d::axis::x_axis, mesh3d::range::all>()) {
-        ss << c[k][j][i] << " ";
-      } // for
-      ss << std::endl;
-    } // for
-    ss << std::endl;
-  } // for
-  ss << std::endl;
-  flog(warn) << ss.str() << std::endl;
->>>>>>> 9a658efa
 }
 
 int
