// Copyright (c) 2016, Triad National Security, LLC
// All rights reserved.

#include "narray.hh"

#include "flecsi/execution.hh"
#include "flecsi/flog.hh"
#include "flecsi/util/unit.hh"

#include <set>

using namespace flecsi;

int
coloring_driver() {
  UNIT() {
#if 1
    mesh3d::coord indices{8, 8, 8};
    std::vector<Color> colors = {2, 2, 1};
#else
    mesh3d::coord indices{9, 9, 9};
    std::vector<Color> colors = {3, 3, 1};
#endif

    flog(warn) << "colors: " << std::endl
               << flog::container{colors} << std::endl;

    mesh3d::coord hdepths{1, 1, 1};
    mesh3d::coord bdepths{0, 0, 0};
    std::vector<bool> periodic{false, false, false};
    std::vector<bool> extend{true, false, false};

    mesh3d::coloring_definition cd = {
      colors, indices, hdepths, bdepths, periodic, false};
    auto [nc, ne, coloring, partitions] =
      topo::narray_utils::color(cd, MPI_COMM_WORLD);

    auto [avpc, aprts] =
      topo::narray_utils::color_auxiliary(ne, nc, coloring, extend);

    std::stringstream ss;
    ss << "primary" << std::endl;
    for(auto p : coloring) {
      ss << p << std::endl;
    } // for
    ss << "auxiliary" << std::endl;
    for(auto p : avpc) {
      ss << p << std::endl;
    } // for
    flog(warn) << ss.str() << std::endl;

    flog(warn) << flog::container{partitions} << std::endl;
    flog(warn) << flog::container{aprts} << std::endl;
  };
}

flecsi::unit::driver<coloring_driver> cd;

#if 1
// 1D Mesh
mesh1d::slot m1;
mesh1d::cslot coloring1;
const field<std::size_t>::definition<mesh1d, mesh1d::index_space::entities> f1;

void
set_field_1d(mesh1d::accessor<ro> m, field<std::size_t>::accessor<wo, na> ca) {
  auto c = m.mdspan<mesh1d::index_space::entities>(ca);
  auto clr = color();
  forall(i, m.extents<mesh1d::axis::x_axis>(), "set_field_1d") { c[i] = clr; };
}

void
print_field_1d(mesh1d::accessor<ro> m,
  field<std::size_t>::accessor<ro, ro> ca) {
  auto c = m.mdspan<mesh1d::index_space::entities>(ca);
  std::stringstream ss;
  for(auto i : m.extents<mesh1d::axis::x_axis, mesh1d::range::all>()) {
    ss << c[i] << " ";
  } // for
  ss << std::endl;
  flog(warn) << ss.str() << std::endl;
}

int
check_1d(mesh1d::accessor<ro> m) {
  UNIT {
    using r = mesh1d::range;
    using ax = mesh1d::axis;

    // check extents
    std::set<util::id> logical[4] = {{2, 3, 4}, {1, 2}, {1, 2}, {1, 2}};
    std::set<util::id> extended[4] = {
      {0, 1, 2, 3, 4}, {1, 2}, {1, 2}, {1, 2, 3, 4}};
    std::set<util::id> all[4] = {
      {0, 1, 2, 3, 4, 5}, {0, 1, 2, 3}, {0, 1, 2, 3}, {0, 1, 2, 3, 4}};
    std::set<util::id> boundary_low[4] = {{0, 1}, {}, {}, {}};
    std::set<util::id> boundary_high[4] = {{}, {}, {}, {3, 4}};
    std::set<util::id> ghost_low[4] = {{}, {0}, {0}, {0}};
    std::set<util::id> ghost_high[4] = {{5}, {3}, {3}, {}};

    const int rank = process();
    const auto s = [](auto && r) {
      return std::set<util::id>(r.begin(), r.end());
    };

    EXPECT_EQ(s(m.extents<ax::x_axis>()), logical[rank]);
    EXPECT_EQ(s(m.extents<ax::x_axis, r::extended>()), extended[rank]);
    EXPECT_EQ(s(m.extents<ax::x_axis, r::all>()), all[rank]);
    EXPECT_EQ(s(m.extents<ax::x_axis, r::boundary_low>()), boundary_low[rank]);
    EXPECT_EQ(
      s(m.extents<ax::x_axis, r::boundary_high>()), boundary_high[rank]);
    EXPECT_EQ(s(m.extents<ax::x_axis, r::ghost_low>()), ghost_low[rank]);
    EXPECT_EQ(s(m.extents<ax::x_axis, r::ghost_high>()), ghost_high[rank]);

    // check sizes
    std::size_t xsizes_ex[4][8] = {{3, 5, 6, 2, 0, 0, 1, 9},
      {2, 2, 4, 0, 0, 1, 1, 9},
      {2, 2, 4, 0, 0, 1, 1, 9},
      {2, 4, 5, 0, 2, 1, 0, 9}};

    std::size_t xsizes[] = {m.size<ax::x_axis>(),
      m.size<ax::x_axis, r::extended>(),
      m.size<ax::x_axis, r::all>(),
      m.size<ax::x_axis, r::boundary_low>(),
      m.size<ax::x_axis, r::boundary_high>(),
      m.size<ax::x_axis, r::ghost_low>(),
      m.size<ax::x_axis, r::ghost_high>(),
      m.size<ax::x_axis, r::global>()};

    for(int i = 0; i < 8; i++) {
      EXPECT_EQ(xsizes[i], xsizes_ex[process()][i]);
    }

    // check offsets
    std::size_t xoffsets_ex[4][8] = {{2, 0, 0, 0, 5, 0, 5, 0},
      {1, 1, 0, 1, 3, 0, 3, 2},
      {1, 1, 0, 1, 3, 0, 3, 4},
      {1, 1, 0, 1, 3, 0, 3, 6}};

    std::size_t xoffsets[] = {m.offset<ax::x_axis>(),
      m.offset<ax::x_axis, r::extended>(),
      m.offset<ax::x_axis, r::all>(),
      m.offset<ax::x_axis, r::boundary_low>(),
      m.offset<ax::x_axis, r::boundary_high>(),
      m.offset<ax::x_axis, r::ghost_low>(),
      m.offset<ax::x_axis, r::ghost_high>(),
      m.offset<ax::x_axis, r::global>()};

    for(int i = 0; i < 8; i++) {
      EXPECT_EQ(xoffsets[i], xoffsets_ex[process()][i]);
    }
  };
} // check_1d

// 2D Mesh
mesh2d::slot m2;
mesh2d::cslot coloring2;
const field<std::size_t>::definition<mesh2d, mesh2d::index_space::entities> f2;

void
set_field_2d(mesh2d::accessor<ro> m, field<std::size_t>::accessor<wo, na> ca) {
  auto c = m.mdspan<mesh2d::index_space::entities>(ca);
  auto x_ex = m.extents<mesh2d::axis::x_axis>();
  auto clr = color();
  forall(j, m.extents<mesh2d::axis::y_axis>(), "set_field_2d") {
    for(auto i : x_ex)
      c[j][i] = clr;
  };
}

void
print_field_2d(mesh2d::accessor<ro> m,
  field<std::size_t>::accessor<ro, ro> ca) {
  auto c = m.mdspan<mesh2d::index_space::entities>(ca);
  std::stringstream ss;
  for(int j = m.size<mesh2d::axis::y_axis, mesh2d::range::all>() - 1; j >= 0;
      --j) {
    for(auto i : m.extents<mesh2d::axis::x_axis, mesh2d::range::all>()) {
      ss << c[j][i] << " ";
    } // for
    ss << std::endl;
  } // for
  ss << std::endl;
  flog(warn) << ss.str() << std::endl;
}

int
check_2d(mesh2d::accessor<ro> m) {
  UNIT {
    using r = mesh2d::range;
    using ax = mesh2d::axis;

    // check extents
    std::set<util::id> xlogical[4] = {
      {2, 3, 4, 5}, {1, 2, 3, 4}, {2, 3, 4, 5}, {1, 2, 3, 4}};
    std::set<util::id> xextended[4] = {{0, 1, 2, 3, 4, 5},
      {1, 2, 3, 4, 5, 6},
      {0, 1, 2, 3, 4, 5},
      {1, 2, 3, 4, 5, 6}};
    std::set<util::id> xall[4] = {{0, 1, 2, 3, 4, 5, 6},
      {0, 1, 2, 3, 4, 5, 6},
      {0, 1, 2, 3, 4, 5, 6},
      {0, 1, 2, 3, 4, 5, 6}};
    std::set<util::id> xboundary_low[4] = {{0, 1}, {}, {0, 1}, {}};
    std::set<util::id> xboundary_high[4] = {{}, {5, 6}, {}, {5, 6}};
    std::set<util::id> xghost_low[4] = {{}, {0}, {}, {0}};
    std::set<util::id> xghost_high[4] = {{6}, {}, {6}, {}};

    std::set<util::id> ylogical[4] = {
      {1, 2, 3, 4}, {1, 2, 3, 4}, {2, 3, 4, 5}, {2, 3, 4, 5}};
    std::set<util::id> yextended[4] = {
      {0, 1, 2, 3, 4}, {0, 1, 2, 3, 4}, {2, 3, 4, 5, 6}, {2, 3, 4, 5, 6}};
    std::set<util::id> yall[4] = {{0, 1, 2, 3, 4, 5, 6},
      {0, 1, 2, 3, 4, 5, 6},
      {0, 1, 2, 3, 4, 5, 6},
      {0, 1, 2, 3, 4, 5, 6}};
    std::set<util::id> yboundary_low[4] = {{0}, {0}, {}, {}};
    std::set<util::id> yboundary_high[4] = {{}, {}, {6}, {6}};
    std::set<util::id> yghost_low[4] = {{}, {}, {0, 1}, {0, 1}};
    std::set<util::id> yghost_high[4] = {{5, 6}, {5, 6}, {}, {}};

    const int rank = process();
    const auto s = [](auto && r) {
      return std::set<util::id>(r.begin(), r.end());
    };

    EXPECT_EQ(s(m.extents<ax::x_axis>()), xlogical[rank]);
    EXPECT_EQ(s(m.extents<ax::x_axis, r::extended>()), xextended[rank]);
    EXPECT_EQ(s(m.extents<ax::x_axis, r::all>()), xall[rank]);
    EXPECT_EQ(s(m.extents<ax::x_axis, r::boundary_low>()), xboundary_low[rank]);
    EXPECT_EQ(
      s(m.extents<ax::x_axis, r::boundary_high>()), xboundary_high[rank]);
    EXPECT_EQ(s(m.extents<ax::x_axis, r::ghost_low>()), xghost_low[rank]);
    EXPECT_EQ(s(m.extents<ax::x_axis, r::ghost_high>()), xghost_high[rank]);

    EXPECT_EQ(s(m.extents<ax::y_axis>()), ylogical[rank]);
    EXPECT_EQ(s(m.extents<ax::y_axis, r::extended>()), yextended[rank]);
    EXPECT_EQ(s(m.extents<ax::y_axis, r::all>()), yall[rank]);
    EXPECT_EQ(s(m.extents<ax::y_axis, r::boundary_low>()), yboundary_low[rank]);
    EXPECT_EQ(
      s(m.extents<ax::y_axis, r::boundary_high>()), yboundary_high[rank]);
    EXPECT_EQ(s(m.extents<ax::y_axis, r::ghost_low>()), yghost_low[rank]);
    EXPECT_EQ(s(m.extents<ax::y_axis, r::ghost_high>()), yghost_high[rank]);

    // check sizes
    std::size_t xsizes_ex[4][8] = {{4, 6, 7, 2, 0, 0, 1, 8},
      {4, 6, 7, 0, 2, 1, 0, 8},
      {4, 6, 7, 2, 0, 0, 1, 8},
      {4, 6, 7, 0, 2, 1, 0, 8}};

    std::size_t xsizes[] = {m.size<ax::x_axis>(),
      m.size<ax::x_axis, r::extended>(),
      m.size<ax::x_axis, r::all>(),
      m.size<ax::x_axis, r::boundary_low>(),
      m.size<ax::x_axis, r::boundary_high>(),
      m.size<ax::x_axis, r::ghost_low>(),
      m.size<ax::x_axis, r::ghost_high>(),
      m.size<ax::x_axis, r::global>()};

    for(int i = 0; i < 8; i++) {
      EXPECT_EQ(xsizes[i], xsizes_ex[process()][i]);
    };

    std::size_t ysizes_ex[4][8] = {{4, 5, 7, 1, 0, 0, 2, 8},
      {4, 5, 7, 1, 0, 0, 2, 8},
      {4, 5, 7, 0, 1, 2, 0, 8},
      {4, 5, 7, 0, 1, 2, 0, 8}};

    std::size_t ysizes[] = {m.size<ax::y_axis>(),
      m.size<ax::y_axis, r::extended>(),
      m.size<ax::y_axis, r::all>(),
      m.size<ax::y_axis, r::boundary_low>(),
      m.size<ax::y_axis, r::boundary_high>(),
      m.size<ax::y_axis, r::ghost_low>(),
      m.size<ax::y_axis, r::ghost_high>(),
      m.size<ax::y_axis, r::global>()};

    for(int i = 0; i < 8; i++) {
      EXPECT_EQ(ysizes[i], ysizes_ex[process()][i]);
    }

    // check offsets
    std::size_t xoffsets_ex[4][8] = {{2, 0, 0, 0, 6, 0, 6, 0},
      {1, 1, 0, 1, 5, 0, 5, 3},
      {2, 0, 0, 0, 6, 0, 6, 0},
      {1, 1, 0, 1, 5, 0, 5, 3}};

    std::size_t xoffsets[] = {m.offset<ax::x_axis>(),
      m.offset<ax::x_axis, r::extended>(),
      m.offset<ax::x_axis, r::all>(),
      m.offset<ax::x_axis, r::boundary_low>(),
      m.offset<ax::x_axis, r::boundary_high>(),
      m.offset<ax::x_axis, r::ghost_low>(),
      m.offset<ax::x_axis, r::ghost_high>(),
      m.offset<ax::x_axis, r::global>()};

    for(int i = 0; i < 8; i++) {
      EXPECT_EQ(xoffsets[i], xoffsets_ex[process()][i]);
    }

    std::size_t yoffsets_ex[4][8] = {{1, 0, 0, 0, 5, 0, 5, 0},
      {1, 0, 0, 0, 5, 0, 5, 0},
      {2, 2, 0, 2, 6, 0, 6, 2},
      {2, 2, 0, 2, 6, 0, 6, 2}};

    std::size_t yoffsets[] = {m.offset<ax::y_axis>(),
      m.offset<ax::y_axis, r::extended>(),
      m.offset<ax::y_axis, r::all>(),
      m.offset<ax::y_axis, r::boundary_low>(),
      m.offset<ax::y_axis, r::boundary_high>(),
      m.offset<ax::y_axis, r::ghost_low>(),
      m.offset<ax::y_axis, r::ghost_high>(),
      m.offset<ax::y_axis, r::global>()};

    for(int i = 0; i < 8; i++) {
      EXPECT_EQ(yoffsets[i], yoffsets_ex[process()][i]);
    }
  };
} // check_2d

// 3D Mesh
mesh3d::slot m3;
mesh3d::cslot coloring3;
const field<std::size_t>::definition<mesh3d, mesh3d::index_space::entities> f3;

<<<<<<< HEAD
// 4D Mesh
mesh4d::slot m4;
mesh4d::cslot coloring4;

int
check_contiguous(data::multi<mesh1d::accessor<ro>> mm) {
  UNIT() {
    constexpr static auto x = mesh1d::axis::x_axis;
    using D = mesh1d::domain;
    std::size_t last, total = 0;
    for(auto [c, m] : mm.components()) { // presumed to be in order
      auto sz = m.size<x, D::global>(), off = m.offset<x, D::global>(),
           log = m.offset<x, D::logical>();
      decltype(sz) boundary = 0;
      if(total) {
        EXPECT_EQ(sz, total);
        EXPECT_EQ(last, off + log);
      }
      else {
        total = sz;
        boundary = log - m.offset<x, D::extended>();
      }
      last = off + m.offset<x, D::ghost_high>() - boundary;
    }
    EXPECT_EQ(last, total);
  };
}
=======
void
set_field_3d(mesh3d::accessor<ro> m, field<std::size_t>::accessor<wo, na> ca) {
  auto c = m.mdspan<mesh3d::index_space::entities>(ca);
  auto x_ex = m.extents<mesh3d::axis::x_axis>();
  auto y_ex = m.extents<mesh3d::axis::y_axis>();
  auto clr = color();
  forall(k, m.extents<mesh3d::axis::z_axis>(), "set_field_3d") {
    for(auto j : y_ex)
      for(auto i : x_ex)
        c[k][j][i] = clr;
  };
}

void
print_field_3d(mesh3d::accessor<ro> m,
  field<std::size_t>::accessor<ro, ro> ca) {
  auto c = m.mdspan<mesh3d::index_space::entities>(ca);
  std::stringstream ss;
  for(int k = m.size<mesh3d::axis::z_axis, mesh3d::range::all>() - 1; k >= 0;
      --k) {
    for(int j = m.size<mesh3d::axis::y_axis, mesh3d::range::all>() - 1; j >= 0;
        --j) {
      for(auto i : m.extents<mesh3d::axis::x_axis, mesh3d::range::all>()) {
        ss << c[k][j][i] << " ";
      } // for
      ss << std::endl;
    } // for
    ss << std::endl;
  } // for
  ss << std::endl;
  flog(warn) << ss.str() << std::endl;
}

int
check_3d(mesh3d::accessor<ro> m) {
  UNIT {
    using r = mesh3d::range;
    using ax = mesh3d::axis;

    std::set<util::id> xlogical[4] = {{1, 2}, {2}, {1, 2}, {2}};
    std::set<util::id> xextended[4] = {{0, 1, 2}, {2, 3}, {0, 1, 2}, {2, 3}};
    std::set<util::id> xall[4] = {
      {0, 1, 2, 3, 4}, {0, 1, 2, 3}, {0, 1, 2, 3, 4}, {0, 1, 2, 3}};
    std::set<util::id> xboundary_low[4] = {{0}, {}, {0}, {}};
    std::set<util::id> xboundary_high[4] = {{}, {3}, {}, {3}};
    std::set<util::id> xghost_low[4] = {{}, {0, 1}, {}, {0, 1}};
    std::set<util::id> xghost_high[4] = {{3, 4}, {}, {3, 4}, {}};

    std::set<util::id> ylogical[4] = {
      {2, 3, 4}, {2, 3, 4}, {2, 3, 4}, {2, 3, 4}};
    std::set<util::id> yextended[4] = {{0, 1, 2, 3, 4, 5, 6},
      {0, 1, 2, 3, 4, 5, 6},
      {0, 1, 2, 3, 4, 5, 6},
      {0, 1, 2, 3, 4, 5, 6}};
    std::set<util::id> yall[4] = {{0, 1, 2, 3, 4, 5, 6},
      {0, 1, 2, 3, 4, 5, 6},
      {0, 1, 2, 3, 4, 5, 6},
      {0, 1, 2, 3, 4, 5, 6}};
    std::set<util::id> yboundary_low[4] = {{0, 1}, {0, 1}, {0, 1}, {0, 1}};
    std::set<util::id> yboundary_high[4] = {{5, 6}, {5, 6}, {5, 6}, {5, 6}};
    std::set<util::id> yghost_low[4] = {{}, {}, {}, {}};
    std::set<util::id> yghost_high[4] = {{}, {}, {}, {}};

    std::set<util::id> zlogical[4] = {{1, 2}, {1, 2}, {1, 2}, {1, 2}};
    std::set<util::id> zextended[4] = {
      {0, 1, 2}, {0, 1, 2}, {1, 2, 3}, {1, 2, 3}};
    std::set<util::id> zall[4] = {
      {0, 1, 2, 3}, {0, 1, 2, 3}, {0, 1, 2, 3}, {0, 1, 2, 3}};
    std::set<util::id> zboundary_low[4] = {{0}, {0}, {}, {}};
    std::set<util::id> zboundary_high[4] = {{}, {}, {3}, {3}};
    std::set<util::id> zghost_low[4] = {{}, {}, {0}, {0}};
    std::set<util::id> zghost_high[4] = {{3}, {3}, {}, {}};

    const int rank = process();
    const auto s = [](auto && r) {
      return std::set<util::id>(r.begin(), r.end());
    };

    EXPECT_EQ(s(m.extents<ax::x_axis>()), xlogical[rank]);
    EXPECT_EQ(s(m.extents<ax::x_axis, r::extended>()), xextended[rank]);
    EXPECT_EQ(s(m.extents<ax::x_axis, r::all>()), xall[rank]);
    EXPECT_EQ(s(m.extents<ax::x_axis, r::boundary_low>()), xboundary_low[rank]);
    EXPECT_EQ(
      s(m.extents<ax::x_axis, r::boundary_high>()), xboundary_high[rank]);
    EXPECT_EQ(s(m.extents<ax::x_axis, r::ghost_low>()), xghost_low[rank]);
    EXPECT_EQ(s(m.extents<ax::x_axis, r::ghost_high>()), xghost_high[rank]);

    EXPECT_EQ(s(m.extents<ax::y_axis>()), ylogical[rank]);
    EXPECT_EQ(s(m.extents<ax::y_axis, r::extended>()), yextended[rank]);
    EXPECT_EQ(s(m.extents<ax::y_axis, r::all>()), yall[rank]);
    EXPECT_EQ(s(m.extents<ax::y_axis, r::boundary_low>()), yboundary_low[rank]);
    EXPECT_EQ(
      s(m.extents<ax::y_axis, r::boundary_high>()), yboundary_high[rank]);
    EXPECT_EQ(s(m.extents<ax::y_axis, r::ghost_low>()), yghost_low[rank]);
    EXPECT_EQ(s(m.extents<ax::y_axis, r::ghost_high>()), yghost_high[rank]);

    EXPECT_EQ(s(m.extents<ax::z_axis>()), zlogical[rank]);
    EXPECT_EQ(s(m.extents<ax::z_axis, r::extended>()), zextended[rank]);
    EXPECT_EQ(s(m.extents<ax::z_axis, r::all>()), zall[rank]);
    EXPECT_EQ(s(m.extents<ax::z_axis, r::boundary_low>()), zboundary_low[rank]);
    EXPECT_EQ(
      s(m.extents<ax::z_axis, r::boundary_high>()), zboundary_high[rank]);
    EXPECT_EQ(s(m.extents<ax::z_axis, r::ghost_low>()), zghost_low[rank]);
    EXPECT_EQ(s(m.extents<ax::z_axis, r::ghost_high>()), zghost_high[rank]);

    // check sizes
    std::size_t xsizes_ex[4][8] = {{2, 3, 5, 1, 0, 0, 2, 3},
      {1, 2, 4, 0, 1, 2, 0, 3},
      {2, 3, 5, 1, 0, 0, 2, 3},
      {1, 2, 4, 0, 1, 2, 0, 3}};

    std::size_t xsizes[] = {m.size<ax::x_axis>(),
      m.size<ax::x_axis, r::extended>(),
      m.size<ax::x_axis, r::all>(),
      m.size<ax::x_axis, r::boundary_low>(),
      m.size<ax::x_axis, r::boundary_high>(),
      m.size<ax::x_axis, r::ghost_low>(),
      m.size<ax::x_axis, r::ghost_high>(),
      m.size<ax::x_axis, r::global>()};

    for(int i = 0; i < 8; i++) {
      EXPECT_EQ(xsizes[i], xsizes_ex[process()][i]);
    }

    std::size_t ysizes_ex[4][8] = {{3, 7, 7, 2, 2, 0, 0, 3},
      {3, 7, 7, 2, 2, 0, 0, 3},
      {3, 7, 7, 2, 2, 0, 0, 3},
      {3, 7, 7, 2, 2, 0, 0, 3}};

    std::size_t ysizes[] = {m.size<ax::y_axis>(),
      m.size<ax::y_axis, r::extended>(),
      m.size<ax::y_axis, r::all>(),
      m.size<ax::y_axis, r::boundary_low>(),
      m.size<ax::y_axis, r::boundary_high>(),
      m.size<ax::y_axis, r::ghost_low>(),
      m.size<ax::y_axis, r::ghost_high>(),
      m.size<ax::y_axis, r::global>()};

    for(int i = 0; i < 8; i++) {
      EXPECT_EQ(ysizes[i], ysizes_ex[process()][i]);
    }

    std::size_t zsizes_ex[4][8] = {{2, 3, 4, 1, 0, 0, 1, 4},
      {2, 3, 4, 1, 0, 0, 1, 4},
      {2, 3, 4, 0, 1, 1, 0, 4},
      {2, 3, 4, 0, 1, 1, 0, 4}};

    std::size_t zsizes[] = {m.size<ax::z_axis>(),
      m.size<ax::z_axis, r::extended>(),
      m.size<ax::z_axis, r::all>(),
      m.size<ax::z_axis, r::boundary_low>(),
      m.size<ax::z_axis, r::boundary_high>(),
      m.size<ax::z_axis, r::ghost_low>(),
      m.size<ax::z_axis, r::ghost_high>(),
      m.size<ax::z_axis, r::global>()};

    for(int i = 0; i < 8; i++) {
      EXPECT_EQ(zsizes[i], zsizes_ex[process()][i]);
    }

    // check offsets
    std::size_t xoffsets_ex[4][8] = {{1, 0, 0, 0, 3, 0, 3, 0},
      {2, 2, 0, 2, 3, 0, 3, 0},
      {1, 0, 0, 0, 3, 0, 3, 0},
      {2, 2, 0, 2, 3, 0, 3, 0}};

    std::size_t xoffsets[] = {m.offset<ax::x_axis>(),
      m.offset<ax::x_axis, r::extended>(),
      m.offset<ax::x_axis, r::all>(),
      m.offset<ax::x_axis, r::boundary_low>(),
      m.offset<ax::x_axis, r::boundary_high>(),
      m.offset<ax::x_axis, r::ghost_low>(),
      m.offset<ax::x_axis, r::ghost_high>(),
      m.offset<ax::x_axis, r::global>()};

    for(int i = 0; i < 8; i++) {
      EXPECT_EQ(xoffsets[i], xoffsets_ex[process()][i]);
    }

    std::size_t yoffsets_ex[4][8] = {{2, 0, 0, 0, 5, 0, 5, 0},
      {2, 0, 0, 0, 5, 0, 5, 0},
      {2, 0, 0, 0, 5, 0, 5, 0},
      {2, 0, 0, 0, 5, 0, 5, 0}};

    std::size_t yoffsets[] = {m.offset<ax::y_axis>(),
      m.offset<ax::y_axis, r::extended>(),
      m.offset<ax::y_axis, r::all>(),
      m.offset<ax::y_axis, r::boundary_low>(),
      m.offset<ax::y_axis, r::boundary_high>(),
      m.offset<ax::y_axis, r::ghost_low>(),
      m.offset<ax::y_axis, r::ghost_high>(),
      m.offset<ax::y_axis, r::global>()};
    for(int i = 0; i < 8; i++) {
      EXPECT_EQ(yoffsets[i], yoffsets_ex[process()][i]);
    }

    std::size_t zoffsets_ex[4][8] = {{1, 0, 0, 0, 3, 0, 3, 0},
      {1, 0, 0, 0, 3, 0, 3, 0},
      {1, 1, 0, 1, 3, 0, 3, 1},
      {1, 1, 0, 1, 3, 0, 3, 1}};

    std::size_t zoffsets[] = {m.offset<ax::z_axis>(),
      m.offset<ax::z_axis, r::extended>(),
      m.offset<ax::z_axis, r::all>(),
      m.offset<ax::z_axis, r::boundary_low>(),
      m.offset<ax::z_axis, r::boundary_high>(),
      m.offset<ax::z_axis, r::ghost_low>(),
      m.offset<ax::z_axis, r::ghost_high>(),
      m.offset<ax::z_axis, r::global>()};

    for(int i = 0; i < 8; i++) {
      EXPECT_EQ(zoffsets[i], zoffsets_ex[process()][i]);
    }
  };
} // check_3d
>>>>>>> 085d2c36

int
narray_driver() {
  UNIT() {
    {
      using topo::narray_utils::factor;
      using V = std::vector<std::size_t>;
      EXPECT_EQ(factor(2 * 5 * 11 * 13 * 29), (V{29, 13, 11, 5, 2}));
      EXPECT_EQ(factor(2 * 2 * 23 * 23), (V{23, 23, 2, 2}));
    } // scope

    {
      // 1D Mesh
      mesh1d::coord indices{9};
      auto colors = topo::narray_utils::distribute(processes(), indices);
      flog(warn) << flog::container{colors} << std::endl;

      mesh1d::coord hdepths{1};
      mesh1d::coord bdepths{2};
      std::vector<bool> periodic{false};
      bool diagonals = true;

      mesh1d::coloring_definition cd = {
        colors, indices, hdepths, bdepths, periodic, diagonals};

      // coloring1.allocate(index_definitions);
      coloring1.allocate(cd);
      m1.allocate(coloring1.get());
      execute<init_field<1>, default_accelerator>(m1, f1(m1));
      execute<print_field<1>>(m1, f1(m1));
      execute<update_field<1>, default_accelerator>(m1, f1(m1));
      execute<print_field<1>>(m1, f1(m1));
      EXPECT_EQ(test<check_mesh_field<1>>(m1, f1(m1)), 0);

      if(FLECSI_BACKEND != FLECSI_BACKEND_mpi) {
        auto lm = data::launch::make<data::launch::gather>(m1, 1);
        EXPECT_EQ(test<check_contiguous>(lm), 0);
      }
    } // scope

    {
      // 2D Mesh
      mesh2d::coord indices{8, 8};
      auto colors = topo::narray_utils::distribute(processes(), indices);
      flog(warn) << flog::container{colors} << std::endl;

      mesh2d::coord hdepths{1, 2};
      mesh2d::coord bdepths{2, 1};
      std::vector<bool> periodic{false, false};
      bool diagonals = true;

      mesh1d::coloring_definition cd = {
        colors, indices, hdepths, bdepths, periodic, diagonals};

      coloring2.allocate(cd);
      m2.allocate(coloring2.get());
      execute<init_field<2>, default_accelerator>(m2, f2(m2));
      execute<print_field<2>>(m2, f2(m2));
      execute<update_field<2>, default_accelerator>(m2, f2(m2));
      execute<print_field<2>>(m2, f2(m2));
      EXPECT_EQ(test<check_mesh_field<2>>(m2, f2(m2)), 0);
    } // scope

    {
      // 3D Mesh
      mesh3d::coord indices{4, 4, 4};
      auto colors = topo::narray_utils::distribute(processes(), indices);
      flog(warn) << flog::container{colors} << std::endl;

      mesh3d::coord hdepths{1, 1, 1};
      mesh3d::coord bdepths{1, 1, 1};
      std::vector<bool> periodic{false, false, false};
      bool diagonals = true;
      mesh3d::coloring_definition cd = {
        colors, indices, hdepths, bdepths, periodic, diagonals};

      coloring3.allocate(cd);
      m3.allocate(coloring3.get());
      execute<init_field<3>, default_accelerator>(m3, f3(m3));
      execute<print_field<3>>(m3, f3(m3));
      execute<update_field<3>, default_accelerator>(m3, f3(m3));
      execute<print_field<3>>(m3, f3(m3));
      EXPECT_EQ(test<check_mesh_field<3>>(m3, f3(m3)), 0);
    } // scope

    if(FLECSI_BACKEND != FLECSI_BACKEND_mpi) {
      // 4D Mesh
      mesh4d::coord indices{4, 4, 4, 4};
      auto colors = topo::narray_utils::distribute(16, indices);
      flog(warn) << flog::container{colors} << std::endl;

      mesh4d::coord hdepths{1, 1, 1, 1};
      mesh4d::coord bdepths{1, 1, 1, 1};
      std::vector<bool> periodic{false, false, false, false};
      bool diagonals = true;
      mesh4d::coloring_definition cd = {
        colors, indices, hdepths, bdepths, periodic, diagonals};
      coloring4.allocate(cd);
      m4.allocate(coloring4.get());
      execute<check_4dmesh>(m4);
    }
  }; // UNIT
} // narray_driver

flecsi::unit::driver<narray_driver> nd;
#endif<|MERGE_RESOLUTION|>--- conflicted
+++ resolved
@@ -10,6 +10,667 @@
 #include <set>
 
 using namespace flecsi;
+
+using mesh1d = mesh<1>;
+using mesh2d = mesh<2>;
+using mesh3d = mesh<3>;
+using mesh4d = mesh<4>;
+
+template<std::size_t D, typename F>
+void
+field_helper(typename mesh<D>::template accessor<ro> m,
+  field<std::size_t>::accessor<wo, na> ca,
+  F && fvalue) {
+  auto c = m.template mdspan<mesh<D>::index_space::entities>(ca);
+
+  // auto x=  m.template range<mesh1d::axis::x_axis>();
+  if constexpr(D == 1) {
+    forall(i, m.template range<mesh1d::axis::x_axis>(), "field_helper 1d") {
+      fvalue(c[i]);
+    }; // for
+  }
+  else if constexpr(D == 2) {
+    auto x = m.template range<mesh2d::axis::x_axis>();
+    forall(j, m.template range<mesh2d::axis::y_axis>(), "field_helper 2d") {
+      for(auto i : x) {
+        fvalue(c[j][i]);
+      } // for
+    }; // for
+  }
+  else {
+    auto x = m.template range<mesh3d::axis::x_axis>();
+    auto y = m.template range<mesh3d::axis::y_axis>();
+    forall(k, m.template range<mesh3d::axis::z_axis>(), "field_helper 3d") {
+      for(auto j : y) {
+        for(auto i : x) {
+          fvalue(c[k][j][i]);
+        } // for
+      } // for
+    }; // for
+  }
+} // field_helper
+
+template<std::size_t D>
+void
+init_field(typename mesh<D>::template accessor<ro> m,
+  field<std::size_t>::accessor<wo, na> ca) {
+  return field_helper<D>(m, ca, [c = color()](auto & x) { x = c; });
+} // init_field
+
+template<std::size_t D>
+void
+update_field(typename mesh<D>::template accessor<ro> m,
+  field<std::size_t>::accessor<wo, na> ca) {
+  return field_helper<D>(
+    m, ca, [c = color()](auto & x) { x = std::pow(10, c); });
+} // update_field
+
+template<std::size_t D>
+void
+print_field(typename mesh<D>::template accessor<ro> m,
+  field<std::size_t>::accessor<ro, ro> ca) {
+  auto c = m.template mdspan<mesh<D>::index_space::entities>(ca);
+  std::stringstream ss;
+  if constexpr(D == 1) {
+    for(auto i :
+      m.template range<mesh1d::axis::x_axis, mesh1d::domain::all>()) {
+      ss << c[i] << "   ";
+    } // for
+    ss << std::endl;
+    flog(warn) << ss.str() << std::endl;
+  }
+  else if constexpr(D == 2) {
+    for(int j = m.template size<mesh2d::axis::y_axis, mesh2d::domain::all>();
+        j--;) {
+      for(auto i :
+        m.template range<mesh2d::axis::x_axis, mesh2d::domain::all>()) {
+        ss << c[j][i] << "   ";
+      } // for
+      ss << std::endl;
+    } // for
+    flog(warn) << ss.str() << std::endl;
+  }
+  else {
+    for(int k = m.template size<mesh3d::axis::z_axis, mesh3d::domain::all>();
+        k--;) {
+      for(int j = m.template size<mesh3d::axis::y_axis, mesh3d::domain::all>();
+          j--;) {
+        for(auto i :
+          m.template range<mesh3d::axis::x_axis, mesh3d::domain::all>()) {
+          ss << c[k][j][i] << "   ";
+        } // for
+        ss << std::endl;
+      } // for
+      ss << std::endl;
+    } // for
+    ss << std::endl;
+    flog(warn) << ss.str() << std::endl;
+  }
+
+} // print_field
+
+template<std::size_t D>
+int
+check_mesh_field(typename mesh<D>::template accessor<ro> m,
+  field<std::size_t>::accessor<ro, ro> ca) {
+  if constexpr(D == 1) {
+    UNIT("TASK") {
+      using r = mesh1d::domain;
+      using ax = mesh1d::axis;
+
+      // check range
+      std::set<util::id> logical[4] = {{2, 3, 4}, {1, 2}, {1, 2}, {1, 2}};
+      std::set<util::id> extended[4] = {
+        {0, 1, 2, 3, 4}, {1, 2}, {1, 2}, {1, 2, 3, 4}};
+      std::set<util::id> all[4] = {
+        {0, 1, 2, 3, 4, 5}, {0, 1, 2, 3}, {0, 1, 2, 3}, {0, 1, 2, 3, 4}};
+      std::set<util::id> boundary_low[4] = {{0, 1}, {}, {}, {}};
+      std::set<util::id> boundary_high[4] = {{}, {}, {}, {3, 4}};
+      std::set<util::id> ghost_low[4] = {{}, {0}, {0}, {0}};
+      std::set<util::id> ghost_high[4] = {{5}, {3}, {3}, {}};
+
+      const int rank = process();
+      const auto s = [](auto && r) {
+        return std::set<util::id>(r.begin(), r.end());
+      };
+
+      EXPECT_EQ(s(m.template range<ax::x_axis>()), logical[rank]);
+      EXPECT_EQ(s(m.template range<ax::x_axis, r::extended>()), extended[rank]);
+      EXPECT_EQ(s(m.template range<ax::x_axis, r::all>()), all[rank]);
+      EXPECT_EQ(
+        s(m.template range<ax::x_axis, r::boundary_low>()), boundary_low[rank]);
+      EXPECT_EQ(s(m.template range<ax::x_axis, r::boundary_high>()),
+        boundary_high[rank]);
+      EXPECT_EQ(
+        s(m.template range<ax::x_axis, r::ghost_low>()), ghost_low[rank]);
+      EXPECT_EQ(
+        s(m.template range<ax::x_axis, r::ghost_high>()), ghost_high[rank]);
+
+      // check sizes
+      std::size_t xsizes_ex[4][8] = {{3, 5, 6, 2, 0, 0, 1, 9},
+        {2, 2, 4, 0, 0, 1, 1, 9},
+        {2, 2, 4, 0, 0, 1, 1, 9},
+        {2, 4, 5, 0, 2, 1, 0, 9}};
+
+      std::size_t xsizes[] = {m.template size<ax::x_axis>(),
+        m.template size<ax::x_axis, r::extended>(),
+        m.template size<ax::x_axis, r::all>(),
+        m.template size<ax::x_axis, r::boundary_low>(),
+        m.template size<ax::x_axis, r::boundary_high>(),
+        m.template size<ax::x_axis, r::ghost_low>(),
+        m.template size<ax::x_axis, r::ghost_high>(),
+        m.template size<ax::x_axis, r::global>()};
+
+      for(int i = 0; i < 8; i++) {
+        EXPECT_EQ(xsizes[i], xsizes_ex[rank][i]);
+      }
+
+      // check offsets
+      std::size_t xoffsets_ex[4][8] = {{2, 0, 0, 0, 5, 0, 5, 0},
+        {1, 1, 0, 1, 3, 0, 3, 2},
+        {1, 1, 0, 1, 3, 0, 3, 4},
+        {1, 1, 0, 1, 3, 0, 3, 6}};
+
+      std::size_t xoffsets[] = {m.template offset<ax::x_axis>(),
+        m.template offset<ax::x_axis, r::extended>(),
+        m.template offset<ax::x_axis, r::all>(),
+        m.template offset<ax::x_axis, r::boundary_low>(),
+        m.template offset<ax::x_axis, r::boundary_high>(),
+        m.template offset<ax::x_axis, r::ghost_low>(),
+        m.template offset<ax::x_axis, r::ghost_high>(),
+        m.template offset<ax::x_axis, r::global>()};
+
+      for(int i = 0; i < 8; i++) {
+        EXPECT_EQ(xoffsets[i], xoffsets_ex[rank][i]);
+      }
+
+      // check field values on the ghost layers
+      int ngb_ranks[4][2] = {{-1, 1}, {0, 2}, {1, 3}, {2, -1}};
+      auto c = m.template mdspan<mesh1d::index_space::entities>(ca);
+
+      if(ngb_ranks[rank][0] != -1) {
+        for(auto i : ghost_low[rank]) {
+          EXPECT_EQ(c[i], std::pow(10, ngb_ranks[rank][0]));
+        }
+      }
+
+      if(ngb_ranks[rank][1] != -1) {
+        for(auto i : ghost_high[rank]) {
+          EXPECT_EQ(c[i], std::pow(10, ngb_ranks[rank][1]));
+        }
+      }
+    };
+  } // d=1
+  else if constexpr(D == 2) {
+    UNIT("TASK") {
+      using r = mesh2d::domain;
+      using ax = mesh2d::axis;
+
+      // check range
+      std::set<util::id> xlogical[4] = {
+        {2, 3, 4, 5}, {1, 2, 3, 4}, {2, 3, 4, 5}, {1, 2, 3, 4}};
+      std::set<util::id> xextended[4] = {{0, 1, 2, 3, 4, 5},
+        {1, 2, 3, 4, 5, 6},
+        {0, 1, 2, 3, 4, 5},
+        {1, 2, 3, 4, 5, 6}};
+      std::set<util::id> xall[4] = {{0, 1, 2, 3, 4, 5, 6},
+        {0, 1, 2, 3, 4, 5, 6},
+        {0, 1, 2, 3, 4, 5, 6},
+        {0, 1, 2, 3, 4, 5, 6}};
+      std::set<util::id> xboundary_low[4] = {{0, 1}, {}, {0, 1}, {}};
+      std::set<util::id> xboundary_high[4] = {{}, {5, 6}, {}, {5, 6}};
+      std::set<util::id> xghost_low[4] = {{}, {0}, {}, {0}};
+      std::set<util::id> xghost_high[4] = {{6}, {}, {6}, {}};
+
+      std::set<util::id> ylogical[4] = {
+        {1, 2, 3, 4}, {1, 2, 3, 4}, {2, 3, 4, 5}, {2, 3, 4, 5}};
+      std::set<util::id> yextended[4] = {
+        {0, 1, 2, 3, 4}, {0, 1, 2, 3, 4}, {2, 3, 4, 5, 6}, {2, 3, 4, 5, 6}};
+      std::set<util::id> yall[4] = {{0, 1, 2, 3, 4, 5, 6},
+        {0, 1, 2, 3, 4, 5, 6},
+        {0, 1, 2, 3, 4, 5, 6},
+        {0, 1, 2, 3, 4, 5, 6}};
+      std::set<util::id> yboundary_low[4] = {{0}, {0}, {}, {}};
+      std::set<util::id> yboundary_high[4] = {{}, {}, {6}, {6}};
+      std::set<util::id> yghost_low[4] = {{}, {}, {0, 1}, {0, 1}};
+      std::set<util::id> yghost_high[4] = {{5, 6}, {5, 6}, {}, {}};
+
+      const int rank = process();
+      const auto s = [](auto && r) {
+        return std::set<util::id>(r.begin(), r.end());
+      };
+
+      EXPECT_EQ(s(m.template range<ax::x_axis>()), xlogical[rank]);
+      EXPECT_EQ(
+        s(m.template range<ax::x_axis, r::extended>()), xextended[rank]);
+      EXPECT_EQ(s(m.template range<ax::x_axis, r::all>()), xall[rank]);
+      EXPECT_EQ(s(m.template range<ax::x_axis, r::boundary_low>()),
+        xboundary_low[rank]);
+      EXPECT_EQ(s(m.template range<ax::x_axis, r::boundary_high>()),
+        xboundary_high[rank]);
+      EXPECT_EQ(
+        s(m.template range<ax::x_axis, r::ghost_low>()), xghost_low[rank]);
+      EXPECT_EQ(
+        s(m.template range<ax::x_axis, r::ghost_high>()), xghost_high[rank]);
+
+      EXPECT_EQ(s(m.template range<ax::y_axis>()), ylogical[rank]);
+      EXPECT_EQ(
+        s(m.template range<ax::y_axis, r::extended>()), yextended[rank]);
+      EXPECT_EQ(s(m.template range<ax::y_axis, r::all>()), yall[rank]);
+      EXPECT_EQ(s(m.template range<ax::y_axis, r::boundary_low>()),
+        yboundary_low[rank]);
+      EXPECT_EQ(s(m.template range<ax::y_axis, r::boundary_high>()),
+        yboundary_high[rank]);
+      EXPECT_EQ(
+        s(m.template range<ax::y_axis, r::ghost_low>()), yghost_low[rank]);
+      EXPECT_EQ(
+        s(m.template range<ax::y_axis, r::ghost_high>()), yghost_high[rank]);
+
+      // check sizes
+      std::size_t xsizes_ex[4][8] = {{4, 6, 7, 2, 0, 0, 1, 8},
+        {4, 6, 7, 0, 2, 1, 0, 8},
+        {4, 6, 7, 2, 0, 0, 1, 8},
+        {4, 6, 7, 0, 2, 1, 0, 8}};
+
+      std::size_t xsizes[] = {m.template size<ax::x_axis>(),
+        m.template size<ax::x_axis, r::extended>(),
+        m.template size<ax::x_axis, r::all>(),
+        m.template size<ax::x_axis, r::boundary_low>(),
+        m.template size<ax::x_axis, r::boundary_high>(),
+        m.template size<ax::x_axis, r::ghost_low>(),
+        m.template size<ax::x_axis, r::ghost_high>(),
+        m.template size<ax::x_axis, r::global>()};
+
+      for(int i = 0; i < 8; i++) {
+        EXPECT_EQ(xsizes[i], xsizes_ex[process()][i]);
+      };
+
+      std::size_t ysizes_ex[4][8] = {{4, 5, 7, 1, 0, 0, 2, 8},
+        {4, 5, 7, 1, 0, 0, 2, 8},
+        {4, 5, 7, 0, 1, 2, 0, 8},
+        {4, 5, 7, 0, 1, 2, 0, 8}};
+
+      std::size_t ysizes[] = {m.template size<ax::y_axis>(),
+        m.template size<ax::y_axis, r::extended>(),
+        m.template size<ax::y_axis, r::all>(),
+        m.template size<ax::y_axis, r::boundary_low>(),
+        m.template size<ax::y_axis, r::boundary_high>(),
+        m.template size<ax::y_axis, r::ghost_low>(),
+        m.template size<ax::y_axis, r::ghost_high>(),
+        m.template size<ax::y_axis, r::global>()};
+
+      for(int i = 0; i < 8; i++) {
+        EXPECT_EQ(ysizes[i], ysizes_ex[process()][i]);
+      }
+
+      // check offsets
+      std::size_t xoffsets_ex[4][8] = {{2, 0, 0, 0, 6, 0, 6, 0},
+        {1, 1, 0, 1, 5, 0, 5, 3},
+        {2, 0, 0, 0, 6, 0, 6, 0},
+        {1, 1, 0, 1, 5, 0, 5, 3}};
+
+      std::size_t xoffsets[] = {m.template offset<ax::x_axis>(),
+        m.template offset<ax::x_axis, r::extended>(),
+        m.template offset<ax::x_axis, r::all>(),
+        m.template offset<ax::x_axis, r::boundary_low>(),
+        m.template offset<ax::x_axis, r::boundary_high>(),
+        m.template offset<ax::x_axis, r::ghost_low>(),
+        m.template offset<ax::x_axis, r::ghost_high>(),
+        m.template offset<ax::x_axis, r::global>()};
+
+      for(int i = 0; i < 8; i++) {
+        EXPECT_EQ(xoffsets[i], xoffsets_ex[process()][i]);
+      }
+
+      std::size_t yoffsets_ex[4][8] = {{1, 0, 0, 0, 5, 0, 5, 0},
+        {1, 0, 0, 0, 5, 0, 5, 0},
+        {2, 2, 0, 2, 6, 0, 6, 2},
+        {2, 2, 0, 2, 6, 0, 6, 2}};
+
+      std::size_t yoffsets[] = {m.template offset<ax::y_axis>(),
+        m.template offset<ax::y_axis, r::extended>(),
+        m.template offset<ax::y_axis, r::all>(),
+        m.template offset<ax::y_axis, r::boundary_low>(),
+        m.template offset<ax::y_axis, r::boundary_high>(),
+        m.template offset<ax::y_axis, r::ghost_low>(),
+        m.template offset<ax::y_axis, r::ghost_high>(),
+        m.template offset<ax::y_axis, r::global>()};
+
+      for(int i = 0; i < 8; i++) {
+        EXPECT_EQ(yoffsets[i], yoffsets_ex[process()][i]);
+      }
+
+      // Check field values on the ghost layers
+      // Layout used to identify neighbor ranks
+      // for computing the correct field values
+      // on the ghost layers.
+      //  2  6  7  8
+      //  1  3  4  5
+      //  0  0  1  2
+      //     0  1  2
+      int ngb_ranks[4][9] = {{-1, -1, -1, -1, -1, 1, -1, 2, 3},
+        {-1, -1, -1, 0, -1, -1, 2, 3},
+        {-1, 0, 1, -1, -1, 3, -1, -1, -1},
+        {0, 1, -1, 2, -1, -1, -1, -1, -1}};
+
+      auto c = m.template mdspan<mesh2d::index_space::entities>(ca);
+
+      auto chk =
+        [&c](std::set<util::id> & ybnd, std::set<util::id> & xbnd, int r) {
+          bool iseq = true;
+          for(auto j : ybnd) {
+            for(auto i : xbnd) {
+              iseq = iseq && (c[j][i] == size_t(std::pow(10, r)));
+            }
+          }
+          return iseq;
+        };
+
+      EXPECT_EQ(
+        chk(ylogical[rank], xghost_low[rank], ngb_ranks[rank][3]), true);
+      EXPECT_EQ(
+        chk(ylogical[rank], xghost_high[rank], ngb_ranks[rank][5]), true);
+      EXPECT_EQ(
+        chk(yghost_low[rank], xlogical[rank], ngb_ranks[rank][1]), true);
+      EXPECT_EQ(
+        chk(yghost_high[rank], xlogical[rank], ngb_ranks[rank][7]), true);
+
+      EXPECT_EQ(
+        chk(yghost_low[rank], xghost_low[rank], ngb_ranks[rank][0]), true);
+      EXPECT_EQ(
+        chk(yghost_low[rank], xghost_high[rank], ngb_ranks[rank][2]), true);
+      EXPECT_EQ(
+        chk(yghost_high[rank], xghost_low[rank], ngb_ranks[rank][6]), true);
+      EXPECT_EQ(
+        chk(yghost_high[rank], xghost_high[rank], ngb_ranks[rank][8]), true);
+    };
+  } // d=2
+  else {
+    UNIT("TASK") {
+      using r = mesh3d::domain;
+      using ax = mesh3d::axis;
+
+      std::set<util::id> xlogical[4] = {{1, 2}, {1, 2}, {1, 2}, {1, 2}};
+      std::set<util::id> xextended[4] = {
+        {0, 1, 2}, {1, 2, 3}, {0, 1, 2}, {1, 2, 3}};
+      std::set<util::id> xall[4] = {
+        {0, 1, 2, 3}, {0, 1, 2, 3}, {0, 1, 2, 3}, {0, 1, 2, 3}};
+      std::set<util::id> xboundary_low[4] = {{0}, {}, {0}, {}};
+      std::set<util::id> xboundary_high[4] = {{}, {3}, {}, {3}};
+      std::set<util::id> xghost_low[4] = {{}, {0}, {}, {0}};
+      std::set<util::id> xghost_high[4] = {{3}, {}, {3}, {}};
+
+      std::set<util::id> ylogical[4] = {{1, 2}, {1, 2}, {1, 2}, {1, 2}};
+      std::set<util::id> yextended[4] = {
+        {0, 1, 2}, {0, 1, 2}, {1, 2, 3}, {1, 2, 3}};
+      std::set<util::id> yall[4] = {
+        {0, 1, 2, 3}, {0, 1, 2, 3}, {0, 1, 2, 3}, {0, 1, 2, 3}};
+      std::set<util::id> yboundary_low[4] = {{0}, {0}, {}, {}};
+      std::set<util::id> yboundary_high[4] = {{}, {}, {3}, {3}};
+      std::set<util::id> yghost_low[4] = {{}, {}, {0}, {0}};
+      std::set<util::id> yghost_high[4] = {{3}, {3}, {}, {}};
+
+      std::set<util::id> zlogical[4] = {
+        {1, 2, 3, 4}, {1, 2, 3, 4}, {1, 2, 3, 4}, {1, 2, 3, 4}};
+      std::set<util::id> zextended[4] = {{0, 1, 2, 3, 4, 5},
+        {0, 1, 2, 3, 4, 5},
+        {0, 1, 2, 3, 4, 5},
+        {0, 1, 2, 3, 4, 5}};
+      std::set<util::id> zall[4] = {{0, 1, 2, 3, 4, 5},
+        {0, 1, 2, 3, 4, 5},
+        {0, 1, 2, 3, 4, 5},
+        {0, 1, 2, 3, 4, 5}};
+      std::set<util::id> zboundary_low[4] = {{0}, {0}, {0}, {0}};
+      std::set<util::id> zboundary_high[4] = {{5}, {5}, {5}, {5}};
+      std::set<util::id> zghost_low[4] = {{}, {}, {}, {}};
+      std::set<util::id> zghost_high[4] = {{}, {}, {}, {}};
+
+      const int rank = process();
+
+      const auto s = [](auto && r) {
+        return std::set<util::id>(r.begin(), r.end());
+      };
+
+      EXPECT_EQ(s(m.template range<ax::x_axis>()), xlogical[rank]);
+      EXPECT_EQ(
+        s(m.template range<ax::x_axis, r::extended>()), xextended[rank]);
+      EXPECT_EQ(s(m.template range<ax::x_axis, r::all>()), xall[rank]);
+      EXPECT_EQ(s(m.template range<ax::x_axis, r::boundary_low>()),
+        xboundary_low[rank]);
+      EXPECT_EQ(s(m.template range<ax::x_axis, r::boundary_high>()),
+        xboundary_high[rank]);
+      EXPECT_EQ(
+        s(m.template range<ax::x_axis, r::ghost_low>()), xghost_low[rank]);
+      EXPECT_EQ(
+        s(m.template range<ax::x_axis, r::ghost_high>()), xghost_high[rank]);
+
+      EXPECT_EQ(s(m.template range<ax::y_axis>()), ylogical[rank]);
+      EXPECT_EQ(
+        s(m.template range<ax::y_axis, r::extended>()), yextended[rank]);
+      EXPECT_EQ(s(m.template range<ax::y_axis, r::all>()), yall[rank]);
+      EXPECT_EQ(s(m.template range<ax::y_axis, r::boundary_low>()),
+        yboundary_low[rank]);
+      EXPECT_EQ(s(m.template range<ax::y_axis, r::boundary_high>()),
+        yboundary_high[rank]);
+      EXPECT_EQ(
+        s(m.template range<ax::y_axis, r::ghost_low>()), yghost_low[rank]);
+      EXPECT_EQ(
+        s(m.template range<ax::y_axis, r::ghost_high>()), yghost_high[rank]);
+
+      EXPECT_EQ(s(m.template range<ax::z_axis>()), zlogical[rank]);
+      EXPECT_EQ(
+        s(m.template range<ax::z_axis, r::extended>()), zextended[rank]);
+      EXPECT_EQ(s(m.template range<ax::z_axis, r::all>()), zall[rank]);
+      EXPECT_EQ(s(m.template range<ax::z_axis, r::boundary_low>()),
+        zboundary_low[rank]);
+      EXPECT_EQ(s(m.template range<ax::z_axis, r::boundary_high>()),
+        zboundary_high[rank]);
+      EXPECT_EQ(
+        s(m.template range<ax::z_axis, r::ghost_low>()), zghost_low[rank]);
+      EXPECT_EQ(
+        s(m.template range<ax::z_axis, r::ghost_high>()), zghost_high[rank]);
+
+      // check sizes
+      std::size_t xsizes_ex[4][8] = {{2, 3, 4, 1, 0, 0, 1, 4},
+        {2, 3, 4, 0, 1, 1, 0, 4},
+        {2, 3, 4, 1, 0, 0, 1, 4},
+        {2, 3, 4, 0, 1, 1, 0, 4}};
+
+      std::size_t xsizes[] = {m.template size<ax::x_axis>(),
+        m.template size<ax::x_axis, r::extended>(),
+        m.template size<ax::x_axis, r::all>(),
+        m.template size<ax::x_axis, r::boundary_low>(),
+        m.template size<ax::x_axis, r::boundary_high>(),
+        m.template size<ax::x_axis, r::ghost_low>(),
+        m.template size<ax::x_axis, r::ghost_high>(),
+        m.template size<ax::x_axis, r::global>()};
+
+      for(int i = 0; i < 8; i++) {
+        EXPECT_EQ(xsizes[i], xsizes_ex[process()][i]);
+      }
+
+      std::size_t ysizes_ex[4][8] = {{2, 3, 4, 1, 0, 0, 1, 4},
+        {2, 3, 4, 1, 0, 0, 1, 4},
+        {2, 3, 4, 0, 1, 1, 0, 4},
+        {2, 3, 4, 0, 1, 1, 0, 4}};
+
+      std::size_t ysizes[] = {m.template size<ax::y_axis>(),
+        m.template size<ax::y_axis, r::extended>(),
+        m.template size<ax::y_axis, r::all>(),
+        m.template size<ax::y_axis, r::boundary_low>(),
+        m.template size<ax::y_axis, r::boundary_high>(),
+        m.template size<ax::y_axis, r::ghost_low>(),
+        m.template size<ax::y_axis, r::ghost_high>(),
+        m.template size<ax::y_axis, r::global>()};
+
+      for(int i = 0; i < 8; i++) {
+        EXPECT_EQ(ysizes[i], ysizes_ex[process()][i]);
+      }
+
+      std::size_t zsizes_ex[4][8] = {{4, 6, 6, 1, 1, 0, 0, 4},
+        {4, 6, 6, 1, 1, 0, 0, 4},
+        {4, 6, 6, 1, 1, 0, 0, 4},
+        {4, 6, 6, 1, 1, 0, 0, 4}};
+
+      std::size_t zsizes[] = {m.template size<ax::z_axis>(),
+        m.template size<ax::z_axis, r::extended>(),
+        m.template size<ax::z_axis, r::all>(),
+        m.template size<ax::z_axis, r::boundary_low>(),
+        m.template size<ax::z_axis, r::boundary_high>(),
+        m.template size<ax::z_axis, r::ghost_low>(),
+        m.template size<ax::z_axis, r::ghost_high>(),
+        m.template size<ax::z_axis, r::global>()};
+
+      for(int i = 0; i < 8; i++) {
+        EXPECT_EQ(zsizes[i], zsizes_ex[process()][i]);
+      }
+
+      // check offsets
+      std::size_t xoffsets_ex[4][8] = {{1, 0, 0, 0, 3, 0, 3, 0},
+        {1, 1, 0, 1, 3, 0, 3, 1},
+        {1, 0, 0, 0, 3, 0, 3, 0},
+        {1, 1, 0, 1, 3, 0, 3, 1}};
+
+      std::size_t xoffsets[] = {m.template offset<ax::x_axis>(),
+        m.template offset<ax::x_axis, r::extended>(),
+        m.template offset<ax::x_axis, r::all>(),
+        m.template offset<ax::x_axis, r::boundary_low>(),
+        m.template offset<ax::x_axis, r::boundary_high>(),
+        m.template offset<ax::x_axis, r::ghost_low>(),
+        m.template offset<ax::x_axis, r::ghost_high>(),
+        m.template offset<ax::x_axis, r::global>()};
+
+      for(int i = 0; i < 8; i++) {
+        EXPECT_EQ(xoffsets[i], xoffsets_ex[process()][i]);
+      }
+
+      std::size_t yoffsets_ex[4][8] = {{1, 0, 0, 0, 3, 0, 3, 0},
+        {1, 0, 0, 0, 3, 0, 3, 0},
+        {1, 1, 0, 1, 3, 0, 3, 1},
+        {1, 1, 0, 1, 3, 0, 3, 1}};
+
+      std::size_t yoffsets[] = {m.template offset<ax::y_axis>(),
+        m.template offset<ax::y_axis, r::extended>(),
+        m.template offset<ax::y_axis, r::all>(),
+        m.template offset<ax::y_axis, r::boundary_low>(),
+        m.template offset<ax::y_axis, r::boundary_high>(),
+        m.template offset<ax::y_axis, r::ghost_low>(),
+        m.template offset<ax::y_axis, r::ghost_high>(),
+        m.template offset<ax::y_axis, r::global>()};
+      for(int i = 0; i < 8; i++) {
+        EXPECT_EQ(yoffsets[i], yoffsets_ex[process()][i]);
+      }
+
+      std::size_t zoffsets_ex[4][8] = {{1, 0, 0, 0, 5, 0, 5, 0},
+        {1, 0, 0, 0, 5, 0, 5, 0},
+        {1, 0, 0, 0, 5, 0, 5, 0},
+        {1, 0, 0, 0, 5, 0, 5, 0}};
+
+      std::size_t zoffsets[] = {m.template offset<ax::z_axis>(),
+        m.template offset<ax::z_axis, r::extended>(),
+        m.template offset<ax::z_axis, r::all>(),
+        m.template offset<ax::z_axis, r::boundary_low>(),
+        m.template offset<ax::z_axis, r::boundary_high>(),
+        m.template offset<ax::z_axis, r::ghost_low>(),
+        m.template offset<ax::z_axis, r::ghost_high>(),
+        m.template offset<ax::z_axis, r::global>()};
+
+      for(int i = 0; i < 8; i++) {
+        EXPECT_EQ(zoffsets[i], zoffsets_ex[process()][i]);
+      }
+
+      // Check field values on the ghost layers
+      // For this particular mesh, the partition
+      // is 2x2 over the x-y plane, so, only the edge-connected
+      // cells (diagonals) are the corners, so same neighbor rank
+      // datastructure as 2d case can be used here.
+      //  2  6  7  8
+      //  1  3  4  5
+      //  0  0  1  2
+      //     0  1  2
+      int ngb_ranks[4][9] = {{-1, -1, -1, -1, -1, 1, -1, 2, 3},
+        {-1, -1, -1, 0, -1, -1, 2, 3, -1},
+        {-1, 0, 1, -1, -1, 3, -1, -1, -1},
+        {0, 1, -1, 2, -1, -1, -1, -1, -1}};
+
+      auto c = m.template mdspan<mesh3d::index_space::entities>(ca);
+
+      auto chk = [&c](std::set<util::id> & zbnd,
+                   std::set<util::id> & ybnd,
+                   std::set<util::id> & xbnd,
+                   int r) {
+        bool iseq = true;
+        for(auto k : zbnd) {
+          for(auto j : ybnd) {
+            for(auto i : xbnd) {
+              iseq = iseq && (c[k][j][i] == size_t(std::pow(10, r)));
+            }
+          }
+        }
+        return iseq;
+      };
+
+      // clang-format off
+      EXPECT_EQ(
+        chk(zlogical[rank],
+          ylogical[rank],
+          xghost_low[rank],
+          ngb_ranks[rank][3]),
+        true
+      );
+      EXPECT_EQ(
+        chk(zlogical[rank],
+          ylogical[rank],
+          xghost_high[rank],
+          ngb_ranks[rank][5]),
+        true
+      );
+      EXPECT_EQ(
+        chk(zlogical[rank],
+          yghost_low[rank],
+          xlogical[rank],
+          ngb_ranks[rank][1]),
+        true
+      );
+      EXPECT_EQ(
+        chk(zlogical[rank],
+          yghost_high[rank],
+          xlogical[rank],
+          ngb_ranks[rank][7]),
+        true
+      );
+      EXPECT_EQ(
+        chk(zlogical[rank],
+          yghost_low[rank],
+          xghost_low[rank],
+          ngb_ranks[rank][0]),
+        true
+      );
+      EXPECT_EQ(
+        chk(zlogical[rank],
+          yghost_low[rank],
+          xghost_high[rank],
+          ngb_ranks[rank][2]),
+        true
+      );
+      EXPECT_EQ(
+        chk(zlogical[rank],
+          yghost_high[rank],
+          xghost_low[rank],
+          ngb_ranks[rank][6]),
+        true
+      );
+      EXPECT_EQ(
+        chk(zlogical[rank],
+          yghost_high[rank],
+          xghost_high[rank],
+          ngb_ranks[rank][8]),
+        true
+      );
+      // clang-format on
+    };
+  } // d=3
+} // check_mesh_field
 
 int
 coloring_driver() {
@@ -56,274 +717,21 @@
 
 flecsi::unit::driver<coloring_driver> cd;
 
-#if 1
 // 1D Mesh
 mesh1d::slot m1;
 mesh1d::cslot coloring1;
 const field<std::size_t>::definition<mesh1d, mesh1d::index_space::entities> f1;
 
-void
-set_field_1d(mesh1d::accessor<ro> m, field<std::size_t>::accessor<wo, na> ca) {
-  auto c = m.mdspan<mesh1d::index_space::entities>(ca);
-  auto clr = color();
-  forall(i, m.extents<mesh1d::axis::x_axis>(), "set_field_1d") { c[i] = clr; };
-}
-
-void
-print_field_1d(mesh1d::accessor<ro> m,
-  field<std::size_t>::accessor<ro, ro> ca) {
-  auto c = m.mdspan<mesh1d::index_space::entities>(ca);
-  std::stringstream ss;
-  for(auto i : m.extents<mesh1d::axis::x_axis, mesh1d::range::all>()) {
-    ss << c[i] << " ";
-  } // for
-  ss << std::endl;
-  flog(warn) << ss.str() << std::endl;
-}
-
-int
-check_1d(mesh1d::accessor<ro> m) {
-  UNIT {
-    using r = mesh1d::range;
-    using ax = mesh1d::axis;
-
-    // check extents
-    std::set<util::id> logical[4] = {{2, 3, 4}, {1, 2}, {1, 2}, {1, 2}};
-    std::set<util::id> extended[4] = {
-      {0, 1, 2, 3, 4}, {1, 2}, {1, 2}, {1, 2, 3, 4}};
-    std::set<util::id> all[4] = {
-      {0, 1, 2, 3, 4, 5}, {0, 1, 2, 3}, {0, 1, 2, 3}, {0, 1, 2, 3, 4}};
-    std::set<util::id> boundary_low[4] = {{0, 1}, {}, {}, {}};
-    std::set<util::id> boundary_high[4] = {{}, {}, {}, {3, 4}};
-    std::set<util::id> ghost_low[4] = {{}, {0}, {0}, {0}};
-    std::set<util::id> ghost_high[4] = {{5}, {3}, {3}, {}};
-
-    const int rank = process();
-    const auto s = [](auto && r) {
-      return std::set<util::id>(r.begin(), r.end());
-    };
-
-    EXPECT_EQ(s(m.extents<ax::x_axis>()), logical[rank]);
-    EXPECT_EQ(s(m.extents<ax::x_axis, r::extended>()), extended[rank]);
-    EXPECT_EQ(s(m.extents<ax::x_axis, r::all>()), all[rank]);
-    EXPECT_EQ(s(m.extents<ax::x_axis, r::boundary_low>()), boundary_low[rank]);
-    EXPECT_EQ(
-      s(m.extents<ax::x_axis, r::boundary_high>()), boundary_high[rank]);
-    EXPECT_EQ(s(m.extents<ax::x_axis, r::ghost_low>()), ghost_low[rank]);
-    EXPECT_EQ(s(m.extents<ax::x_axis, r::ghost_high>()), ghost_high[rank]);
-
-    // check sizes
-    std::size_t xsizes_ex[4][8] = {{3, 5, 6, 2, 0, 0, 1, 9},
-      {2, 2, 4, 0, 0, 1, 1, 9},
-      {2, 2, 4, 0, 0, 1, 1, 9},
-      {2, 4, 5, 0, 2, 1, 0, 9}};
-
-    std::size_t xsizes[] = {m.size<ax::x_axis>(),
-      m.size<ax::x_axis, r::extended>(),
-      m.size<ax::x_axis, r::all>(),
-      m.size<ax::x_axis, r::boundary_low>(),
-      m.size<ax::x_axis, r::boundary_high>(),
-      m.size<ax::x_axis, r::ghost_low>(),
-      m.size<ax::x_axis, r::ghost_high>(),
-      m.size<ax::x_axis, r::global>()};
-
-    for(int i = 0; i < 8; i++) {
-      EXPECT_EQ(xsizes[i], xsizes_ex[process()][i]);
-    }
-
-    // check offsets
-    std::size_t xoffsets_ex[4][8] = {{2, 0, 0, 0, 5, 0, 5, 0},
-      {1, 1, 0, 1, 3, 0, 3, 2},
-      {1, 1, 0, 1, 3, 0, 3, 4},
-      {1, 1, 0, 1, 3, 0, 3, 6}};
-
-    std::size_t xoffsets[] = {m.offset<ax::x_axis>(),
-      m.offset<ax::x_axis, r::extended>(),
-      m.offset<ax::x_axis, r::all>(),
-      m.offset<ax::x_axis, r::boundary_low>(),
-      m.offset<ax::x_axis, r::boundary_high>(),
-      m.offset<ax::x_axis, r::ghost_low>(),
-      m.offset<ax::x_axis, r::ghost_high>(),
-      m.offset<ax::x_axis, r::global>()};
-
-    for(int i = 0; i < 8; i++) {
-      EXPECT_EQ(xoffsets[i], xoffsets_ex[process()][i]);
-    }
-  };
-} // check_1d
-
 // 2D Mesh
 mesh2d::slot m2;
 mesh2d::cslot coloring2;
 const field<std::size_t>::definition<mesh2d, mesh2d::index_space::entities> f2;
 
-void
-set_field_2d(mesh2d::accessor<ro> m, field<std::size_t>::accessor<wo, na> ca) {
-  auto c = m.mdspan<mesh2d::index_space::entities>(ca);
-  auto x_ex = m.extents<mesh2d::axis::x_axis>();
-  auto clr = color();
-  forall(j, m.extents<mesh2d::axis::y_axis>(), "set_field_2d") {
-    for(auto i : x_ex)
-      c[j][i] = clr;
-  };
-}
-
-void
-print_field_2d(mesh2d::accessor<ro> m,
-  field<std::size_t>::accessor<ro, ro> ca) {
-  auto c = m.mdspan<mesh2d::index_space::entities>(ca);
-  std::stringstream ss;
-  for(int j = m.size<mesh2d::axis::y_axis, mesh2d::range::all>() - 1; j >= 0;
-      --j) {
-    for(auto i : m.extents<mesh2d::axis::x_axis, mesh2d::range::all>()) {
-      ss << c[j][i] << " ";
-    } // for
-    ss << std::endl;
-  } // for
-  ss << std::endl;
-  flog(warn) << ss.str() << std::endl;
-}
-
-int
-check_2d(mesh2d::accessor<ro> m) {
-  UNIT {
-    using r = mesh2d::range;
-    using ax = mesh2d::axis;
-
-    // check extents
-    std::set<util::id> xlogical[4] = {
-      {2, 3, 4, 5}, {1, 2, 3, 4}, {2, 3, 4, 5}, {1, 2, 3, 4}};
-    std::set<util::id> xextended[4] = {{0, 1, 2, 3, 4, 5},
-      {1, 2, 3, 4, 5, 6},
-      {0, 1, 2, 3, 4, 5},
-      {1, 2, 3, 4, 5, 6}};
-    std::set<util::id> xall[4] = {{0, 1, 2, 3, 4, 5, 6},
-      {0, 1, 2, 3, 4, 5, 6},
-      {0, 1, 2, 3, 4, 5, 6},
-      {0, 1, 2, 3, 4, 5, 6}};
-    std::set<util::id> xboundary_low[4] = {{0, 1}, {}, {0, 1}, {}};
-    std::set<util::id> xboundary_high[4] = {{}, {5, 6}, {}, {5, 6}};
-    std::set<util::id> xghost_low[4] = {{}, {0}, {}, {0}};
-    std::set<util::id> xghost_high[4] = {{6}, {}, {6}, {}};
-
-    std::set<util::id> ylogical[4] = {
-      {1, 2, 3, 4}, {1, 2, 3, 4}, {2, 3, 4, 5}, {2, 3, 4, 5}};
-    std::set<util::id> yextended[4] = {
-      {0, 1, 2, 3, 4}, {0, 1, 2, 3, 4}, {2, 3, 4, 5, 6}, {2, 3, 4, 5, 6}};
-    std::set<util::id> yall[4] = {{0, 1, 2, 3, 4, 5, 6},
-      {0, 1, 2, 3, 4, 5, 6},
-      {0, 1, 2, 3, 4, 5, 6},
-      {0, 1, 2, 3, 4, 5, 6}};
-    std::set<util::id> yboundary_low[4] = {{0}, {0}, {}, {}};
-    std::set<util::id> yboundary_high[4] = {{}, {}, {6}, {6}};
-    std::set<util::id> yghost_low[4] = {{}, {}, {0, 1}, {0, 1}};
-    std::set<util::id> yghost_high[4] = {{5, 6}, {5, 6}, {}, {}};
-
-    const int rank = process();
-    const auto s = [](auto && r) {
-      return std::set<util::id>(r.begin(), r.end());
-    };
-
-    EXPECT_EQ(s(m.extents<ax::x_axis>()), xlogical[rank]);
-    EXPECT_EQ(s(m.extents<ax::x_axis, r::extended>()), xextended[rank]);
-    EXPECT_EQ(s(m.extents<ax::x_axis, r::all>()), xall[rank]);
-    EXPECT_EQ(s(m.extents<ax::x_axis, r::boundary_low>()), xboundary_low[rank]);
-    EXPECT_EQ(
-      s(m.extents<ax::x_axis, r::boundary_high>()), xboundary_high[rank]);
-    EXPECT_EQ(s(m.extents<ax::x_axis, r::ghost_low>()), xghost_low[rank]);
-    EXPECT_EQ(s(m.extents<ax::x_axis, r::ghost_high>()), xghost_high[rank]);
-
-    EXPECT_EQ(s(m.extents<ax::y_axis>()), ylogical[rank]);
-    EXPECT_EQ(s(m.extents<ax::y_axis, r::extended>()), yextended[rank]);
-    EXPECT_EQ(s(m.extents<ax::y_axis, r::all>()), yall[rank]);
-    EXPECT_EQ(s(m.extents<ax::y_axis, r::boundary_low>()), yboundary_low[rank]);
-    EXPECT_EQ(
-      s(m.extents<ax::y_axis, r::boundary_high>()), yboundary_high[rank]);
-    EXPECT_EQ(s(m.extents<ax::y_axis, r::ghost_low>()), yghost_low[rank]);
-    EXPECT_EQ(s(m.extents<ax::y_axis, r::ghost_high>()), yghost_high[rank]);
-
-    // check sizes
-    std::size_t xsizes_ex[4][8] = {{4, 6, 7, 2, 0, 0, 1, 8},
-      {4, 6, 7, 0, 2, 1, 0, 8},
-      {4, 6, 7, 2, 0, 0, 1, 8},
-      {4, 6, 7, 0, 2, 1, 0, 8}};
-
-    std::size_t xsizes[] = {m.size<ax::x_axis>(),
-      m.size<ax::x_axis, r::extended>(),
-      m.size<ax::x_axis, r::all>(),
-      m.size<ax::x_axis, r::boundary_low>(),
-      m.size<ax::x_axis, r::boundary_high>(),
-      m.size<ax::x_axis, r::ghost_low>(),
-      m.size<ax::x_axis, r::ghost_high>(),
-      m.size<ax::x_axis, r::global>()};
-
-    for(int i = 0; i < 8; i++) {
-      EXPECT_EQ(xsizes[i], xsizes_ex[process()][i]);
-    };
-
-    std::size_t ysizes_ex[4][8] = {{4, 5, 7, 1, 0, 0, 2, 8},
-      {4, 5, 7, 1, 0, 0, 2, 8},
-      {4, 5, 7, 0, 1, 2, 0, 8},
-      {4, 5, 7, 0, 1, 2, 0, 8}};
-
-    std::size_t ysizes[] = {m.size<ax::y_axis>(),
-      m.size<ax::y_axis, r::extended>(),
-      m.size<ax::y_axis, r::all>(),
-      m.size<ax::y_axis, r::boundary_low>(),
-      m.size<ax::y_axis, r::boundary_high>(),
-      m.size<ax::y_axis, r::ghost_low>(),
-      m.size<ax::y_axis, r::ghost_high>(),
-      m.size<ax::y_axis, r::global>()};
-
-    for(int i = 0; i < 8; i++) {
-      EXPECT_EQ(ysizes[i], ysizes_ex[process()][i]);
-    }
-
-    // check offsets
-    std::size_t xoffsets_ex[4][8] = {{2, 0, 0, 0, 6, 0, 6, 0},
-      {1, 1, 0, 1, 5, 0, 5, 3},
-      {2, 0, 0, 0, 6, 0, 6, 0},
-      {1, 1, 0, 1, 5, 0, 5, 3}};
-
-    std::size_t xoffsets[] = {m.offset<ax::x_axis>(),
-      m.offset<ax::x_axis, r::extended>(),
-      m.offset<ax::x_axis, r::all>(),
-      m.offset<ax::x_axis, r::boundary_low>(),
-      m.offset<ax::x_axis, r::boundary_high>(),
-      m.offset<ax::x_axis, r::ghost_low>(),
-      m.offset<ax::x_axis, r::ghost_high>(),
-      m.offset<ax::x_axis, r::global>()};
-
-    for(int i = 0; i < 8; i++) {
-      EXPECT_EQ(xoffsets[i], xoffsets_ex[process()][i]);
-    }
-
-    std::size_t yoffsets_ex[4][8] = {{1, 0, 0, 0, 5, 0, 5, 0},
-      {1, 0, 0, 0, 5, 0, 5, 0},
-      {2, 2, 0, 2, 6, 0, 6, 2},
-      {2, 2, 0, 2, 6, 0, 6, 2}};
-
-    std::size_t yoffsets[] = {m.offset<ax::y_axis>(),
-      m.offset<ax::y_axis, r::extended>(),
-      m.offset<ax::y_axis, r::all>(),
-      m.offset<ax::y_axis, r::boundary_low>(),
-      m.offset<ax::y_axis, r::boundary_high>(),
-      m.offset<ax::y_axis, r::ghost_low>(),
-      m.offset<ax::y_axis, r::ghost_high>(),
-      m.offset<ax::y_axis, r::global>()};
-
-    for(int i = 0; i < 8; i++) {
-      EXPECT_EQ(yoffsets[i], yoffsets_ex[process()][i]);
-    }
-  };
-} // check_2d
-
 // 3D Mesh
 mesh3d::slot m3;
 mesh3d::cslot coloring3;
 const field<std::size_t>::definition<mesh3d, mesh3d::index_space::entities> f3;
 
-<<<<<<< HEAD
 // 4D Mesh
 mesh4d::slot m4;
 mesh4d::cslot coloring4;
@@ -351,223 +759,74 @@
     EXPECT_EQ(last, total);
   };
 }
-=======
-void
-set_field_3d(mesh3d::accessor<ro> m, field<std::size_t>::accessor<wo, na> ca) {
-  auto c = m.mdspan<mesh3d::index_space::entities>(ca);
-  auto x_ex = m.extents<mesh3d::axis::x_axis>();
-  auto y_ex = m.extents<mesh3d::axis::y_axis>();
-  auto clr = color();
-  forall(k, m.extents<mesh3d::axis::z_axis>(), "set_field_3d") {
-    for(auto j : y_ex)
-      for(auto i : x_ex)
-        c[k][j][i] = clr;
-  };
-}
-
-void
-print_field_3d(mesh3d::accessor<ro> m,
-  field<std::size_t>::accessor<ro, ro> ca) {
-  auto c = m.mdspan<mesh3d::index_space::entities>(ca);
-  std::stringstream ss;
-  for(int k = m.size<mesh3d::axis::z_axis, mesh3d::range::all>() - 1; k >= 0;
-      --k) {
-    for(int j = m.size<mesh3d::axis::y_axis, mesh3d::range::all>() - 1; j >= 0;
-        --j) {
-      for(auto i : m.extents<mesh3d::axis::x_axis, mesh3d::range::all>()) {
-        ss << c[k][j][i] << " ";
-      } // for
-      ss << std::endl;
-    } // for
-    ss << std::endl;
-  } // for
-  ss << std::endl;
-  flog(warn) << ss.str() << std::endl;
-}
 
 int
-check_3d(mesh3d::accessor<ro> m) {
-  UNIT {
-    using r = mesh3d::range;
-    using ax = mesh3d::axis;
-
-    std::set<util::id> xlogical[4] = {{1, 2}, {2}, {1, 2}, {2}};
-    std::set<util::id> xextended[4] = {{0, 1, 2}, {2, 3}, {0, 1, 2}, {2, 3}};
-    std::set<util::id> xall[4] = {
-      {0, 1, 2, 3, 4}, {0, 1, 2, 3}, {0, 1, 2, 3, 4}, {0, 1, 2, 3}};
-    std::set<util::id> xboundary_low[4] = {{0}, {}, {0}, {}};
-    std::set<util::id> xboundary_high[4] = {{}, {3}, {}, {3}};
-    std::set<util::id> xghost_low[4] = {{}, {0, 1}, {}, {0, 1}};
-    std::set<util::id> xghost_high[4] = {{3, 4}, {}, {3, 4}, {}};
-
-    std::set<util::id> ylogical[4] = {
-      {2, 3, 4}, {2, 3, 4}, {2, 3, 4}, {2, 3, 4}};
-    std::set<util::id> yextended[4] = {{0, 1, 2, 3, 4, 5, 6},
-      {0, 1, 2, 3, 4, 5, 6},
-      {0, 1, 2, 3, 4, 5, 6},
-      {0, 1, 2, 3, 4, 5, 6}};
-    std::set<util::id> yall[4] = {{0, 1, 2, 3, 4, 5, 6},
-      {0, 1, 2, 3, 4, 5, 6},
-      {0, 1, 2, 3, 4, 5, 6},
-      {0, 1, 2, 3, 4, 5, 6}};
-    std::set<util::id> yboundary_low[4] = {{0, 1}, {0, 1}, {0, 1}, {0, 1}};
-    std::set<util::id> yboundary_high[4] = {{5, 6}, {5, 6}, {5, 6}, {5, 6}};
-    std::set<util::id> yghost_low[4] = {{}, {}, {}, {}};
-    std::set<util::id> yghost_high[4] = {{}, {}, {}, {}};
-
-    std::set<util::id> zlogical[4] = {{1, 2}, {1, 2}, {1, 2}, {1, 2}};
-    std::set<util::id> zextended[4] = {
-      {0, 1, 2}, {0, 1, 2}, {1, 2, 3}, {1, 2, 3}};
-    std::set<util::id> zall[4] = {
-      {0, 1, 2, 3}, {0, 1, 2, 3}, {0, 1, 2, 3}, {0, 1, 2, 3}};
-    std::set<util::id> zboundary_low[4] = {{0}, {0}, {}, {}};
-    std::set<util::id> zboundary_high[4] = {{}, {}, {3}, {3}};
-    std::set<util::id> zghost_low[4] = {{}, {}, {0}, {0}};
-    std::set<util::id> zghost_high[4] = {{3}, {3}, {}, {}};
-
-    const int rank = process();
+check_4dmesh(mesh4d::accessor<ro> m) {
+  UNIT("TASK") {
+    using r = mesh4d::domain;
+    using ax = mesh4d::axis;
+
+    std::set<util::id> logical[2] = {{1, 2}, {1, 2}};
+    std::set<util::id> extended[2] = {{0, 1, 2}, {1, 2, 3}};
+    std::set<util::id> all[2] = {{0, 1, 2, 3}, {0, 1, 2, 3}};
+    std::set<util::id> ghost_low[2] = {{}, {0}};
+    std::set<util::id> ghost_high[2] = {{3}, {}};
+    std::set<util::id> boundary_low[2] = {{0}, {}};
+    std::set<util::id> boundary_high[2] = {{}, {3}};
+
+    const int nparts = 2; //#num colors on each axis
+
+    const auto idx = [&] {
+      auto rem = color();
+      std::vector<int> idx(4);
+      for(auto dim = 0; dim < 4; ++dim) {
+        idx[dim] = rem % nparts;
+        rem = (rem - idx[dim]) / nparts;
+      }
+      return idx;
+    }();
+
     const auto s = [](auto && r) {
       return std::set<util::id>(r.begin(), r.end());
     };
 
-    EXPECT_EQ(s(m.extents<ax::x_axis>()), xlogical[rank]);
-    EXPECT_EQ(s(m.extents<ax::x_axis, r::extended>()), xextended[rank]);
-    EXPECT_EQ(s(m.extents<ax::x_axis, r::all>()), xall[rank]);
-    EXPECT_EQ(s(m.extents<ax::x_axis, r::boundary_low>()), xboundary_low[rank]);
+    EXPECT_EQ(s(m.range<ax::x_axis>()), logical[idx[0]]);
+    EXPECT_EQ(s(m.range<ax::x_axis, r::extended>()), extended[idx[0]]);
+    EXPECT_EQ(s(m.range<ax::x_axis, r::all>()), all[idx[0]]);
+    EXPECT_EQ(s(m.range<ax::x_axis, r::ghost_low>()), ghost_low[idx[0]]);
+    EXPECT_EQ(s(m.range<ax::x_axis, r::ghost_high>()), ghost_high[idx[0]]);
+    EXPECT_EQ(s(m.range<ax::x_axis, r::boundary_low>()), boundary_low[idx[0]]);
     EXPECT_EQ(
-      s(m.extents<ax::x_axis, r::boundary_high>()), xboundary_high[rank]);
-    EXPECT_EQ(s(m.extents<ax::x_axis, r::ghost_low>()), xghost_low[rank]);
-    EXPECT_EQ(s(m.extents<ax::x_axis, r::ghost_high>()), xghost_high[rank]);
-
-    EXPECT_EQ(s(m.extents<ax::y_axis>()), ylogical[rank]);
-    EXPECT_EQ(s(m.extents<ax::y_axis, r::extended>()), yextended[rank]);
-    EXPECT_EQ(s(m.extents<ax::y_axis, r::all>()), yall[rank]);
-    EXPECT_EQ(s(m.extents<ax::y_axis, r::boundary_low>()), yboundary_low[rank]);
+      s(m.range<ax::x_axis, r::boundary_high>()), boundary_high[idx[0]]);
+
+    EXPECT_EQ(s(m.range<ax::y_axis>()), logical[idx[1]]);
+    EXPECT_EQ(s(m.range<ax::y_axis, r::extended>()), extended[idx[1]]);
+    EXPECT_EQ(s(m.range<ax::y_axis, r::all>()), all[idx[1]]);
+    EXPECT_EQ(s(m.range<ax::y_axis, r::ghost_low>()), ghost_low[idx[1]]);
+    EXPECT_EQ(s(m.range<ax::y_axis, r::ghost_high>()), ghost_high[idx[1]]);
+    EXPECT_EQ(s(m.range<ax::y_axis, r::boundary_low>()), boundary_low[idx[1]]);
     EXPECT_EQ(
-      s(m.extents<ax::y_axis, r::boundary_high>()), yboundary_high[rank]);
-    EXPECT_EQ(s(m.extents<ax::y_axis, r::ghost_low>()), yghost_low[rank]);
-    EXPECT_EQ(s(m.extents<ax::y_axis, r::ghost_high>()), yghost_high[rank]);
-
-    EXPECT_EQ(s(m.extents<ax::z_axis>()), zlogical[rank]);
-    EXPECT_EQ(s(m.extents<ax::z_axis, r::extended>()), zextended[rank]);
-    EXPECT_EQ(s(m.extents<ax::z_axis, r::all>()), zall[rank]);
-    EXPECT_EQ(s(m.extents<ax::z_axis, r::boundary_low>()), zboundary_low[rank]);
+      s(m.range<ax::y_axis, r::boundary_high>()), boundary_high[idx[1]]);
+
+    EXPECT_EQ(s(m.range<ax::z_axis>()), logical[idx[2]]);
+    EXPECT_EQ(s(m.range<ax::z_axis, r::extended>()), extended[idx[2]]);
+    EXPECT_EQ(s(m.range<ax::z_axis, r::all>()), all[idx[2]]);
+    EXPECT_EQ(s(m.range<ax::z_axis, r::ghost_low>()), ghost_low[idx[2]]);
+    EXPECT_EQ(s(m.range<ax::z_axis, r::ghost_high>()), ghost_high[idx[2]]);
+    EXPECT_EQ(s(m.range<ax::z_axis, r::boundary_low>()), boundary_low[idx[2]]);
     EXPECT_EQ(
-      s(m.extents<ax::z_axis, r::boundary_high>()), zboundary_high[rank]);
-    EXPECT_EQ(s(m.extents<ax::z_axis, r::ghost_low>()), zghost_low[rank]);
-    EXPECT_EQ(s(m.extents<ax::z_axis, r::ghost_high>()), zghost_high[rank]);
-
-    // check sizes
-    std::size_t xsizes_ex[4][8] = {{2, 3, 5, 1, 0, 0, 2, 3},
-      {1, 2, 4, 0, 1, 2, 0, 3},
-      {2, 3, 5, 1, 0, 0, 2, 3},
-      {1, 2, 4, 0, 1, 2, 0, 3}};
-
-    std::size_t xsizes[] = {m.size<ax::x_axis>(),
-      m.size<ax::x_axis, r::extended>(),
-      m.size<ax::x_axis, r::all>(),
-      m.size<ax::x_axis, r::boundary_low>(),
-      m.size<ax::x_axis, r::boundary_high>(),
-      m.size<ax::x_axis, r::ghost_low>(),
-      m.size<ax::x_axis, r::ghost_high>(),
-      m.size<ax::x_axis, r::global>()};
-
-    for(int i = 0; i < 8; i++) {
-      EXPECT_EQ(xsizes[i], xsizes_ex[process()][i]);
-    }
-
-    std::size_t ysizes_ex[4][8] = {{3, 7, 7, 2, 2, 0, 0, 3},
-      {3, 7, 7, 2, 2, 0, 0, 3},
-      {3, 7, 7, 2, 2, 0, 0, 3},
-      {3, 7, 7, 2, 2, 0, 0, 3}};
-
-    std::size_t ysizes[] = {m.size<ax::y_axis>(),
-      m.size<ax::y_axis, r::extended>(),
-      m.size<ax::y_axis, r::all>(),
-      m.size<ax::y_axis, r::boundary_low>(),
-      m.size<ax::y_axis, r::boundary_high>(),
-      m.size<ax::y_axis, r::ghost_low>(),
-      m.size<ax::y_axis, r::ghost_high>(),
-      m.size<ax::y_axis, r::global>()};
-
-    for(int i = 0; i < 8; i++) {
-      EXPECT_EQ(ysizes[i], ysizes_ex[process()][i]);
-    }
-
-    std::size_t zsizes_ex[4][8] = {{2, 3, 4, 1, 0, 0, 1, 4},
-      {2, 3, 4, 1, 0, 0, 1, 4},
-      {2, 3, 4, 0, 1, 1, 0, 4},
-      {2, 3, 4, 0, 1, 1, 0, 4}};
-
-    std::size_t zsizes[] = {m.size<ax::z_axis>(),
-      m.size<ax::z_axis, r::extended>(),
-      m.size<ax::z_axis, r::all>(),
-      m.size<ax::z_axis, r::boundary_low>(),
-      m.size<ax::z_axis, r::boundary_high>(),
-      m.size<ax::z_axis, r::ghost_low>(),
-      m.size<ax::z_axis, r::ghost_high>(),
-      m.size<ax::z_axis, r::global>()};
-
-    for(int i = 0; i < 8; i++) {
-      EXPECT_EQ(zsizes[i], zsizes_ex[process()][i]);
-    }
-
-    // check offsets
-    std::size_t xoffsets_ex[4][8] = {{1, 0, 0, 0, 3, 0, 3, 0},
-      {2, 2, 0, 2, 3, 0, 3, 0},
-      {1, 0, 0, 0, 3, 0, 3, 0},
-      {2, 2, 0, 2, 3, 0, 3, 0}};
-
-    std::size_t xoffsets[] = {m.offset<ax::x_axis>(),
-      m.offset<ax::x_axis, r::extended>(),
-      m.offset<ax::x_axis, r::all>(),
-      m.offset<ax::x_axis, r::boundary_low>(),
-      m.offset<ax::x_axis, r::boundary_high>(),
-      m.offset<ax::x_axis, r::ghost_low>(),
-      m.offset<ax::x_axis, r::ghost_high>(),
-      m.offset<ax::x_axis, r::global>()};
-
-    for(int i = 0; i < 8; i++) {
-      EXPECT_EQ(xoffsets[i], xoffsets_ex[process()][i]);
-    }
-
-    std::size_t yoffsets_ex[4][8] = {{2, 0, 0, 0, 5, 0, 5, 0},
-      {2, 0, 0, 0, 5, 0, 5, 0},
-      {2, 0, 0, 0, 5, 0, 5, 0},
-      {2, 0, 0, 0, 5, 0, 5, 0}};
-
-    std::size_t yoffsets[] = {m.offset<ax::y_axis>(),
-      m.offset<ax::y_axis, r::extended>(),
-      m.offset<ax::y_axis, r::all>(),
-      m.offset<ax::y_axis, r::boundary_low>(),
-      m.offset<ax::y_axis, r::boundary_high>(),
-      m.offset<ax::y_axis, r::ghost_low>(),
-      m.offset<ax::y_axis, r::ghost_high>(),
-      m.offset<ax::y_axis, r::global>()};
-    for(int i = 0; i < 8; i++) {
-      EXPECT_EQ(yoffsets[i], yoffsets_ex[process()][i]);
-    }
-
-    std::size_t zoffsets_ex[4][8] = {{1, 0, 0, 0, 3, 0, 3, 0},
-      {1, 0, 0, 0, 3, 0, 3, 0},
-      {1, 1, 0, 1, 3, 0, 3, 1},
-      {1, 1, 0, 1, 3, 0, 3, 1}};
-
-    std::size_t zoffsets[] = {m.offset<ax::z_axis>(),
-      m.offset<ax::z_axis, r::extended>(),
-      m.offset<ax::z_axis, r::all>(),
-      m.offset<ax::z_axis, r::boundary_low>(),
-      m.offset<ax::z_axis, r::boundary_high>(),
-      m.offset<ax::z_axis, r::ghost_low>(),
-      m.offset<ax::z_axis, r::ghost_high>(),
-      m.offset<ax::z_axis, r::global>()};
-
-    for(int i = 0; i < 8; i++) {
-      EXPECT_EQ(zoffsets[i], zoffsets_ex[process()][i]);
-    }
+      s(m.range<ax::z_axis, r::boundary_high>()), boundary_high[idx[2]]);
+
+    EXPECT_EQ(s(m.range<ax::t_axis>()), logical[idx[3]]);
+    EXPECT_EQ(s(m.range<ax::t_axis, r::extended>()), extended[idx[3]]);
+    EXPECT_EQ(s(m.range<ax::t_axis, r::all>()), all[idx[3]]);
+    EXPECT_EQ(s(m.range<ax::t_axis, r::ghost_low>()), ghost_low[idx[3]]);
+    EXPECT_EQ(s(m.range<ax::t_axis, r::ghost_high>()), ghost_high[idx[3]]);
+    EXPECT_EQ(s(m.range<ax::t_axis, r::boundary_low>()), boundary_low[idx[3]]);
+    EXPECT_EQ(
+      s(m.range<ax::t_axis, r::boundary_high>()), boundary_high[idx[3]]);
   };
-} // check_3d
->>>>>>> 085d2c36
+} // check_4dmesh
 
 int
 narray_driver() {
@@ -672,5 +931,4 @@
   }; // UNIT
 } // narray_driver
 
-flecsi::unit::driver<narray_driver> nd;
-#endif+flecsi::unit::driver<narray_driver> nd;