#include "narray.hh"

#include "flecsi/execution.hh"
#include "flecsi/flog.hh"
#include "flecsi/util/unit.hh"

#include <set>

using namespace flecsi;

using mesh1d = mesh<1>;
using mesh2d = mesh<2>;
using mesh3d = mesh<3>;
using mesh4d = mesh<4>;

template<std::size_t D, typename F>
void
field_helper(typename mesh<D>::template accessor<ro> m,
  field<std::size_t>::accessor<wo, na> ca,
  F && fvalue) {
  auto c = m.template mdspan<topo::elements>(ca);

  // auto x=  m.template range<mesh1d::axis::x_axis>();
  if constexpr(D == 1) {
    forall(i, m.template range<mesh1d::axis::x_axis>(), "field_helper 1d") {
      fvalue(c[i]);
    }; // for
  }
  else if constexpr(D == 2) {
    auto x = m.template range<mesh2d::axis::x_axis>();
    forall(j, m.template range<mesh2d::axis::y_axis>(), "field_helper 2d") {
      for(auto i : x) {
        fvalue(c[j][i]);
      } // for
    }; // for
  }
  else {
    auto x = m.template range<mesh3d::axis::x_axis>();
    auto y = m.template range<mesh3d::axis::y_axis>();
    forall(k, m.template range<mesh3d::axis::z_axis>(), "field_helper 3d") {
      for(auto j : y) {
        for(auto i : x) {
          fvalue(c[k][j][i]);
        } // for
      } // for
    }; // for
  }
} // field_helper

template<std::size_t D>
void
init_field(typename mesh<D>::template accessor<ro> m,
  field<std::size_t>::accessor<wo, na> ca) {
  return field_helper<D>(m, ca, [c = color()](auto & x) { x = c; });
} // init_field

template<std::size_t D>
void
update_field(typename mesh<D>::template accessor<ro> m,
  field<std::size_t>::accessor<wo, na> ca) {
  return field_helper<D>(
    m, ca, [c = color()](auto & x) { x = std::pow(10, c); });
} // update_field

template<std::size_t D>
void
print_field(typename mesh<D>::template accessor<ro> m,
  field<std::size_t>::accessor<ro, ro> ca) {
  auto c = m.template mdspan<topo::elements>(ca);
  std::stringstream ss;
  if constexpr(D == 1) {
    for(auto i :
      m.template range<mesh1d::axis::x_axis, mesh1d::domain::all>()) {
      ss << c[i] << "   ";
    } // for
    ss << std::endl;
    flog(warn) << ss.str() << std::endl;
  }
  else if constexpr(D == 2) {
    for(int j = m.template size<mesh2d::axis::y_axis, mesh2d::domain::all>();
        j--;) {
      for(auto i :
        m.template range<mesh2d::axis::x_axis, mesh2d::domain::all>()) {
        ss << c[j][i] << "   ";
      } // for
      ss << std::endl;
    } // for
    flog(warn) << ss.str() << std::endl;
  }
  else {
    for(int k = m.template size<mesh3d::axis::z_axis, mesh3d::domain::all>();
        k--;) {
      for(int j = m.template size<mesh3d::axis::y_axis, mesh3d::domain::all>();
          j--;) {
        for(auto i :
          m.template range<mesh3d::axis::x_axis, mesh3d::domain::all>()) {
          ss << c[k][j][i] << "   ";
        } // for
        ss << std::endl;
      } // for
      ss << std::endl;
    } // for
    ss << std::endl;
    flog(warn) << ss.str() << std::endl;
  }

} // print_field

template<std::size_t D>
int
check_mesh_field(typename mesh<D>::template accessor<ro> m,
  field<std::size_t>::accessor<ro, ro> ca) {
  if constexpr(D == 1) {
    UNIT("TASK") {
      using r = mesh1d::domain;
      using ax = mesh1d::axis;

      // check range
      std::set<util::id> logical[4] = {{2, 3, 4}, {1, 2}, {1, 2}, {1, 2}};
      std::set<util::id> extended[4] = {
        {0, 1, 2, 3, 4}, {1, 2}, {1, 2}, {1, 2, 3, 4}};
      std::set<util::id> all[4] = {
        {0, 1, 2, 3, 4, 5}, {0, 1, 2, 3}, {0, 1, 2, 3}, {0, 1, 2, 3, 4}};
      std::set<util::id> boundary_low[4] = {{0, 1}, {}, {}, {}};
      std::set<util::id> boundary_high[4] = {{}, {}, {}, {3, 4}};
      std::set<util::id> ghost_low[4] = {{}, {0}, {0}, {0}};
      std::set<util::id> ghost_high[4] = {{5}, {3}, {3}, {}};

      const int rank = process();
      const auto s = [](auto && r) {
        return std::set<util::id>(r.begin(), r.end());
      };

      EXPECT_EQ(s(m.template range<ax::x_axis>()), logical[rank]);
      EXPECT_EQ(s(m.template range<ax::x_axis, r::extended>()), extended[rank]);
      EXPECT_EQ(s(m.template range<ax::x_axis, r::all>()), all[rank]);
      EXPECT_EQ(
        s(m.template range<ax::x_axis, r::boundary_low>()), boundary_low[rank]);
      EXPECT_EQ(s(m.template range<ax::x_axis, r::boundary_high>()),
        boundary_high[rank]);
      EXPECT_EQ(
        s(m.template range<ax::x_axis, r::ghost_low>()), ghost_low[rank]);
      EXPECT_EQ(
        s(m.template range<ax::x_axis, r::ghost_high>()), ghost_high[rank]);

      // check sizes
      std::size_t xsizes_ex[4][8] = {{3, 5, 6, 2, 0, 0, 1, 9},
        {2, 2, 4, 0, 0, 1, 1, 9},
        {2, 2, 4, 0, 0, 1, 1, 9},
        {2, 4, 5, 0, 2, 1, 0, 9}};

      std::size_t xsizes[] = {m.template size<ax::x_axis>(),
        m.template size<ax::x_axis, r::extended>(),
        m.template size<ax::x_axis, r::all>(),
        m.template size<ax::x_axis, r::boundary_low>(),
        m.template size<ax::x_axis, r::boundary_high>(),
        m.template size<ax::x_axis, r::ghost_low>(),
        m.template size<ax::x_axis, r::ghost_high>(),
        m.template size<ax::x_axis, r::global>()};

      for(int i = 0; i < 8; i++) {
        EXPECT_EQ(xsizes[i], xsizes_ex[rank][i]);
      }

      // check offsets
      std::size_t xoffsets_ex[4][8] = {{2, 0, 0, 0, 5, 0, 5, 0},
        {1, 1, 0, 1, 3, 0, 3, 3},
        {1, 1, 0, 1, 3, 0, 3, 5},
        {1, 1, 0, 1, 3, 0, 3, 7}};

      std::size_t xoffsets[] = {m.template offset<ax::x_axis>(),
        m.template offset<ax::x_axis, r::extended>(),
        m.template offset<ax::x_axis, r::all>(),
        m.template offset<ax::x_axis, r::boundary_low>(),
        m.template offset<ax::x_axis, r::boundary_high>(),
        m.template offset<ax::x_axis, r::ghost_low>(),
        m.template offset<ax::x_axis, r::ghost_high>(),
        m.template offset<ax::x_axis, r::global>()};

      for(int i = 0; i < 8; i++) {
        EXPECT_EQ(xoffsets[i], xoffsets_ex[rank][i]);
      }

      // check field values on the ghost layers
      int ngb_ranks[4][2] = {{-1, 1}, {0, 2}, {1, 3}, {2, -1}};
      auto c = m.template mdspan<topo::elements>(ca);

      if(ngb_ranks[rank][0] != -1) {
        for(auto i : ghost_low[rank]) {
          EXPECT_EQ(c[i], std::pow(10, ngb_ranks[rank][0]));
        }
      }

      if(ngb_ranks[rank][1] != -1) {
        for(auto i : ghost_high[rank]) {
          EXPECT_EQ(c[i], std::pow(10, ngb_ranks[rank][1]));
        }
      }
    };
  } // d=1
  else if constexpr(D == 2) {
    UNIT("TASK") {
      using r = mesh2d::domain;
      using ax = mesh2d::axis;

      // check range
      std::set<util::id> xlogical[4] = {
        {2, 3, 4, 5}, {1, 2, 3, 4}, {2, 3, 4, 5}, {1, 2, 3, 4}};
      std::set<util::id> xextended[4] = {{0, 1, 2, 3, 4, 5},
        {1, 2, 3, 4, 5, 6},
        {0, 1, 2, 3, 4, 5},
        {1, 2, 3, 4, 5, 6}};
      std::set<util::id> xall[4] = {{0, 1, 2, 3, 4, 5, 6},
        {0, 1, 2, 3, 4, 5, 6},
        {0, 1, 2, 3, 4, 5, 6},
        {0, 1, 2, 3, 4, 5, 6}};
      std::set<util::id> xboundary_low[4] = {{0, 1}, {}, {0, 1}, {}};
      std::set<util::id> xboundary_high[4] = {{}, {5, 6}, {}, {5, 6}};
      std::set<util::id> xghost_low[4] = {{}, {0}, {}, {0}};
      std::set<util::id> xghost_high[4] = {{6}, {}, {6}, {}};

      std::set<util::id> ylogical[4] = {
        {1, 2, 3, 4}, {1, 2, 3, 4}, {2, 3, 4, 5}, {2, 3, 4, 5}};
      std::set<util::id> yextended[4] = {
        {0, 1, 2, 3, 4}, {0, 1, 2, 3, 4}, {2, 3, 4, 5, 6}, {2, 3, 4, 5, 6}};
      std::set<util::id> yall[4] = {{0, 1, 2, 3, 4, 5, 6},
        {0, 1, 2, 3, 4, 5, 6},
        {0, 1, 2, 3, 4, 5, 6},
        {0, 1, 2, 3, 4, 5, 6}};
      std::set<util::id> yboundary_low[4] = {{0}, {0}, {}, {}};
      std::set<util::id> yboundary_high[4] = {{}, {}, {6}, {6}};
      std::set<util::id> yghost_low[4] = {{}, {}, {0, 1}, {0, 1}};
      std::set<util::id> yghost_high[4] = {{5, 6}, {5, 6}, {}, {}};

      const int rank = process();
      const auto s = [](auto && r) {
        return std::set<util::id>(r.begin(), r.end());
      };

      EXPECT_EQ(s(m.template range<ax::x_axis>()), xlogical[rank]);
      EXPECT_EQ(
        s(m.template range<ax::x_axis, r::extended>()), xextended[rank]);
      EXPECT_EQ(s(m.template range<ax::x_axis, r::all>()), xall[rank]);
      EXPECT_EQ(s(m.template range<ax::x_axis, r::boundary_low>()),
        xboundary_low[rank]);
      EXPECT_EQ(s(m.template range<ax::x_axis, r::boundary_high>()),
        xboundary_high[rank]);
      EXPECT_EQ(
        s(m.template range<ax::x_axis, r::ghost_low>()), xghost_low[rank]);
      EXPECT_EQ(
        s(m.template range<ax::x_axis, r::ghost_high>()), xghost_high[rank]);

      EXPECT_EQ(s(m.template range<ax::y_axis>()), ylogical[rank]);
      EXPECT_EQ(
        s(m.template range<ax::y_axis, r::extended>()), yextended[rank]);
      EXPECT_EQ(s(m.template range<ax::y_axis, r::all>()), yall[rank]);
      EXPECT_EQ(s(m.template range<ax::y_axis, r::boundary_low>()),
        yboundary_low[rank]);
      EXPECT_EQ(s(m.template range<ax::y_axis, r::boundary_high>()),
        yboundary_high[rank]);
      EXPECT_EQ(
        s(m.template range<ax::y_axis, r::ghost_low>()), yghost_low[rank]);
      EXPECT_EQ(
        s(m.template range<ax::y_axis, r::ghost_high>()), yghost_high[rank]);

      // check sizes
      std::size_t xsizes_ex[4][8] = {{4, 6, 7, 2, 0, 0, 1, 8},
        {4, 6, 7, 0, 2, 1, 0, 8},
        {4, 6, 7, 2, 0, 0, 1, 8},
        {4, 6, 7, 0, 2, 1, 0, 8}};

      std::size_t xsizes[] = {m.template size<ax::x_axis>(),
        m.template size<ax::x_axis, r::extended>(),
        m.template size<ax::x_axis, r::all>(),
        m.template size<ax::x_axis, r::boundary_low>(),
        m.template size<ax::x_axis, r::boundary_high>(),
        m.template size<ax::x_axis, r::ghost_low>(),
        m.template size<ax::x_axis, r::ghost_high>(),
        m.template size<ax::x_axis, r::global>()};

      for(int i = 0; i < 8; i++) {
        EXPECT_EQ(xsizes[i], xsizes_ex[process()][i]);
      };

      std::size_t ysizes_ex[4][8] = {{4, 5, 7, 1, 0, 0, 2, 8},
        {4, 5, 7, 1, 0, 0, 2, 8},
        {4, 5, 7, 0, 1, 2, 0, 8},
        {4, 5, 7, 0, 1, 2, 0, 8}};

      std::size_t ysizes[] = {m.template size<ax::y_axis>(),
        m.template size<ax::y_axis, r::extended>(),
        m.template size<ax::y_axis, r::all>(),
        m.template size<ax::y_axis, r::boundary_low>(),
        m.template size<ax::y_axis, r::boundary_high>(),
        m.template size<ax::y_axis, r::ghost_low>(),
        m.template size<ax::y_axis, r::ghost_high>(),
        m.template size<ax::y_axis, r::global>()};

      for(int i = 0; i < 8; i++) {
        EXPECT_EQ(ysizes[i], ysizes_ex[process()][i]);
      }

      // check offsets
      std::size_t xoffsets_ex[4][8] = {{2, 0, 0, 0, 6, 0, 6, 0},
        {1, 1, 0, 1, 5, 0, 5, 4},
        {2, 0, 0, 0, 6, 0, 6, 0},
        {1, 1, 0, 1, 5, 0, 5, 4}};

      std::size_t xoffsets[] = {m.template offset<ax::x_axis>(),
        m.template offset<ax::x_axis, r::extended>(),
        m.template offset<ax::x_axis, r::all>(),
        m.template offset<ax::x_axis, r::boundary_low>(),
        m.template offset<ax::x_axis, r::boundary_high>(),
        m.template offset<ax::x_axis, r::ghost_low>(),
        m.template offset<ax::x_axis, r::ghost_high>(),
        m.template offset<ax::x_axis, r::global>()};

      for(int i = 0; i < 8; i++) {
        EXPECT_EQ(xoffsets[i], xoffsets_ex[process()][i]);
      }

      std::size_t yoffsets_ex[4][8] = {{1, 0, 0, 0, 5, 0, 5, 0},
        {1, 0, 0, 0, 5, 0, 5, 0},
        {2, 2, 0, 2, 6, 0, 6, 4},
        {2, 2, 0, 2, 6, 0, 6, 4}};

      std::size_t yoffsets[] = {m.template offset<ax::y_axis>(),
        m.template offset<ax::y_axis, r::extended>(),
        m.template offset<ax::y_axis, r::all>(),
        m.template offset<ax::y_axis, r::boundary_low>(),
        m.template offset<ax::y_axis, r::boundary_high>(),
        m.template offset<ax::y_axis, r::ghost_low>(),
        m.template offset<ax::y_axis, r::ghost_high>(),
        m.template offset<ax::y_axis, r::global>()};

      for(int i = 0; i < 8; i++) {
        EXPECT_EQ(yoffsets[i], yoffsets_ex[process()][i]);
      }

      // Check field values on the ghost layers
      // Layout used to identify neighbor ranks
      // for computing the correct field values
      // on the ghost layers.
      //  2  6  7  8
      //  1  3  4  5
      //  0  0  1  2
      //     0  1  2
      int ngb_ranks[4][9] = {{-1, -1, -1, -1, -1, 1, -1, 2, 3},
        {-1, -1, -1, 0, -1, -1, 2, 3},
        {-1, 0, 1, -1, -1, 3, -1, -1, -1},
        {0, 1, -1, 2, -1, -1, -1, -1, -1}};

      auto c = m.template mdspan<topo::elements>(ca);

      auto chk =
        [&c](std::set<util::id> & ybnd, std::set<util::id> & xbnd, int r) {
          bool iseq = true;
          for(auto j : ybnd) {
            for(auto i : xbnd) {
              iseq = iseq && (c[j][i] == size_t(std::pow(10, r)));
            }
          }
          return iseq;
        };

      EXPECT_EQ(
        chk(ylogical[rank], xghost_low[rank], ngb_ranks[rank][3]), true);
      EXPECT_EQ(
        chk(ylogical[rank], xghost_high[rank], ngb_ranks[rank][5]), true);
      EXPECT_EQ(
        chk(yghost_low[rank], xlogical[rank], ngb_ranks[rank][1]), true);
      EXPECT_EQ(
        chk(yghost_high[rank], xlogical[rank], ngb_ranks[rank][7]), true);

      EXPECT_EQ(
        chk(yghost_low[rank], xghost_low[rank], ngb_ranks[rank][0]), true);
      EXPECT_EQ(
        chk(yghost_low[rank], xghost_high[rank], ngb_ranks[rank][2]), true);
      EXPECT_EQ(
        chk(yghost_high[rank], xghost_low[rank], ngb_ranks[rank][6]), true);
      EXPECT_EQ(
        chk(yghost_high[rank], xghost_high[rank], ngb_ranks[rank][8]), true);
    };
  } // d=2
  else {
    UNIT("TASK") {
      using r = mesh3d::domain;
      using ax = mesh3d::axis;

      std::set<util::id> xlogical[4] = {{1, 2}, {1, 2}, {1, 2}, {1, 2}};
      std::set<util::id> xextended[4] = {
        {0, 1, 2}, {1, 2, 3}, {0, 1, 2}, {1, 2, 3}};
      std::set<util::id> xall[4] = {
        {0, 1, 2, 3}, {0, 1, 2, 3}, {0, 1, 2, 3}, {0, 1, 2, 3}};
      std::set<util::id> xboundary_low[4] = {{0}, {}, {0}, {}};
      std::set<util::id> xboundary_high[4] = {{}, {3}, {}, {3}};
      std::set<util::id> xghost_low[4] = {{}, {0}, {}, {0}};
      std::set<util::id> xghost_high[4] = {{3}, {}, {3}, {}};

      std::set<util::id> ylogical[4] = {{1, 2}, {1, 2}, {1, 2}, {1, 2}};
      std::set<util::id> yextended[4] = {
        {0, 1, 2}, {0, 1, 2}, {1, 2, 3}, {1, 2, 3}};
      std::set<util::id> yall[4] = {
        {0, 1, 2, 3}, {0, 1, 2, 3}, {0, 1, 2, 3}, {0, 1, 2, 3}};
      std::set<util::id> yboundary_low[4] = {{0}, {0}, {}, {}};
      std::set<util::id> yboundary_high[4] = {{}, {}, {3}, {3}};
      std::set<util::id> yghost_low[4] = {{}, {}, {0}, {0}};
      std::set<util::id> yghost_high[4] = {{3}, {3}, {}, {}};

      std::set<util::id> zlogical[4] = {
        {1, 2, 3, 4}, {1, 2, 3, 4}, {1, 2, 3, 4}, {1, 2, 3, 4}};
      std::set<util::id> zextended[4] = {{0, 1, 2, 3, 4, 5},
        {0, 1, 2, 3, 4, 5},
        {0, 1, 2, 3, 4, 5},
        {0, 1, 2, 3, 4, 5}};
      std::set<util::id> zall[4] = {{0, 1, 2, 3, 4, 5},
        {0, 1, 2, 3, 4, 5},
        {0, 1, 2, 3, 4, 5},
        {0, 1, 2, 3, 4, 5}};
      std::set<util::id> zboundary_low[4] = {{0}, {0}, {0}, {0}};
      std::set<util::id> zboundary_high[4] = {{5}, {5}, {5}, {5}};
      std::set<util::id> zghost_low[4] = {{}, {}, {}, {}};
      std::set<util::id> zghost_high[4] = {{}, {}, {}, {}};

      const int rank = process();

      const auto s = [](auto && r) {
        return std::set<util::id>(r.begin(), r.end());
      };

      EXPECT_EQ(s(m.template range<ax::x_axis>()), xlogical[rank]);
      EXPECT_EQ(
        s(m.template range<ax::x_axis, r::extended>()), xextended[rank]);
      EXPECT_EQ(s(m.template range<ax::x_axis, r::all>()), xall[rank]);
      EXPECT_EQ(s(m.template range<ax::x_axis, r::boundary_low>()),
        xboundary_low[rank]);
      EXPECT_EQ(s(m.template range<ax::x_axis, r::boundary_high>()),
        xboundary_high[rank]);
      EXPECT_EQ(
        s(m.template range<ax::x_axis, r::ghost_low>()), xghost_low[rank]);
      EXPECT_EQ(
        s(m.template range<ax::x_axis, r::ghost_high>()), xghost_high[rank]);

      EXPECT_EQ(s(m.template range<ax::y_axis>()), ylogical[rank]);
      EXPECT_EQ(
        s(m.template range<ax::y_axis, r::extended>()), yextended[rank]);
      EXPECT_EQ(s(m.template range<ax::y_axis, r::all>()), yall[rank]);
      EXPECT_EQ(s(m.template range<ax::y_axis, r::boundary_low>()),
        yboundary_low[rank]);
      EXPECT_EQ(s(m.template range<ax::y_axis, r::boundary_high>()),
        yboundary_high[rank]);
      EXPECT_EQ(
        s(m.template range<ax::y_axis, r::ghost_low>()), yghost_low[rank]);
      EXPECT_EQ(
        s(m.template range<ax::y_axis, r::ghost_high>()), yghost_high[rank]);

      EXPECT_EQ(s(m.template range<ax::z_axis>()), zlogical[rank]);
      EXPECT_EQ(
        s(m.template range<ax::z_axis, r::extended>()), zextended[rank]);
      EXPECT_EQ(s(m.template range<ax::z_axis, r::all>()), zall[rank]);
      EXPECT_EQ(s(m.template range<ax::z_axis, r::boundary_low>()),
        zboundary_low[rank]);
      EXPECT_EQ(s(m.template range<ax::z_axis, r::boundary_high>()),
        zboundary_high[rank]);
      EXPECT_EQ(
        s(m.template range<ax::z_axis, r::ghost_low>()), zghost_low[rank]);
      EXPECT_EQ(
        s(m.template range<ax::z_axis, r::ghost_high>()), zghost_high[rank]);

      // check sizes
      std::size_t xsizes_ex[4][8] = {{2, 3, 4, 1, 0, 0, 1, 4},
        {2, 3, 4, 0, 1, 1, 0, 4},
        {2, 3, 4, 1, 0, 0, 1, 4},
        {2, 3, 4, 0, 1, 1, 0, 4}};

      std::size_t xsizes[] = {m.template size<ax::x_axis>(),
        m.template size<ax::x_axis, r::extended>(),
        m.template size<ax::x_axis, r::all>(),
        m.template size<ax::x_axis, r::boundary_low>(),
        m.template size<ax::x_axis, r::boundary_high>(),
        m.template size<ax::x_axis, r::ghost_low>(),
        m.template size<ax::x_axis, r::ghost_high>(),
        m.template size<ax::x_axis, r::global>()};

      for(int i = 0; i < 8; i++) {
        EXPECT_EQ(xsizes[i], xsizes_ex[process()][i]);
      }

      std::size_t ysizes_ex[4][8] = {{2, 3, 4, 1, 0, 0, 1, 4},
        {2, 3, 4, 1, 0, 0, 1, 4},
        {2, 3, 4, 0, 1, 1, 0, 4},
        {2, 3, 4, 0, 1, 1, 0, 4}};

      std::size_t ysizes[] = {m.template size<ax::y_axis>(),
        m.template size<ax::y_axis, r::extended>(),
        m.template size<ax::y_axis, r::all>(),
        m.template size<ax::y_axis, r::boundary_low>(),
        m.template size<ax::y_axis, r::boundary_high>(),
        m.template size<ax::y_axis, r::ghost_low>(),
        m.template size<ax::y_axis, r::ghost_high>(),
        m.template size<ax::y_axis, r::global>()};

      for(int i = 0; i < 8; i++) {
        EXPECT_EQ(ysizes[i], ysizes_ex[process()][i]);
      }

      std::size_t zsizes_ex[4][8] = {{4, 6, 6, 1, 1, 0, 0, 4},
        {4, 6, 6, 1, 1, 0, 0, 4},
        {4, 6, 6, 1, 1, 0, 0, 4},
        {4, 6, 6, 1, 1, 0, 0, 4}};

      std::size_t zsizes[] = {m.template size<ax::z_axis>(),
        m.template size<ax::z_axis, r::extended>(),
        m.template size<ax::z_axis, r::all>(),
        m.template size<ax::z_axis, r::boundary_low>(),
        m.template size<ax::z_axis, r::boundary_high>(),
        m.template size<ax::z_axis, r::ghost_low>(),
        m.template size<ax::z_axis, r::ghost_high>(),
        m.template size<ax::z_axis, r::global>()};

      for(int i = 0; i < 8; i++) {
        EXPECT_EQ(zsizes[i], zsizes_ex[process()][i]);
      }

      // check offsets
      std::size_t xoffsets_ex[4][8] = {{1, 0, 0, 0, 3, 0, 3, 0},
        {1, 1, 0, 1, 3, 0, 3, 2},
        {1, 0, 0, 0, 3, 0, 3, 0},
        {1, 1, 0, 1, 3, 0, 3, 2}};

      std::size_t xoffsets[] = {m.template offset<ax::x_axis>(),
        m.template offset<ax::x_axis, r::extended>(),
        m.template offset<ax::x_axis, r::all>(),
        m.template offset<ax::x_axis, r::boundary_low>(),
        m.template offset<ax::x_axis, r::boundary_high>(),
        m.template offset<ax::x_axis, r::ghost_low>(),
        m.template offset<ax::x_axis, r::ghost_high>(),
        m.template offset<ax::x_axis, r::global>()};

      for(int i = 0; i < 8; i++) {
        EXPECT_EQ(xoffsets[i], xoffsets_ex[process()][i]);
      }

      std::size_t yoffsets_ex[4][8] = {{1, 0, 0, 0, 3, 0, 3, 0},
        {1, 0, 0, 0, 3, 0, 3, 0},
        {1, 1, 0, 1, 3, 0, 3, 2},
        {1, 1, 0, 1, 3, 0, 3, 2}};

      std::size_t yoffsets[] = {m.template offset<ax::y_axis>(),
        m.template offset<ax::y_axis, r::extended>(),
        m.template offset<ax::y_axis, r::all>(),
        m.template offset<ax::y_axis, r::boundary_low>(),
        m.template offset<ax::y_axis, r::boundary_high>(),
        m.template offset<ax::y_axis, r::ghost_low>(),
        m.template offset<ax::y_axis, r::ghost_high>(),
        m.template offset<ax::y_axis, r::global>()};
      for(int i = 0; i < 8; i++) {
        EXPECT_EQ(yoffsets[i], yoffsets_ex[process()][i]);
      }

      std::size_t zoffsets_ex[4][8] = {{1, 0, 0, 0, 5, 0, 5, 0},
        {1, 0, 0, 0, 5, 0, 5, 0},
        {1, 0, 0, 0, 5, 0, 5, 0},
        {1, 0, 0, 0, 5, 0, 5, 0}};

      std::size_t zoffsets[] = {m.template offset<ax::z_axis>(),
        m.template offset<ax::z_axis, r::extended>(),
        m.template offset<ax::z_axis, r::all>(),
        m.template offset<ax::z_axis, r::boundary_low>(),
        m.template offset<ax::z_axis, r::boundary_high>(),
        m.template offset<ax::z_axis, r::ghost_low>(),
        m.template offset<ax::z_axis, r::ghost_high>(),
        m.template offset<ax::z_axis, r::global>()};

      for(int i = 0; i < 8; i++) {
        EXPECT_EQ(zoffsets[i], zoffsets_ex[process()][i]);
      }

      // Check field values on the ghost layers
      // For this particular mesh, the partition
      // is 2x2 over the x-y plane, so, only the edge-connected
      // cells (diagonals) are the corners, so same neighbor rank
      // datastructure as 2d case can be used here.
      //  2  6  7  8
      //  1  3  4  5
      //  0  0  1  2
      //     0  1  2
      int ngb_ranks[4][9] = {{-1, -1, -1, -1, -1, 1, -1, 2, 3},
        {-1, -1, -1, 0, -1, -1, 2, 3, -1},
        {-1, 0, 1, -1, -1, 3, -1, -1, -1},
        {0, 1, -1, 2, -1, -1, -1, -1, -1}};

      auto c = m.template mdspan<topo::elements>(ca);

      auto chk = [&c](std::set<util::id> & zbnd,
                   std::set<util::id> & ybnd,
                   std::set<util::id> & xbnd,
                   int r) {
        bool iseq = true;
        for(auto k : zbnd) {
          for(auto j : ybnd) {
            for(auto i : xbnd) {
              iseq = iseq && (c[k][j][i] == size_t(std::pow(10, r)));
            }
          }
        }
        return iseq;
      };

      // clang-format off
      EXPECT_EQ(
        chk(zlogical[rank],
          ylogical[rank],
          xghost_low[rank],
          ngb_ranks[rank][3]),
        true
      );
      EXPECT_EQ(
        chk(zlogical[rank],
          ylogical[rank],
          xghost_high[rank],
          ngb_ranks[rank][5]),
        true
      );
      EXPECT_EQ(
        chk(zlogical[rank],
          yghost_low[rank],
          xlogical[rank],
          ngb_ranks[rank][1]),
        true
      );
      EXPECT_EQ(
        chk(zlogical[rank],
          yghost_high[rank],
          xlogical[rank],
          ngb_ranks[rank][7]),
        true
      );
      EXPECT_EQ(
        chk(zlogical[rank],
          yghost_low[rank],
          xghost_low[rank],
          ngb_ranks[rank][0]),
        true
      );
      EXPECT_EQ(
        chk(zlogical[rank],
          yghost_low[rank],
          xghost_high[rank],
          ngb_ranks[rank][2]),
        true
      );
      EXPECT_EQ(
        chk(zlogical[rank],
          yghost_high[rank],
          xghost_low[rank],
          ngb_ranks[rank][6]),
        true
      );
      EXPECT_EQ(
        chk(zlogical[rank],
          yghost_high[rank],
          xghost_high[rank],
          ngb_ranks[rank][8]),
        true
      );
      // clang-format on
    };
  } // d=3
} // check_mesh_field

int
coloring_driver() {
  UNIT() {
    // 9x9x9 with 3x3x1 colors, extend x-axis, full_ghosts: no
    //
    // 0   1   2   3   (3)  4   5   6   (6)  7   8   9
    // +---+---+---+    +---+---+---+    +---+---+---+
    // | 0 | 1 | 2 |    | 3 | 4 | 5 |    | 6 | 7 | 8 |
    // +---+---+---+    +---+---+---+    +---+---+---+

    mesh3d::gcoord indices{9, 9, 9};

    mesh3d::index_definition idef;
    idef.axes = topo::narray_utils::make_axes(9, indices);
    for(auto & a : idef.axes) {
      a.hdepth = 1;
    }

    auto coloring = idef.process_coloring(MPI_COMM_WORLD);
    auto adef = idef;
    adef.axes[0].auxiliary = true;
    adef.full_ghosts = false;
    auto avpc = adef.process_coloring(MPI_COMM_WORLD);

    mesh3d::gcoord global;
    std::map<Color, mesh3d::gcoord> extents, offset;
    std::map<Color, mesh3d::coord> logical_low, logical_high;
    std::map<Color, mesh3d::coord> extended_low, extended_high;

    global = {10, 9, 9};

    for(Color c = 0; c < 9; ++c) {
      extents[c] = {4, 3, 9};
      extended_high[c] = logical_high[c] = {4, 3, 9};
    }

    offset[0] = {0, 0, 0};
    offset[1] = {4, 0, 0};
    offset[2] = {7, 0, 0};
    offset[3] = {0, 3, 0};
    offset[4] = {4, 3, 0};
    offset[5] = {7, 3, 0};
    offset[6] = {0, 6, 0};
    offset[7] = {4, 6, 0};
    offset[8] = {7, 6, 0};

    extended_low[0] = logical_low[0] = {0, 0, 0};
    extended_low[1] = logical_low[1] = {1, 0, 0};
    extended_low[2] = logical_low[2] = {1, 0, 0};
    extended_low[3] = logical_low[3] = {0, 0, 0};
    extended_low[4] = logical_low[4] = {1, 0, 0};
    extended_low[5] = logical_low[5] = {1, 0, 0};
    extended_low[6] = logical_low[6] = {0, 0, 0};
    extended_low[7] = logical_low[7] = {1, 0, 0};
    extended_low[8] = logical_low[8] = {1, 0, 0};

    for(auto & p : avpc) {
      auto c = p.color();
      for(Dimension axis = 0; axis < 3; ++axis) {
        auto & axco = p.axis_colors[axis];
        EXPECT_EQ(axco.global(), global[axis]);
        EXPECT_EQ(axco.extent(), extents[c][axis]);
        EXPECT_EQ(axco.offset(), offset[c][axis]);
        EXPECT_EQ(axco.logical<0>(), logical_low[c][axis]);
        EXPECT_EQ(axco.logical<1>(), logical_high[c][axis]);
        EXPECT_EQ(axco.extended<0>(), extended_low[c][axis]);
        EXPECT_EQ(axco.extended<1>(), extended_high[c][axis]);
      }
    }

    auto print_colorings = [&]() {
      std::stringstream ss;
      ss << "primary" << std::endl;
      for(auto p : coloring) {
        ss << p << std::endl;
      } // for
      ss << "auxiliary" << std::endl;
      for(auto p : avpc) {
        ss << p << std::endl;
      } // for
      flog(warn) << ss.str() << std::endl;
    };

    print_colorings();

    // 9x9x9 with 3x3x1 colors, extend x-axis, full_ghosts: yes
    //
    // 0   1   2   3   4   (2) (3)  4   5   6  (7)  (5) (6)  7   8   9
    // +---+---+---+ ~ +    + ~ +---+---+---+ ~ +    + ~ +---+---+---+
    // | 0 | 1 | 2 |(3)|    |(2)| 3 | 4 | 5 |(6)|    |(5)| 6 | 7 | 8 |
    // +---+---+---+ ~ +    + ~ +---+---+---+ ~ +    + ~ +---+---+---+

    adef.full_ghosts = true;
    avpc = adef.process_coloring(MPI_COMM_WORLD);

    extents[0] = {5, 4, 9};
    extents[1] = {6, 4, 9};
    extents[2] = {5, 4, 9};
    extents[3] = {5, 5, 9};
    extents[4] = {6, 5, 9};
    extents[5] = {5, 5, 9};
    extents[6] = {5, 4, 9};
    extents[7] = {6, 4, 9};
    extents[8] = {5, 4, 9};

    offset[0] = {0, 0, 0};
    offset[1] = {4, 0, 0};
    offset[2] = {7, 0, 0};
    offset[3] = {0, 3, 0};
    offset[4] = {4, 3, 0};
    offset[5] = {7, 3, 0};
    offset[6] = {0, 6, 0};
    offset[7] = {4, 6, 0};
    offset[8] = {7, 6, 0};

    extended_low[0] = logical_low[0] = {0, 0, 0};
    extended_low[1] = logical_low[1] = {2, 0, 0};
    extended_low[2] = logical_low[2] = {2, 0, 0};
    extended_low[3] = logical_low[3] = {0, 1, 0};
    extended_low[4] = logical_low[4] = {2, 1, 0};
    extended_low[5] = logical_low[5] = {2, 1, 0};
    extended_low[6] = logical_low[6] = {0, 1, 0};
    extended_low[7] = logical_low[7] = {2, 1, 0};
    extended_low[8] = logical_low[8] = {2, 1, 0};

    extended_high[0] = logical_high[0] = {4, 3, 9};
    extended_high[1] = logical_high[1] = {5, 3, 9};
    extended_high[2] = logical_high[2] = {5, 3, 9};
    extended_high[3] = logical_high[3] = {4, 4, 9};
    extended_high[4] = logical_high[4] = {5, 4, 9};
    extended_high[5] = logical_high[5] = {5, 4, 9};
    extended_high[6] = logical_high[6] = {4, 4, 9};
    extended_high[7] = logical_high[7] = {5, 4, 9};
    extended_high[8] = logical_high[8] = {5, 4, 9};

    for(auto & p : avpc) {
      auto c = p.color();
      for(Dimension axis = 0; axis < 3; ++axis) {
        auto & axco = p.axis_colors[axis];
        EXPECT_EQ(axco.global(), global[axis]);
        EXPECT_EQ(axco.extent(), extents[c][axis]);
        EXPECT_EQ(axco.offset(), offset[c][axis]);
        EXPECT_EQ(axco.logical<0>(), logical_low[c][axis]);
        EXPECT_EQ(axco.logical<1>(), logical_high[c][axis]);
        EXPECT_EQ(axco.extended<0>(), extended_low[c][axis]);
        EXPECT_EQ(axco.extended<1>(), extended_high[c][axis]);
      }
    }

    print_colorings();
  };
}

flecsi::unit::driver<coloring_driver> cd;

// 1D Mesh
mesh1d::slot m1;
mesh1d::cslot coloring1;
const field<std::size_t>::definition<mesh1d> f1;

// 2D Mesh
mesh2d::slot m2;
mesh2d::cslot coloring2;
const field<std::size_t>::definition<mesh2d> f2;

// 3D Mesh
mesh3d::slot m3;
mesh3d::cslot coloring3;
const field<std::size_t>::definition<mesh3d> f3;

// 4D Mesh
mesh4d::slot m4;
mesh4d::cslot coloring4;

int
check_contiguous(data::multi<mesh1d::accessor<ro>> mm) {
  UNIT() {
    constexpr static auto x = mesh1d::axis::x_axis;
    using D = mesh1d::domain;
    std::size_t last, total = 0;
    for(auto [c, m] : mm.components()) { // presumed to be in order
      auto sz = m.size<x, D::global>(), off = m.offset<x, D::global>();
      if(total) {
        EXPECT_EQ(sz, total);
        EXPECT_EQ(last, off);
      }
      else {
        total = sz;
      }
      last = off + (m.offset<x, D::ghost_high>() - m.offset<x, D::logical>());
    }
    EXPECT_EQ(last, total);
  };
}

int
check_4dmesh(mesh4d::accessor<ro> m) {
  UNIT("TASK") {
    using r = mesh4d::domain;
    using ax = mesh4d::axis;

    std::set<util::id> logical[2] = {{1, 2}, {1, 2}};
    std::set<util::id> extended[2] = {{0, 1, 2}, {1, 2, 3}};
    std::set<util::id> all[2] = {{0, 1, 2, 3}, {0, 1, 2, 3}};
    std::set<util::id> ghost_low[2] = {{}, {0}};
    std::set<util::id> ghost_high[2] = {{3}, {}};
    std::set<util::id> boundary_low[2] = {{0}, {}};
    std::set<util::id> boundary_high[2] = {{}, {3}};

    const int nparts = 2; //#num colors on each axis

    const auto idx = [&] {
      auto rem = color();
      std::vector<int> idx(4);
      for(auto dim = 0; dim < 4; ++dim) {
        idx[dim] = rem % nparts;
        rem = (rem - idx[dim]) / nparts;
      }
      return idx;
    }();

    const auto s = [](auto && r) {
      return std::set<util::id>(r.begin(), r.end());
    };

    EXPECT_EQ(s(m.range<ax::x_axis>()), logical[idx[0]]);
    EXPECT_EQ(s(m.range<ax::x_axis, r::extended>()), extended[idx[0]]);
    EXPECT_EQ(s(m.range<ax::x_axis, r::all>()), all[idx[0]]);
    EXPECT_EQ(s(m.range<ax::x_axis, r::ghost_low>()), ghost_low[idx[0]]);
    EXPECT_EQ(s(m.range<ax::x_axis, r::ghost_high>()), ghost_high[idx[0]]);
    EXPECT_EQ(s(m.range<ax::x_axis, r::boundary_low>()), boundary_low[idx[0]]);
    EXPECT_EQ(
      s(m.range<ax::x_axis, r::boundary_high>()), boundary_high[idx[0]]);

    EXPECT_EQ(s(m.range<ax::y_axis>()), logical[idx[1]]);
    EXPECT_EQ(s(m.range<ax::y_axis, r::extended>()), extended[idx[1]]);
    EXPECT_EQ(s(m.range<ax::y_axis, r::all>()), all[idx[1]]);
    EXPECT_EQ(s(m.range<ax::y_axis, r::ghost_low>()), ghost_low[idx[1]]);
    EXPECT_EQ(s(m.range<ax::y_axis, r::ghost_high>()), ghost_high[idx[1]]);
    EXPECT_EQ(s(m.range<ax::y_axis, r::boundary_low>()), boundary_low[idx[1]]);
    EXPECT_EQ(
      s(m.range<ax::y_axis, r::boundary_high>()), boundary_high[idx[1]]);

    EXPECT_EQ(s(m.range<ax::z_axis>()), logical[idx[2]]);
    EXPECT_EQ(s(m.range<ax::z_axis, r::extended>()), extended[idx[2]]);
    EXPECT_EQ(s(m.range<ax::z_axis, r::all>()), all[idx[2]]);
    EXPECT_EQ(s(m.range<ax::z_axis, r::ghost_low>()), ghost_low[idx[2]]);
    EXPECT_EQ(s(m.range<ax::z_axis, r::ghost_high>()), ghost_high[idx[2]]);
    EXPECT_EQ(s(m.range<ax::z_axis, r::boundary_low>()), boundary_low[idx[2]]);
    EXPECT_EQ(
      s(m.range<ax::z_axis, r::boundary_high>()), boundary_high[idx[2]]);

    EXPECT_EQ(s(m.range<ax::t_axis>()), logical[idx[3]]);
    EXPECT_EQ(s(m.range<ax::t_axis, r::extended>()), extended[idx[3]]);
    EXPECT_EQ(s(m.range<ax::t_axis, r::all>()), all[idx[3]]);
    EXPECT_EQ(s(m.range<ax::t_axis, r::ghost_low>()), ghost_low[idx[3]]);
    EXPECT_EQ(s(m.range<ax::t_axis, r::ghost_high>()), ghost_high[idx[3]]);
    EXPECT_EQ(s(m.range<ax::t_axis, r::boundary_low>()), boundary_low[idx[3]]);
    EXPECT_EQ(
      s(m.range<ax::t_axis, r::boundary_high>()), boundary_high[idx[3]]);
  };
} // check_4dmesh

int
narray_driver() {
  UNIT() {
    {
      using topo::narray_utils::factor;
      using V = std::vector<std::size_t>;
      EXPECT_EQ(factor(2 * 5 * 11 * 13 * 29), (V{29, 13, 11, 5, 2}));
      EXPECT_EQ(factor(2 * 2 * 23 * 23), (V{23, 23, 2, 2}));
    } // scope

    {
      // 1D Mesh
      mesh1d::gcoord indices{9};
      mesh1d::index_definition idef;
      idef.axes = topo::narray_utils::make_axes(processes(), indices);
      idef.axes[0].hdepth = 1;
      idef.axes[0].bdepth = 2;
      idef.diagonals = true;
      idef.full_ghosts = true;

      // coloring1.allocate(index_definitions);
      coloring1.allocate(idef);
      m1.allocate(coloring1.get());
      execute<init_field<1>, default_accelerator>(m1, f1(m1));
      execute<print_field<1>>(m1, f1(m1));
      execute<update_field<1>, default_accelerator>(m1, f1(m1));
      execute<print_field<1>>(m1, f1(m1));
      EXPECT_EQ(test<check_mesh_field<1>>(m1, f1(m1)), 0);

      if(FLECSI_BACKEND != FLECSI_BACKEND_mpi) {
        auto lm = data::launch::make<data::launch::gather>(m1, 1);
        EXPECT_EQ(test<check_contiguous>(lm), 0);
      }
    } // scope

    {
      // 2D Mesh
      mesh2d::gcoord indices{8, 8};
      mesh2d::index_definition idef;
      idef.axes = topo::narray_utils::make_axes(processes(), indices);
      idef.axes[0].hdepth = 1;
      idef.axes[1].hdepth = 2;
      idef.axes[0].bdepth = 2;
      idef.axes[1].bdepth = 1;
      idef.diagonals = true;
      idef.full_ghosts = true;

      coloring2.allocate(idef);
      m2.allocate(coloring2.get());
      execute<init_field<2>, default_accelerator>(m2, f2(m2));
      execute<print_field<2>>(m2, f2(m2));
      execute<update_field<2>, default_accelerator>(m2, f2(m2));
      execute<print_field<2>>(m2, f2(m2));
      EXPECT_EQ(test<check_mesh_field<2>>(m2, f2(m2)), 0);
    } // scope

    {
      // 3D Mesh
      mesh3d::gcoord indices{4, 4, 4};
      mesh3d::index_definition idef;
      idef.axes = topo::narray_utils::make_axes(processes(), indices);
      for(auto & a : idef.axes) {
        a.hdepth = 1;
        a.bdepth = 1;
      }
      idef.diagonals = true;
      idef.full_ghosts = true;

      coloring3.allocate(idef);
      m3.allocate(coloring3.get());
      execute<init_field<3>, default_accelerator>(m3, f3(m3));
      execute<print_field<3>>(m3, f3(m3));
      execute<update_field<3>, default_accelerator>(m3, f3(m3));
      execute<print_field<3>>(m3, f3(m3));
      EXPECT_EQ(test<check_mesh_field<3>>(m3, f3(m3)), 0);
    } // scope

<<<<<<< HEAD
    if(FLECSI_BACKEND != FLECSI_BACKEND_mpi) {
      // 4D Mesh
      mesh4d::gcoord indices{4, 4, 4, 4};
      mesh4d::index_definition idef;
      idef.axes = topo::narray_utils::make_axes(16, indices);
      for(auto & a : idef.axes) {
        a.hdepth = 1;
        a.bdepth = 1;
      }
      idef.diagonals = true;
      idef.full_ghosts = true;

      coloring4.allocate(idef);
      m4.allocate(coloring4.get());
      EXPECT_EQ(test<check_4dmesh>(m4), 0);
    }
  }; // UNIT
} // narray_driver

flecsi::unit::driver<narray_driver> nd;
=======
util::unit::driver<narray_driver> driver;
>>>>>>> bad712b0
<|MERGE_RESOLUTION|>--- conflicted
+++ resolved
@@ -822,7 +822,7 @@
   };
 }
 
-flecsi::unit::driver<coloring_driver> cd;
+util::unit::driver<coloring_driver> cd;
 
 // 1D Mesh
 mesh1d::slot m1;
@@ -1009,7 +1009,6 @@
       EXPECT_EQ(test<check_mesh_field<3>>(m3, f3(m3)), 0);
     } // scope
 
-<<<<<<< HEAD
     if(FLECSI_BACKEND != FLECSI_BACKEND_mpi) {
       // 4D Mesh
       mesh4d::gcoord indices{4, 4, 4, 4};
@@ -1029,7 +1028,4 @@
   }; // UNIT
 } // narray_driver
 
-flecsi::unit::driver<narray_driver> nd;
-=======
-util::unit::driver<narray_driver> driver;
->>>>>>> bad712b0
+util::unit::driver<narray_driver> nd;