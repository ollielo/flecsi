// The most basic topologies, used to represent per-color metadata.

#ifndef FLECSI_TOPO_COLOR_HH
#define FLECSI_TOPO_COLOR_HH

#include "flecsi/data/topology.hh"

namespace flecsi::topo {
/// \addtogroup topology
/// \{

// A topology with a fixed number of index points per color.
// Used for defining (and, for Legion, setting) the per-row sizes of other
// topologies (and thus is unsuitable for the ragged layout).
struct color_base {
  using coloring = data::size2;
};

template<class P>
struct color : color_base, data::partitioned<data::rows> {
  color(const coloring & c) : partitioned(data::make_region<P>(c)) {}
};
template<>
struct detail::base<color> {
  using type = color_base;
};

<<<<<<< HEAD
// The common special case of one index point per color.
struct column_base {
  using coloring = Color;
};

template<class P>
struct column : column_base, color<P> {
  using column_base::coloring;
  explicit column(coloring c) : color<P>({c, 1}) {}
};
template<>
struct detail::base<column> {
  using type = column_base;
};

// A topology that reuses a region from another.
// NB: No check is made that the field ID corresponds to the partition.
struct indirect_base : data::borrow {
  struct coloring {};

  template<class... AA>
  explicit indirect_base(data::region & r, AA &&... aa)
    : borrow(r, std::forward<AA>(aa)...), reg(&r) {}

  data::region & get_region() const {
    return *reg;
  }

private:
  data::region * reg;
};
// Note that P is not the underlying topology Q, but rather indirect<Q>.
template<class P>
struct indirect_category : indirect_base {
  template<class... AA>
  explicit indirect_category(typename P::Base::core & t, AA &&... aa)
    : indirect_base(t.template get_region<P::index_spaces::value>(),
        std::forward<AA>(aa)...) {}

  template<typename P::index_space>
  data::region & get_region() const {
    return indirect_base::get_region();
  }
};
template<>
struct detail::base<indirect_category> {
  using type = indirect_base;
};

template<class Q, typename Q::index_space S = Q::default_space()>
struct indirect : specialization<indirect_category, indirect<Q>> {
  using Base = Q;
  using index_space = typename Q::index_space;
  using index_spaces = util::constants<S>;

  static TopologyType id() = delete; // prevent ineffectual field registration
};

// An optional color to use for a point task.
struct claims : specialization<column, claims> {
  using Field = flecsi::field<data::borrow::Value, data::single>;
  static const Field::definition<claims> field;

  // The color is encoded as a prefix of size 0 or 1.
  static data::borrow::Value row(std::optional<Color> c) {
    return data::borrow::make(!!c, c.value_or(0));
  }
};
inline const claims::Field::definition<claims> claims::field;

=======
/// \}
>>>>>>> c4c8479c
} // namespace flecsi::topo

#endif<|MERGE_RESOLUTION|>--- conflicted
+++ resolved
@@ -25,7 +25,6 @@
   using type = color_base;
 };
 
-<<<<<<< HEAD
 // The common special case of one index point per color.
 struct column_base {
   using coloring = Color;
@@ -96,9 +95,7 @@
 };
 inline const claims::Field::definition<claims> claims::field;
 
-=======
 /// \}
->>>>>>> c4c8479c
 } // namespace flecsi::topo
 
 #endif