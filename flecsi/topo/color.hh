--- conflicted
+++ resolved
@@ -1,11 +1,7 @@
-<<<<<<< HEAD
-// The most basic topologies, used to represent per-color metadata.
-=======
 // Copyright (C) 2016, Triad National Security, LLC
 // All rights reserved.
 
-// The most basic topology.
->>>>>>> e16c4c19
+// The most basic topologies, used to represent per-color metadata.
 
 #ifndef FLECSI_TOPO_COLOR_HH
 #define FLECSI_TOPO_COLOR_HH
