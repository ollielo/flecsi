/*~--------------------------------------------------------------------------~*
 *  @@@@@@@@  @@           @@@@@@   @@@@@@@@ @@
 * /@@/////  /@@          @@////@@ @@////// /@@
 * /@@       /@@  @@@@@  @@    // /@@       /@@
 * /@@@@@@@  /@@ @@///@@/@@       /@@@@@@@@@/@@
 * /@@////   /@@/@@@@@@@/@@       ////////@@/@@
 * /@@       /@@/@@//// //@@    @@       /@@/@@
 * /@@       @@@//@@@@@@ //@@@@@@  @@@@@@@@ /@@
 * //       ///  //////   //////  ////////  //
 *
 * Copyright (c) 2016 Los Alamos National Laboratory, LLC
 * All rights reserved
 *~--------------------------------------------------------------------------~*/

// user includes
#include <flecsi/utils/reorder.h>

// system includes
#include <cinchtest.h>
#include <random>

// some using declarations
using std::cout;
using std::endl;
using std::vector;

using flecsi::utils::reorder;
using flecsi::utils::reorder_destructive;

// the test data
const vector<int> v = {0, 3, 2, 1};
const vector<int> order = {3, 0, 1, 2};
const vector<int> ans = {3, 2, 1, 0};

//=============================================================================
//! \brief Test the inplace reordering (with order array preserved)
//=============================================================================

TEST(reorder, inplace) {

  auto vcpy = v;
  auto ocpy = order;
  reorder(ocpy.begin(), ocpy.end(), vcpy.begin());
  ASSERT_EQ(vcpy, ans);

} // TEST

//=============================================================================
//! \brief Test the inplace reordering (with order array destroyed)
//=============================================================================

TEST(reorder, destroy) {

  auto vcpy = v;
  auto ocpy = order;
  reorder_destructive(ocpy.begin(), ocpy.end(), vcpy.begin());
  ASSERT_EQ(vcpy, ans);

} // TEST

//=============================================================================
//! \brief More-extensive testing of both inplace reordering functions
//=============================================================================

// TEST
TEST(reorder, both) {

  // We'll run our test ntimes times, each time on a vector
  // with a randomly computed length in [0..maxlen]
  const std::size_t ntimes = 10000;
  const std::size_t maxlen = 100;

  // random constructs
  std::mt19937 random;
  random.seed(12345);
  using random_t = decltype(random());

  // ntimes times
  for(std::size_t t = ntimes; t--;) {

    // ------------------------
    // Initialize
    // ------------------------

    // Compute random size ( <= maxlen ) for vector
    std::size_t len = std::size_t(random()) % (maxlen + 1);
    while(len == 0)
      len = std::size_t(random()) % (maxlen + 1);

    // Make an initial vector of the above-computed random size,
    // and set up a random ordering specification for the vector
    std::vector<random_t> initial(len);
    std::vector<std::size_t> order(len);
    for(std::size_t i = 0; i < len; ++i) {
      initial[i] = random(); // random values
      order[i] = i; // unique indices
    }
<<<<<<< HEAD

    std::random_device rd;
    std::mt19937 g(rd());
    std::shuffle(order.begin(), order.end(), g);

=======
    
    std::random_device rd;
    std::mt19937 g(rd());
    std::shuffle(order.begin(),order.end(),g); 
    
>>>>>>> 0c09b053
    // ------------------------
    // Inplace reorder:
    // order preserving
    // ------------------------

    // reorder a copy of the initial vector
    std::vector<random_t> copy = initial;
    flecsi::utils::reorder(order.begin(), order.end(), copy.begin());

    // direct check if copy equals order-reordered initial
    for(std::size_t i = 0; i < len; ++i)
      EXPECT_EQ(copy[order[i]], initial[i]);

    // ------------------------
    // Inplace reorder:
    // order destroying
    // ------------------------

    // reorder a copy of the initial vector
    copy = initial;
    std::vector<std::size_t> original_order = order; // because we'll wreck it
    flecsi::utils::reorder_destructive // destructive!
      (order.begin(), order.end(), copy.begin());

    // direct check if copy equals order-reordered initial
    for(std::size_t i = 0; i < len; ++i)
      EXPECT_EQ(copy[original_order[i]], initial[i]);
  } // for

} // TEST

/*~-------------------------------------------------------------------------~-*
 * Formatting options
 * vim: set tabstop=2 shiftwidth=2 expandtab :
 *~-------------------------------------------------------------------------~-*/<|MERGE_RESOLUTION|>--- conflicted
+++ resolved
@@ -95,19 +95,8 @@
       initial[i] = random(); // random values
       order[i] = i; // unique indices
     }
-<<<<<<< HEAD
 
-    std::random_device rd;
-    std::mt19937 g(rd());
-    std::shuffle(order.begin(), order.end(), g);
-
-=======
-    
-    std::random_device rd;
-    std::mt19937 g(rd());
-    std::shuffle(order.begin(),order.end(),g); 
-    
->>>>>>> 0c09b053
+    std::shuffle(order.begin(), order.end(), std::default_random_engine(1));
     // ------------------------
     // Inplace reorder:
     // order preserving
