--- conflicted
+++ resolved
@@ -99,7 +99,6 @@
   std::size_t dimension() const {
     return dimension_;
   }
-<<<<<<< HEAD
   FLECSI_INLINE_TARGET
   std::size_t domain() const {
     return domain_;
@@ -109,17 +108,6 @@
     return partition_;
   }
   FLECSI_INLINE_TARGET
-=======
-
-  std::size_t domain() const {
-    return domain_;
-  }
-
-  std::size_t partition() const {
-    return partition_;
-  }
-
->>>>>>> 19907f00
   std::size_t entity() const {
     return entity_;
   }
@@ -146,14 +134,9 @@
   //    ffff gggggggggggggggggggggggggggggggggggggggggggggggggggggggggggg
   // and produces:
   //    eeeeeeeeeeeeeeeeeeeeeeeeeeeeeeeeeeeeeeee pppppppppppppppppppp mm dd
-<<<<<<< HEAD
-  // as the return value.
-
-  FLECSI_INLINE_TARGET
-=======
   // as the return value. In short, it tosses flags and global, and reverses
   // the order of dimension, domain, partition, and entity.
->>>>>>> 19907f00
+  FLECSI_INLINE_TARGET
   local_id_t local_id() const {
     local_id_t r = dimension_;
     r |= local_id_t(domain_) << 2;
@@ -169,18 +152,12 @@
     return local_id() < id.local_id();
   }
 
-<<<<<<< HEAD
   FLECSI_INLINE_TARGET
-=======
->>>>>>> 19907f00
   bool operator==(const id_ & id) const {
     return local_id() == id.local_id();
   }
 
-<<<<<<< HEAD
   FLECSI_INLINE_TARGET
-=======
->>>>>>> 19907f00
   bool operator!=(const id_ & id) const {
     return !(*this == id);
   }
