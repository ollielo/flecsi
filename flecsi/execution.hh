--- conflicted
+++ resolved
@@ -386,20 +386,21 @@
 inline void
 flush() {
 #if defined(FLECSI_ENABLE_FLOG) && defined(FLOG_ENABLE_MPI)
-  flecsi::exec::reduce_internal<flog::send_to_one, void, flecsi::mpi>();
+  flecsi::exec::reduce_internal<flog::state::gather, void, flecsi::mpi>(
+    *flog::state::instance);
   flecsi::run::context::instance().flog_task_count() = 0;
 #endif
 } // flush
 
 inline void
-maybe_flush(const bool check_size = true) {
+maybe_flush([[maybe_unused]] const bool check_size = true) {
 #if defined(FLECSI_ENABLE_FLOG) && defined(FLOG_ENABLE_MPI)
   auto & flecsi_context = run::context::instance();
   std::size_t & flog_task_count = flecsi_context.flog_task_count();
   if(flog_task_count >= FLOG_SERIALIZATION_INTERVAL)
-    if(!check_size || flecsi::exec::reduce_internal<flog::log_size,
+    if(!check_size || flecsi::exec::reduce_internal<flog::state::log_size,
                         flecsi::exec::fold::max,
-                        flecsi::mpi>()
+                        flecsi::mpi>(*flog::state::instance)
                           .get() > FLOG_SERIALIZATION_THRESHOLD)
       flush();
 #endif
@@ -460,22 +461,8 @@
 reduce(Args &&... args) {
   using namespace exec;
 
-<<<<<<< HEAD
   ++run::context::instance().flog_task_count();
   flog::maybe_flush(!trace::is_tracing());
-=======
-#if defined(FLECSI_ENABLE_FLOG) && defined(FLOG_ENABLE_MPI)
-  auto & flecsi_context = run::context::instance();
-  std::size_t & flog_task_count = flecsi_context.flog_task_count();
-  ++flog_task_count;
-  if(flog_task_count % FLOG_SERIALIZATION_INTERVAL == 0 &&
-     reduce_internal<log::state::log_size, fold::max, flecsi::mpi>(
-       *log::state::instance)
-         .get() > FLOG_SERIALIZATION_THRESHOLD)
-    reduce_internal<log::state::gather, void, flecsi::mpi>(
-      *log::state::instance);
-#endif
->>>>>>> 76bc05c4
 
   return reduce_internal<Task, Reduction, Attributes, Args...>(
     std::forward<Args>(args)...);
@@ -529,7 +516,6 @@
 
   using id_t = int;
 
-<<<<<<< HEAD
   /// Construct a trace with auto generated id
   trace();
   /// Construct a trace with user defined id
@@ -551,14 +537,6 @@
   void start();
   void stop();
 };
-=======
-inline void
-flush() {
-#if defined(FLECSI_ENABLE_FLOG) && defined(FLOG_ENABLE_MPI)
-  flecsi::exec::reduce_internal<log::state::gather, void, flecsi::mpi>(
-    *log::state::instance);
-  flecsi::run::context::instance().flog_task_count() = 0;
->>>>>>> 76bc05c4
 #endif
 
 /// RAII guard for executing a trace.
