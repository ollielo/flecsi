--- conflicted
+++ resolved
@@ -31,13 +31,9 @@
 
 /// \cond core
 namespace flecsi {
-<<<<<<< HEAD
 namespace flog {
-=======
-namespace log {
 /// \addtogroup flog
 /// \{
->>>>>>> 2890a73c
 
 // Forward
 void flush_packets();
@@ -412,12 +408,8 @@
 
 }; // class state
 
-<<<<<<< HEAD
+/// \}
 } // namespace flog
-=======
-/// \}
-} // namespace log
->>>>>>> 2890a73c
 } // namespace flecsi
 /// \endcond
 
