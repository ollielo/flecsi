/*~--------------------------------------------------------------------------~*
 * Copyright (c) 2015 Los Alamos National Security, LLC
 * All rights reserved.
 *~--------------------------------------------------------------------------~*/

#ifndef flecsi_execution_common_processor_h
#define flecsi_execution_common_processor_h

//----------------------------------------------------------------------------//
//! @file
//! @date Initial file creation: Aug 02, 2016
//----------------------------------------------------------------------------//

#include <bitset>
#include <iostream>

#include "flecsi/utils/debruijn.h"

namespace flecsi {

//----------------------------------------------------------------------------//
//! Enumeration of task processor types. Not all of these may be supported
//! by all runtimes. Unsupported processor information will be ignored.
//!
//! @ingroup execution
//----------------------------------------------------------------------------//

enum processor_type_t : size_t {
  loc,
  toc,
  mpi
}; // enum processor_type_t

//----------------------------------------------------------------------------//
//! Convenience method to print processor_type_t instances.
//----------------------------------------------------------------------------//

inline
std::ostream &
operator << (
  std::ostream & stream,
  const processor_type_t & variant
)
{
  switch(variant) {
    case processor_type_t::loc:
      stream << "loc";
      break;
    case processor_type_t::toc:
      stream << "toc";
      break;
    case processor_type_t::mpi:
      stream << "mpi";
      break;
  } // switch

  return stream;
} // operator <<

<<<<<<< HEAD
} //namespace execution
=======
>>>>>>> 6c396d97
} // namespace flecsi

#endif // flecsi_execution_common_processor_h

/*~-------------------------------------------------------------------------~-*
 * Formatting options for vim.
 * vim: set tabstop=2 shiftwidth=2 expandtab :
 *~-------------------------------------------------------------------------~-*/<|MERGE_RESOLUTION|>--- conflicted
+++ resolved
@@ -57,10 +57,6 @@
   return stream;
 } // operator <<
 
-<<<<<<< HEAD
-} //namespace execution
-=======
->>>>>>> 6c396d97
 } // namespace flecsi
 
 #endif // flecsi_execution_common_processor_h
