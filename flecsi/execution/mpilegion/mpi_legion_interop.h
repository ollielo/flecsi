--- conflicted
+++ resolved
@@ -173,99 +173,6 @@
 
 /*--------------------------------------------------------------------------*/
 
-<<<<<<< HEAD
-inline 
-void 
-mpi_legion_interop_t::handoff_to_mpi_task (
-  const Legion::Task *legiontask,
-  const std::vector<LegionRuntime::HighLevel::PhysicalRegion> &regions,
-  LegionRuntime::HighLevel::Context ctx, 
-  LegionRuntime::HighLevel::HighLevelRuntime *runtime
-)
-{
-   ext_legion_handshake_t::instance().legion_handoff_to_ext();
-}//handoff_to_mpi_task
-
-/*--------------------------------------------------------------------------*/
-
-inline 
-void 
-mpi_legion_interop_t::wait_on_mpi_task(
- const Legion::Task *legiontask,
- const std::vector<LegionRuntime::HighLevel::PhysicalRegion> &regions,
- LegionRuntime::HighLevel::Context ctx, 
- LegionRuntime::HighLevel::HighLevelRuntime *runtime
-)
-{
-  ext_legion_handshake_t::instance().legion_wait_on_ext();
-}//wait_on_mpi_task
-
-/*--------------------------------------------------------------------------*/
-
-//#if FLECSI_DRIVER == 'flecsi/execution/test/sprint.h'
-#ifdef SPRINT_TEST
-struct parts {
-  int exclusive;
-  int shared;
-  int ghost;
-};
-
-
-parts init_partitions(const Legion::Task *task, const std::vector<Legion::PhysicalRegion> & regions,
-                     Legion::Context ctx, Legion::HighLevelRuntime *runtime);
-#endif
-
-/*! register all Legion tasks used in the mpi_legion_interop_t class
- */
- //static:
-inline 
-void 
-mpi_legion_interop_t::register_tasks(void)
-{
-  LegionRuntime::HighLevel::HighLevelRuntime::register_legion_task
-        <connect_to_mpi_task>( 
-        CONNECT_MPI_TASK_ID,
-        LegionRuntime::HighLevel::Processor::LOC_PROC, 
-        false/*single*/, true/*index*/,
-        AUTO_GENERATE_ID, 
-        LegionRuntime::HighLevel::TaskConfigOptions(true/*leaf*/), 
-        "connect_to_mpi_task");
-
-  LegionRuntime::HighLevel::HighLevelRuntime::register_legion_task
-        <handoff_to_mpi_task>( 
-        HANDOFF_TO_MPI_TASK_ID,
-        LegionRuntime::HighLevel::Processor::LOC_PROC,
-        false/*single*/, true/*index*/,
-        AUTO_GENERATE_ID, 
-        LegionRuntime::HighLevel::TaskConfigOptions(true/*leaf*/), 
-        "handoff_to_mpi_task");
- 
-  LegionRuntime::HighLevel::HighLevelRuntime::register_legion_task
-        <wait_on_mpi_task>( 
-        WAIT_ON_MPI_TASK_ID,
-        LegionRuntime::HighLevel::Processor::LOC_PROC, 
-        false/*single*/, true/*index*/,
-        AUTO_GENERATE_ID, 
-        LegionRuntime::HighLevel::TaskConfigOptions(true/*leaf*/), 
-        "wait_on_mpi_task");
-
-#ifdef SPRINT_TEST
-  LegionRuntime::HighLevel::HighLevelRuntime::register_legion_task
-    <parts, init_partitions>(
-    INIT_CELL_PARTITIONS_TASK_ID,
-    LegionRuntime::HighLevel::Processor::LOC_PROC,
-    true/*single*/, true/*index*/);
-#endif  
-}//register_tasks
-
-/*--------------------------------------------------------------------------*/
-
-/*! helper function to calculate number of local/all processors available
- */
-=======
-/// helper function to calculate number of local/all processors available
- 
->>>>>>> 06c51519
 inline 
 void 
 mpi_legion_interop_t::calculate_number_of_procs(void)
