--- conflicted
+++ resolved
@@ -91,80 +91,22 @@
 //----------------------------------------------------------------------------//
 
 void
-specialization_tlt_init(int argc, char ** argv) {
-  clog(info) << "In specialization top-level-task init" << std::endl;
-<<<<<<< HEAD
-  coloring_map_t map;
-  map.vertices = 1;
-  map.cells = 0;
-
-  flecsi_execute_mpi_task(add_colorings, flecsi::execution, map);
-
-  auto& context = execution::context_t::instance();
-
-  auto& cc = context.coloring_info(0);
-  auto& cv = context.coloring_info(1);
-
-  adjacency_info_t ai;
-  ai.index_space = 3;
-  ai.from_index_space = 0;
-  ai.to_index_space = 1;
-  ai.color_sizes.resize(cc.size());
-
-  for(auto& itr : cc){
-    size_t color = itr.first;
-    const coloring_info_t& ci = itr.second;
-    ai.color_sizes[color] = (ci.exclusive + ci.shared + ci.ghost) * 4;
-  }
-
-  context.add_adjacency(ai);
-} // specialization_tlt_init
-
-=======
   supplemental::do_test_mesh_2d_coloring();
 } // specialization_tlt_init
 
 void
 specialization_spmd_init(int argc, char ** argv) {
   auto mh = flecsi_get_client_handle(test_mesh_t, meshes, mesh1);
-  flecsi_execute_task(initialize_mesh, flecsi::supplemental, single, mh);
+  flecsi_execute_task(initialize_mesh, flecsi::supplemental, index, mh);
 } // specialization_spmd_init
 
->>>>>>> a5df2232
 //----------------------------------------------------------------------------//
 // User driver.
 //----------------------------------------------------------------------------//
 
-<<<<<<< HEAD
-void driver(int argc, char ** argv) {
 
-  {
-  auto ch = flecsi_get_client_handle(test_mesh_t, meshes, mesh1);
-  auto ph = flecsi_get_handle(ch, hydro, pressure, double, dense, 0);
-
-  auto f1 = flecsi_execute_task_simple(fill_task, index, ch, ph);
-  f1.wait();
-  } // scope
-
-  {
-  auto ch = flecsi_get_client_handle(test_mesh_t, meshes, mesh1);
-  auto ph = flecsi_get_handle(ch, hydro, pressure, double, dense, 0);
-
-  auto f2 = flecsi_execute_task_simple(print_task, index, ch, ph);
-  f2.wait();
-  } // scope
-
-#if 0
-  clog(info) << "In driver" << std::endl;
-
-  int rank, size;
-  MPI_Comm_size(MPI_COMM_WORLD, &size);
-  MPI_Comm_rank(MPI_COMM_WORLD, &rank);
-
-=======
 void
 driver(int argc, char ** argv) {
->>>>>>> a5df2232
   auto ch = flecsi_get_client_handle(test_mesh_t, meshes, mesh1);
   auto ph = flecsi_get_handle(ch, hydro, pressure, double, dense, 0);
 
