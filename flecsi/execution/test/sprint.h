/*~--------------------------------------------------------------------------~*
 * Copyright (c) 2015 Los Alamos National Security, LLC
 * All rights reserved.
 *~--------------------------------------------------------------------------~*/

#ifndef flecsi_sprint_h
#define flecsi_sprint_h

#include <iostream>

#include "flecsi/utils/common.h"
#include "flecsi/execution/context.h"
#include "flecsi/execution/execution.h"
#include "flecsi/partition/index_partition.h"
#include "flecsi/partition/init_partitions_task.h"

///
// \file sprint.h
// \authors bergen
// \date Initial file creation: Aug 23, 2016
///

using namespace LegionRuntime::HighLevel;
using namespace LegionRuntime::Accessor;
using namespace LegionRuntime::Arrays;

namespace flecsi {
namespace execution {

using index_partition_t = dmp::index_partition__<size_t>;

static const size_t N = 8;

enum FieldIDs {
  FID_CELL_PART,
};

  
void mpi_task(double val) {
  int rank = 0;
  int size = 0;

  MPI_Comm_rank(MPI_COMM_WORLD, &rank);
  MPI_Comm_size(MPI_COMM_WORLD, &size);
  //std::cout << "My rank: " << rank << std::endl;

  size_t part = N/size;
  size_t rem = N%size;

  size_t start = rank*(part + (rem > 0 ? 1 : 0));
  size_t end = rank < rem ? start + part+1 : start + part;

  
                      
#if 1
  std::cout << "rank: " << rank << " start: " << start <<
    " end: " << end << std::endl;
#endif

  index_partition_t ip;

  for(size_t j(0); j<N; ++j) {
    for(size_t i(start); i<end; ++i) {
      const size_t id = j*N+i;
      // exclusive
      if(i>start && i<end-1) {
        ip.exclusive.push_back(id);
        //std::cout << "rank: " << rank << " exclusive: " << id << std::endl;
      }
      else if(rank == 0 && i==start) {
        ip.exclusive.push_back(id);
        //std::cout << "rank: " << rank << " exclusive: " << id << std::endl;
      }
      else if(rank == size-1 && i==end-1) {
        ip.exclusive.push_back(id);
        //std::cout << "rank: " << rank << " exclusive: " << id << std::endl;
      }
      else if(i==start) {
        ip.shared.push_back(id);
        //std::cout << "rank: " << rank << " shared: " << id << std::endl;

        const size_t ghost_id = j*N+i-1;
        ip.ghost.push_back(ghost_id);
        //std::cout << "rank: " << rank << " ghost: " << ghost_id << std::endl;
      }
      else if(i==end-1) {
        ip.shared.push_back(id);
        //std::cout << "rank: " << rank << " shared: " << id << std::endl;

        const size_t ghost_id = j*N+i+1;
        ip.ghost.push_back(ghost_id);
        //std::cout << "rank: " << rank << " ghost: " << ghost_id << std::endl;
      } // if

    } // for
  } // for
  array__<index_partition_t,3> *array =
    new array__<index_partition_t, 3>();

  (*array)[0] = ip; 

#if 0 
  array__<int,3> *array_2 =
    new array__<int,  3>();
  (*array_2)[0] = 1; 
#endif
 
  flecsi::execution::context_t & context_ =
             flecsi::execution::context_t::instance();
  context_.interop_helper_.data_storage_.push_back(
    std::shared_ptr<mpi_array_storage_t>(array));
  

} // mpi_task
  
register_task(mpi_task, mpi, single, void, double);
  
void init_part_task(double val) {
  // context_t & context_ = context_t::instance();
  // assert((context_.regions()).size() == 1);
  // assert((context_.task())->regions.size() == 1);
   
  int rank; 
  MPI_Comm_rank(MPI_COMM_WORLD, &rank);
  std::cout << " legion task rank is " << rank << " val is: " << val << std::endl;
 
  flecsi::execution::context_t & context_ =
             flecsi::execution::context_t::instance(); 
  auto array =
    context_.interop_helper_.data_storage_[0];

#if 1
  //array__<std::shared_ptr<index_partition_t>, 3> array2;
  //array2   = *array;
  index_partition_t ip = (*array)[0];
#endif

  
  for(auto & element : ip.exclusive ) {
    std::cout << " Found exclusive element: " << element << " on rank: " << rank << std::endl;
  }
  
  for(auto & element : ip.shared) {
    std::cout << " Found shared element: " << element << " on rank: " << rank << std::endl;
  } 

  for(auto & element : ip.ghost) {
    std::cout << " Found ghost element: " << element << " on rank: " << rank << std::endl;
  } 
  
  
  
}   

register_task(init_part_task, loc, index, void, double);


<<<<<<< HEAD
=======
void init_partitions(const Legion::Task *task, const std::vector<Legion::PhysicalRegion> & regions,
                     Legion::Context ctx, Legion::HighLevelRuntime *runtime) {

//void init_partitions(const Task *task, const std::vector<PhysicalRegion> & regions,
//                       Context ctx, HighLevelRuntime *runtime) {

  assert(regions.size() == 1);
  assert(task->regions.size() == 1);
  assert(task->regions[0].privilege_fields.size() == 1);
  std::cout << "Here I am in init_partitions" << std::endl; 
  
#if 1
  auto array =
    InteropHelper.data_storage_[0];

//array__<std::shared_ptr<index_partition_t>, 3> array2;
  //array2   = *array;
  index_partition_t ip = (*array)[0];
#endif

#if 1
  int rank; 
  MPI_Comm_rank(MPI_COMM_WORLD, &rank);
  std::cout << "in init_partitions native legion task rank is " << rank <<  std::endl;
    

  
  for(auto & element : ip.exclusive ) {
    std::cout << " Found exclusive elemment: " << element << " on rank: " << rank << std::endl;
  }
  
  for(auto & element : ip.shared) {
    std::cout << " Found shared elemment: " << element << " on rank: " << rank << std::endl;
  } 

  for(auto & element : ip.ghost) {
    std::cout << " Found ghost elemment: " << element << " on rank: " << rank << std::endl;
  }

  // Now that we have the index partitioning let's push it into a logical
  //  region that can be used at the top level task (once we return) to
  //  allow creation of the proper index partitions 
  Domain dom = runtime->get_index_space_domain(ctx, task->regions[0].region.get_index_space());
  Rect<2> rect = dom.get_rect<2>();
  FieldID fid = *(task->regions[0].privilege_fields.begin());
  RegionAccessor<AccessorType::Generic, int> acc_part =
    regions[0].get_field_accessor(fid).typeify<int>();

  GenericPointInRectIterator<2> pir(rect);
  for(auto & element : ip.exclusive) {
    if(pir)
      pir++;
    else
      abort();

    acc_part.write(DomainPoint::from_point<2>(pir.p), element);
  }
  
#endif 
}


>>>>>>> 0c4875f0
void driver(int argc, char ** argv) {
  context_t & context_ = context_t::instance();

  // first execute mpi task to setup initial partitions 
  execute_task(mpi_task, mpi, single, 1.0);
#if 0
  execute_task(init_part_task, loc, index, 2.0);
#endif
  

  // create a field space to store my cell paritioning 
  FieldSpace fs = context_.runtime()->create_field_space(context_.context());
  {
    FieldAllocator allocator = 
      context_.runtime()->create_field_allocator(context_.context(), fs);
    allocator.allocate_field(sizeof(double), FID_CELL_PART);
  }

  int num_ranks;
  MPI_Comm_size(MPI_COMM_WORLD, &num_ranks); 
  int max_cells = 1000;
  Point<2> elem_rect_lo; elem_rect_lo.x[0] = 0; elem_rect_lo.x[1]=0;
  Point<2> elem_rect_hi;
  elem_rect_hi.x[0] = num_ranks;
  elem_rect_hi.x[1] = max_cells;
  Rect<2> elem_rect( elem_rect_lo, elem_rect_hi );
  
  IndexSpace is = context_.runtime()->create_index_space(context_.context(), 
                                              Domain::from_rect<2>(elem_rect));
  
  LogicalRegion cell_parts_lr = context_.runtime()->create_logical_region(context_.context(), is, fs);
  context_.runtime()->attach_name(cell_parts_lr, "cell partitions logical region");
  
  Point<2> cell_part_color; cell_part_color.x[0] = 1; cell_part_color.x[1] = max_cells;
  Blockify<2> coloring(cell_part_color);
  
  IndexPartition ip = context_.runtime()->create_index_partition(context_.context(), is, coloring);
  LogicalPartition cell_parts_lp = context_.runtime()->
    get_logical_partition(context_.context(), cell_parts_lr, ip);
  context_.runtime()->attach_name(cell_parts_lp, "cell partitions logical partition");
  
#if 1 
  LegionRuntime::HighLevel::ArgumentMap arg_map;
   
  LegionRuntime::HighLevel::IndexLauncher init_cell_partitions_launcher(
    task_ids_t::instance().init_cell_partitions_task_id,
    LegionRuntime::HighLevel::Domain::from_rect<2>(context_.interop_helper_.all_processes_), 
    LegionRuntime::HighLevel::TaskArgument(0, 0),
    arg_map);
  
  
  init_cell_partitions_launcher.add_region_requirement(
    RegionRequirement(cell_parts_lp, 0/*projection ID*/,
                      WRITE_DISCARD, EXCLUSIVE, cell_parts_lr));
  init_cell_partitions_launcher.add_field(0, FID_CELL_PART);
  context_.runtime()->execute_index_space(context_.context(), init_cell_partitions_launcher);
  
  
  // GMS: back at the top level, we need to read this partitioning information
  RegionRequirement req(cell_parts_lr, READ_WRITE, EXCLUSIVE, cell_parts_lr);
  req.add_field(FID_CELL_PART);

#endif

#if 1
  
  std::cout << "Back in driver (TTL) and checking values in LR" << std::endl;
  InlineLauncher cell_parts_launcher(req);
  PhysicalRegion cell_parts_region = context_.runtime()->map_region(context_.context(), cell_parts_launcher);
  cell_parts_region.wait_until_valid();
  RegionAccessor<AccessorType::Generic, double> acc_cell_part =
    cell_parts_region.get_field_accessor(FID_CELL_PART).typeify<int>();
  for (GenericPointInRectIterator<2> pir(elem_rect); pir; pir++) {
    double value = acc_cell_part.read(DomainPoint::from_point<2>(pir.p));
    std::cout << "partition value is: " << value << std::endl; 
  }
#endif
  
  // Now I need to create an Index space based on this data ..

  // Then partition the cells based on the values..

  // etc.. 

  
  
  
} // driver

} // namespace execution
} // namespace flecsi

#endif // flecsi_sprint_h

/*~-------------------------------------------------------------------------~-*
 * Formatting options for vim.
 * vim: set tabstop=2 shiftwidth=2 expandtab :
 *~-------------------------------------------------------------------------~-*/<|MERGE_RESOLUTION|>--- conflicted
+++ resolved
@@ -155,71 +155,6 @@
 register_task(init_part_task, loc, index, void, double);
 
 
-<<<<<<< HEAD
-=======
-void init_partitions(const Legion::Task *task, const std::vector<Legion::PhysicalRegion> & regions,
-                     Legion::Context ctx, Legion::HighLevelRuntime *runtime) {
-
-//void init_partitions(const Task *task, const std::vector<PhysicalRegion> & regions,
-//                       Context ctx, HighLevelRuntime *runtime) {
-
-  assert(regions.size() == 1);
-  assert(task->regions.size() == 1);
-  assert(task->regions[0].privilege_fields.size() == 1);
-  std::cout << "Here I am in init_partitions" << std::endl; 
-  
-#if 1
-  auto array =
-    InteropHelper.data_storage_[0];
-
-//array__<std::shared_ptr<index_partition_t>, 3> array2;
-  //array2   = *array;
-  index_partition_t ip = (*array)[0];
-#endif
-
-#if 1
-  int rank; 
-  MPI_Comm_rank(MPI_COMM_WORLD, &rank);
-  std::cout << "in init_partitions native legion task rank is " << rank <<  std::endl;
-    
-
-  
-  for(auto & element : ip.exclusive ) {
-    std::cout << " Found exclusive elemment: " << element << " on rank: " << rank << std::endl;
-  }
-  
-  for(auto & element : ip.shared) {
-    std::cout << " Found shared elemment: " << element << " on rank: " << rank << std::endl;
-  } 
-
-  for(auto & element : ip.ghost) {
-    std::cout << " Found ghost elemment: " << element << " on rank: " << rank << std::endl;
-  }
-
-  // Now that we have the index partitioning let's push it into a logical
-  //  region that can be used at the top level task (once we return) to
-  //  allow creation of the proper index partitions 
-  Domain dom = runtime->get_index_space_domain(ctx, task->regions[0].region.get_index_space());
-  Rect<2> rect = dom.get_rect<2>();
-  FieldID fid = *(task->regions[0].privilege_fields.begin());
-  RegionAccessor<AccessorType::Generic, int> acc_part =
-    regions[0].get_field_accessor(fid).typeify<int>();
-
-  GenericPointInRectIterator<2> pir(rect);
-  for(auto & element : ip.exclusive) {
-    if(pir)
-      pir++;
-    else
-      abort();
-
-    acc_part.write(DomainPoint::from_point<2>(pir.p), element);
-  }
-  
-#endif 
-}
-
-
->>>>>>> 0c4875f0
 void driver(int argc, char ** argv) {
   context_t & context_ = context_t::instance();
 
@@ -290,7 +225,7 @@
   InlineLauncher cell_parts_launcher(req);
   PhysicalRegion cell_parts_region = context_.runtime()->map_region(context_.context(), cell_parts_launcher);
   cell_parts_region.wait_until_valid();
-  RegionAccessor<AccessorType::Generic, double> acc_cell_part =
+  RegionAccessor<AccessorType::Generic, int> acc_cell_part =
     cell_parts_region.get_field_accessor(FID_CELL_PART).typeify<int>();
   for (GenericPointInRectIterator<2> pir(elem_rect); pir; pir++) {
     double value = acc_cell_part.read(DomainPoint::from_point<2>(pir.p));
