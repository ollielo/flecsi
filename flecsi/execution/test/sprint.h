--- conflicted
+++ resolved
@@ -33,19 +33,18 @@
 
 static const size_t N = 8;
 
-<<<<<<< HEAD
 enum 
 FieldIDs {
   FID_CELL,
   FID_GHOST_CELL_ID,
-=======
-enum FieldIDs {
-  FID_CELL_PART,
->>>>>>> 4578b1cf
 };
 
   
-void mpi_task(double val) {
+void 
+mpi_task(
+  double val
+) 
+{
   int rank = 0;
   int size = 0;
 
@@ -59,7 +58,6 @@
   size_t start = rank*(part + (rem > 0 ? 1 : 0));
   size_t end = rank < rem ? start + part+1 : start + part;
 
-<<<<<<< HEAD
   std::vector<size_t> start_global_id;
   size_t global_end=0;
   for (int i=0; i<size; i++)
@@ -70,10 +68,6 @@
     global_end +=N*(end_i-start_i);
   }//end for
 
-=======
-  
-                      
->>>>>>> 4578b1cf
 #if 1
   std::cout << "rank: " << rank << " start: " << start <<
     " end: " << end << std::endl;
@@ -93,7 +87,7 @@
       else if(rank == 0 && i==start) {
         ip.exclusive.push_back(id);
         //std::cout << "rank: " << rank << " exclusive: " << id << std::endl;
-       }
+      }
       else if(rank == size-1 && i==end-1) {
         ip.exclusive.push_back(id);
         //std::cout << "rank: " << rank << " exclusive: " << id << std::endl;
@@ -158,7 +152,6 @@
              flecsi::execution::context_t::instance();
   context_.interop_helper_.data_storage_.push_back(
         flecsi::utils::any_t(ip));
-<<<<<<< HEAD
 #if 0 
    //check the mpi output
 
@@ -190,33 +183,34 @@
    
 #endif
 #endif
-=======
-  
->>>>>>> 4578b1cf
 
 } // mpi_task
   
 register_task(mpi_task, mpi, single);
   
 
-void driver(int argc, char ** argv) {
+void
+driver(
+  int argc, 
+  char ** argv
+)
+{
   context_t & context_ = context_t::instance();
   size_t task_key = const_string_t{"driver"}.hash();
   auto runtime = context_.runtime(task_key);
   auto context = context_.context(task_key);
 
+  using legion_domain = LegionRuntime::HighLevel::Domain;
+
   flecsi::dmp::parts partitions;
   
   // first execute mpi task to setup initial partitions 
   execute_task(mpi_task, mpi, single, 1.0);
   
-<<<<<<< HEAD
   // create a field space to store cells id
-  FieldSpace cells_fs =
-      context_.runtime()->create_field_space(context_.context());
-  {
-    FieldAllocator allocator =
-      context_.runtime()->create_field_allocator(context_.context(),
+  FieldSpace cells_fs = runtime->create_field_space(context);
+  {
+    FieldAllocator allocator = runtime->create_field_allocator(context,
                                              cells_fs);
     allocator.allocate_field(sizeof(int), FID_CELL);
   }
@@ -234,70 +228,15 @@
     legion_domain::from_rect<2>(context_.interop_helper_.all_processes_),
     LegionRuntime::HighLevel::TaskArgument(0, 0),
     arg_map);
-=======
-
-  // create a field space to store my cell paritioning 
-  FieldSpace fs =
-    runtime->create_field_space(context);
-  {
-    FieldAllocator allocator = 
-      runtime->create_field_allocator(context, fs);
-    allocator.allocate_field(sizeof(int), FID_CELL_PART);
-  }
-
-  int num_ranks;
-  MPI_Comm_size(MPI_COMM_WORLD, &num_ranks); 
-  int max_cells = 1000;
-  Point<2> elem_rect_lo; elem_rect_lo.x[0] = 0; elem_rect_lo.x[1]=0;
-  Point<2> elem_rect_hi;
-  elem_rect_hi.x[0] = num_ranks;
-  elem_rect_hi.x[1] = max_cells;
-  Rect<2> elem_rect( elem_rect_lo, elem_rect_hi );
-  
-  IndexSpace is = runtime->create_index_space(context,
-    Domain::from_rect<2>(elem_rect));
-  
-  LogicalRegion cell_parts_lr = runtime->create_logical_region(context, is, fs);
-  runtime->attach_name(cell_parts_lr, "cell partitions logical region");
-
-  // Use blockify to create num_rank slices of the data  
-  Point<2> cell_part_color; cell_part_color.x[0] = 1; cell_part_color.x[1] = max_cells;
-  Blockify<2> coloring(cell_part_color);
-  
-  IndexPartition ip = runtime->create_index_partition(context, is, coloring);
-  LogicalPartition cell_parts_lp = runtime->
-    get_logical_partition(context, cell_parts_lr, ip);
-  runtime->attach_name(cell_parts_lp, "cell partitions logical partition");
-  
-
-  LegionRuntime::HighLevel::ArgumentMap arg_map;
-
-  // this is the init partitions task 
-  LegionRuntime::HighLevel::IndexLauncher init_cell_partitions_launcher(
-    task_ids_t::instance().init_cell_partitions_task_id,
-    LegionRuntime::HighLevel::Domain::from_rect<2>(context_.interop_helper_.all_processes_), 
-    LegionRuntime::HighLevel::TaskArgument(0, 0),
-    arg_map);
-  
-  
-  init_cell_partitions_launcher.add_region_requirement(
-    RegionRequirement(cell_parts_lp, 0/*projection ID*/,
-                      WRITE_DISCARD, EXCLUSIVE, cell_parts_lr));
-  init_cell_partitions_launcher.add_field(0, FID_CELL_PART);
-  FutureMap fm = runtime->execute_index_space(context, init_cell_partitions_launcher);
-  
-  fm.wait_all_results();
->>>>>>> 4578b1cf
 
   get_numbers_of_cells_launcher.tag = MAPPER_ALL_PROC;
 
-  FutureMap fm1 = context_.runtime()->execute_index_space(
-             context_.context(), get_numbers_of_cells_launcher);
+  FutureMap fm1 = runtime->execute_index_space(context, 
+      get_numbers_of_cells_launcher);
 
   size_t total_num_cells=0;
   std::vector<size_t> primary_start_id;
   for (int i = 0; i < num_ranks; i++) {
-<<<<<<< HEAD
     std::cout << "about to call get_results" << std::endl;
     flecsi::dmp::parts received = fm1.get_result<flecsi::dmp::parts>(
                            DomainPoint::from_point<2>(make_point(i,0)));
@@ -313,27 +252,23 @@
   }//end for
 
   
-  IndexSpace cells_is = context_.runtime()->create_index_space(
-          context_.context(), total_num_cells);
-
-  IndexAllocator allocator = context_.runtime()->create_index_allocator( 
-                                          context_.context(),cells_is);
+  IndexSpace cells_is = runtime->create_index_space(context, total_num_cells);
+
+  IndexAllocator allocator = runtime->create_index_allocator(context,cells_is);
   for(size_t i = 0; i < total_num_cells; ++i){
     ptr_t  ptr_i= allocator.alloc(1);
     assert(!ptr_i.is_null());
   }
 
   LogicalRegion cells_lr=
-       context_.runtime()->create_logical_region(context_.context(),
-                                      cells_is, cells_fs);
-  context_.runtime()->attach_name(cells_lr,
-                 "cells  logical region");
+       runtime->create_logical_region(context,cells_is, cells_fs);
+  runtime->attach_name(cells_lr, "cells  logical region");
 
   //partition cells by number of mpi ranks
 
   Coloring primary_coloring;
 
-  IndexIterator itr(context_.runtime(), context_.context(), cells_is);
+  IndexIterator itr(runtime, context, cells_is);
   
   for(size_t i = 0; i < num_ranks-1; ++i){
     for (size_t j=primary_start_id[i]; j<primary_start_id[i+1]; j++){
@@ -350,11 +285,9 @@
   }//end for
 
   IndexPartition primary_ip = 
-    context_.runtime()->create_index_partition(context_.context(),
-          cells_is, primary_coloring, true);
-
-  LogicalPartition primary_lp =
-    context_.runtime()->get_logical_partition(context_.context(),
+    runtime->create_index_partition(context, cells_is, primary_coloring, true);
+
+  LogicalPartition primary_lp = runtime->get_logical_partition(context,
            cells_lr, primary_ip);
   Rect<1> rank_rect(Point<1>(0), Point<1>(num_ranks - 1));
   Domain rank_domain = Domain::from_rect<1>(rank_rect);
@@ -372,12 +305,11 @@
                       WRITE_DISCARD, EXCLUSIVE, cells_lr));
   init_cells_launcher.add_field(0, FID_CELL);
 
-  FutureMap fm2 = context_.runtime()->execute_index_space(
-             context_.context(), init_cells_launcher);
+  FutureMap fm2 = runtime->execute_index_space( context, init_cells_launcher);
   
   fm2.wait_all_results();
 
-#if 0
+#if 0 
   //printing cell_lr results
   {
     RegionRequirement req(cells_lr, READ_WRITE, EXCLUSIVE, cells_lr);
@@ -386,13 +318,12 @@
     std::cout << "Back in driver (TTL) and checking values in Cells GlobalLR"
        << std::endl;
     InlineLauncher cell_launcher(req);
-    PhysicalRegion cell_region =
-      context_.runtime()->map_region(context_.context(), cell_launcher);
+    PhysicalRegion cell_region = runtime->map_region(context, cell_launcher);
     cell_region.wait_until_valid();
     RegionAccessor<AccessorType::Generic, int> acc_cell =
       cell_region.get_field_accessor(FID_CELL).typeify<int>();
 
-    IndexIterator itr2(context_.runtime(), context_.context(), cells_is);
+    IndexIterator itr2(runtime, context, cells_is);
     for (int i=0; i< total_num_cells; i++)
     {
       assert(itr2.has_next());
@@ -403,88 +334,10 @@
     }//end for
   }
 
-=======
-    std::cout << "about to call get_results" << std::endl; 
-    flecsi::dmp::parts received = fm.get_result<flecsi::dmp::parts>(DomainPoint::from_point<2>(make_point(i,0)));
-    std::cout << "From rank " << i << " received (exclusive, shared, ghost) "
-              << "(" << received.exclusive << "," << received.shared << ","
-              << received.ghost << ")" << std::endl; 
-      
-  }
-  
-  // GMS: back at the top level, we need to read this partitioning information
-  RegionRequirement req(cell_parts_lr, READ_WRITE, EXCLUSIVE, cell_parts_lr);
-  req.add_field(FID_CELL_PART);
-
-  
-  std::cout << "Back in driver (TTL) and checking values in LR" << std::endl;
-  InlineLauncher cell_parts_launcher(req);
-  PhysicalRegion cell_parts_region = runtime->map_region(context, cell_parts_launcher);
-  cell_parts_region.wait_until_valid();
-  RegionAccessor<AccessorType::Generic, int> acc_cell_part =
-    cell_parts_region.get_field_accessor(FID_CELL_PART).typeify<int>();
-  int zeros = 0;
-  int non_zeros = 0; 
-  int num_cells = 0; 
-  for (int i = 0; i < num_ranks; i++) {
-    flecsi::dmp::parts received = fm.get_result<flecsi::dmp::parts>(DomainPoint::from_point<2>(make_point(i,0)));
-    int j = 0;
-    num_cells += received.exclusive+received.shared; 
-    for (; j < received.exclusive; j++) {
-      double value =
-        acc_cell_part.read(DomainPoint::from_point<2>(make_point(i,j)));
-      std::cout << "partition (" << i << "," << j << ") exclusive cell id: " << value << std::endl;
-    }
-    for (; j < received.exclusive+received.shared; j++) {
-      double value =
-        acc_cell_part.read(DomainPoint::from_point<2>(make_point(i,j)));
-      std::cout << "partition (" << i << "," << j << ") shared cell id: " << value << std::endl;
-    }
-    for (; j < received.exclusive+received.shared+received.ghost; j++) {
-      double value =
-        acc_cell_part.read(DomainPoint::from_point<2>(make_point(i,j)));
-      std::cout << "partition (" << i << "," << j << ") ghost cell id: " << value << std::endl;
-      
-    }
-  }    
-  std::cout << "partition has " << zeros << " zeros " << non_zeros << " non zeros " << std::endl;
-  
-
-  // Now I need to create an Index space based on this data ..
-
-#if 0 
-  
-  Rect<1> elem_rect_cells(Point<1>(0),Point<1>(num_cells-1));
-  IndexSpace is_cells = runtime->create_index_space(context, 
-                                              Domain::from_rect<2>(elem_rect_cells));
-  FieldSpace input_fs = runtime->create_field_space(ctx);
-  {
-    FieldAllocator allocator = 
-      runtime->create_field_allocator(ctx, input_fs);
-    allocator.allocate_field(sizeof(double),FID_PRES);
-  }
-
-  IndexPartition ip_cells_ex;
-  DomainColoring coloring_ex;
-
-  color ... 
-  
->>>>>>> 4578b1cf
 
 #endif
     
 
-<<<<<<< HEAD
-=======
-  
-  // Then partition the cells based on the values..
-
-  // etc.. 
-
-  
-  
-  
->>>>>>> 4578b1cf
 } // driver
 
 } // namespace execution
