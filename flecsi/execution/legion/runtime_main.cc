/*
    @@@@@@@@  @@           @@@@@@   @@@@@@@@ @@
   /@@/////  /@@          @@////@@ @@////// /@@
   /@@       /@@  @@@@@  @@    // /@@       /@@
   /@@@@@@@  /@@ @@///@@/@@       /@@@@@@@@@/@@
   /@@////   /@@/@@@@@@@/@@       ////////@@/@@
   /@@       /@@/@@//// //@@    @@       /@@/@@
   /@@       @@@//@@@@@@ //@@@@@@  @@@@@@@@ /@@
   //       ///  //////   //////  ////////  //

   Copyright (c) 2016, Los Alamos National Security, LLC
   All rights reserved.
                                                                              */
/*! @file */

#include <flecsi-config.h>

#if !defined(FLECSI_ENABLE_MPI)
  #error FLECSI_ENABLE_MPI not defined! This file depends on MPI!
#endif

#include <mpi.h>

#include <flecsi/execution/context.h>

// Boost command-line options
#if defined(FLECSI_ENABLE_BOOST_PROGRAM_OPTIONS)
  #include <boost/program_options.hpp>
  using namespace boost::program_options;
#endif

//----------------------------------------------------------------------------//
//! FleCSI runtime main function.
//----------------------------------------------------------------------------//

int main(int argc, char ** argv) {


#if defined(FLECSI_ENABLE_MPI)
  // Get the MPI version
  int version, subversion;
  MPI_Get_version(&version, &subversion);

#if defined(GASNET_CONDUIT_MPI)
  if(version==3 && subversion>0) {
    int provided;
    MPI_Init_thread(&argc, &argv, MPI_THREAD_MULTIPLE, &provided);
    // If you fail this assertion, then your version of MPI
    // does not support calls from multiple threads and you
    // cannot use the GASNet MPI conduit
    if (provided < MPI_THREAD_MULTIPLE)
      printf("ERROR: Your implementation of MPI does not support "
           "MPI_THREAD_MULTIPLE which is required for use of the "
           "GASNet MPI conduit with the Legion-MPI Interop!\n");
    assert(provided == MPI_THREAD_MULTIPLE);
  }
  else {
    // Initialize the MPI runtime
    MPI_Init(&argc, &argv);
  } // if
#else
  MPI_Init(&argc, &argv);
#endif

  // get the rank
  int rank{0};
  MPI_Comm_rank(MPI_COMM_WORLD, &rank);

#endif // FLECSI_ENABLE_MPI
  
  //--------------------------------------------------------------------------//
  // INIT CLOG
  //--------------------------------------------------------------------------//
  
  // Initialize tags to output all tag groups from CLOG
  std::string tags("all");

#if defined(FLECSI_ENABLE_BOOST_PROGRAM_OPTIONS)
  options_description desc("Cinch test options");  

  // Add command-line options
  desc.add_options()
    ("help,h", "Print this message and exit.")
    ("tags,t", value(&tags)->implicit_value("0"),
     "Enable the specified output tags, e.g., --tags=tag1,tag2."
     " Passing --tags by itself will print the available tags.")
    ;
  variables_map vm;
  parsed_options parsed =
    command_line_parser(argc, argv).options(desc).allow_unregistered().run();
  store(parsed, vm);

  notify(vm);

  // Gather the unregistered options, if there are any, print a help message
  // and die nicely.
  std::vector<std::string> unrecog_options =
    collect_unrecognized(parsed.options, include_positional);

  if(unrecog_options.size()) {
    if(rank == 0) {
      std::cout << std::endl << "Unrecognized options: ";
      for ( int i=0; i<unrecog_options.size(); ++i ) {
        std::cout << unrecog_options[i] << " ";
      }
      std::cout << std::endl << std::endl << desc << std::endl;
    } // if

//    MPI_Finalize();
//    return 1;
  } // if

  if(vm.count("help")) {
    if(rank == 0) {
      std::cout << desc << std::endl;
    } // if

    MPI_Finalize();
    return 1;
  } // if

#endif // FLECSI_ENABLE_BOOST_PROGRAM_OPTIONS

  int result{0};

  if(tags == "0") {
    // Output the available tags
    if(rank == 0) {
      std::cout << "Available tags (CLOG):" << std::endl;

      for(auto t: clog_tag_map()) {
        std::cout << "  " << t.first << std::endl;
      } // for
    } // if
  }
<<<<<<< HEAD
    
  // Initialize the cinchlog runtime
  clog_init(tags);
   
   //-------------------------------------------------------------------------//
   // DONE CLOG INIT
   //-------------------------------------------------------------------------//
   

  // Execute the flecsi runtime.
  auto retval = flecsi::execution::context_t::instance().initialize(argc, argv);
  Legion::Runtime::wait_for_shutdown();
=======
  else {
    // Initialize the cinchlog runtime
    clog_init(tags);
     
    // Execute the flecsi runtime.
    result = flecsi::execution::context_t::instance().initialize(argc, argv);
  } // if
>>>>>>> a5df2232

#if defined(FLECSI_ENABLE_MPI)
  // Shutdown the MPI runtime
#ifndef GASNET_CONDUIT_MPI
  MPI_Finalize();
#endif
#endif // FLECSI_ENABLE_MPI

  return result;
} // main<|MERGE_RESOLUTION|>--- conflicted
+++ resolved
@@ -133,28 +133,15 @@
       } // for
     } // if
   }
-<<<<<<< HEAD
-    
-  // Initialize the cinchlog runtime
-  clog_init(tags);
-   
-   //-------------------------------------------------------------------------//
-   // DONE CLOG INIT
-   //-------------------------------------------------------------------------//
-   
-
-  // Execute the flecsi runtime.
-  auto retval = flecsi::execution::context_t::instance().initialize(argc, argv);
-  Legion::Runtime::wait_for_shutdown();
-=======
   else {
     // Initialize the cinchlog runtime
     clog_init(tags);
      
     // Execute the flecsi runtime.
     result = flecsi::execution::context_t::instance().initialize(argc, argv);
+
+    Legion::Runtime::wait_for_shutdown(); 
   } // if
->>>>>>> a5df2232
 
 #if defined(FLECSI_ENABLE_MPI)
   // Shutdown the MPI runtime
