/*
    @@@@@@@@  @@           @@@@@@   @@@@@@@@ @@
   /@@/////  /@@          @@////@@ @@////// /@@
   /@@       /@@  @@@@@  @@    // /@@       /@@
   /@@@@@@@  /@@ @@///@@/@@       /@@@@@@@@@/@@
   /@@////   /@@/@@@@@@@/@@       ////////@@/@@
   /@@       /@@/@@//// //@@    @@       /@@/@@
   /@@       @@@//@@@@@@ //@@@@@@  @@@@@@@@ /@@
   //       ///  //////   //////  ////////  //

   Copyright (c) 2016, Los Alamos National Security, LLC
   All rights reserved.
                                                                              */
#pragma once

/*! @file */

#include <flecsi/utils/tuple_walker.h>

namespace flecsi {
namespace execution {

/*!
  FIXME
  @ingroup execution
 */

struct finalize_handles_t :
  public flecsi::utils::tuple_walker_u<finalize_handles_t> {

  /*!
    FIXME
     @ingroup execution
   */

<<<<<<< HEAD
  template<
      typename T,
      size_t EXCLUSIVE_PERMISSIONS,
      size_t SHARED_PERMISSIONS,
      size_t GHOST_PERMISSIONS>
  void handle(dense_accessor__<
              T,
              EXCLUSIVE_PERMISSIONS,
              SHARED_PERMISSIONS,
              GHOST_PERMISSIONS> & a) {
#ifndef MAPPER_COMPACTION

  auto & h = a.handle;

  if ((EXCLUSIVE_PERMISSIONS == rw) || (EXCLUSIVE_PERMISSIONS == wo))
    std::memcpy(h.exclusive_buf, h.exclusive_data, h.exclusive_size * sizeof(T));


  if ((SHARED_PERMISSIONS == rw) || (SHARED_PERMISSIONS == wo))
    std::memcpy(h.shared_buf, h.shared_data, h.shared_size * sizeof(T));

#endif
  } // handle

  template<
    typename T,
=======
  template<typename T,
    size_t EXCLUSIVE_PERMISSIONS,
    size_t SHARED_PERMISSIONS,
    size_t GHOST_PERMISSIONS>
  void handle(dense_accessor_u<T,
    EXCLUSIVE_PERMISSIONS,
    SHARED_PERMISSIONS,
    GHOST_PERMISSIONS> & a) {} // handle

  template<typename T,
>>>>>>> 4cbd137f
    size_t EXCLUSIVE_PERMISSIONS,
    size_t SHARED_PERMISSIONS,
    size_t GHOST_PERMISSIONS>
  void handle(sparse_accessor<T,
    EXCLUSIVE_PERMISSIONS,
    SHARED_PERMISSIONS,
    GHOST_PERMISSIONS> & a) {
    using entry_value_t = typename mutator_handle_u<T>::entry_value_t;
    using sparse_field_data_t = context_t::sparse_field_data_t;

    auto & h = a.handle;
<<<<<<< HEAD
    auto md = static_cast<sparse_field_data_t*>(h.metadata);   
 
=======
    auto md = static_cast<sparse_field_data_t *>(h.metadata);

>>>>>>> 4cbd137f
    std::memcpy(h.entries_data[0], h.entries,
      md->num_exclusive_filled * sizeof(entry_value_t));

    std::memcpy(h.entries_data[1], h.entries + md->reserve,
      md->num_shared * sizeof(entry_value_t) * md->max_entries_per_index);
  }

  template<typename T,
    size_t EXCLUSIVE_PERMISSIONS,
    size_t SHARED_PERMISSIONS,
    size_t GHOST_PERMISSIONS>
  void handle(ragged_accessor<T,
    EXCLUSIVE_PERMISSIONS,
    SHARED_PERMISSIONS,
    GHOST_PERMISSIONS> & a) {
    handle(reinterpret_cast<sparse_accessor<T, EXCLUSIVE_PERMISSIONS,
        SHARED_PERMISSIONS, GHOST_PERMISSIONS> &>(a));
  } // handle

  template<typename T>
  void handle(sparse_mutator<T> & m) {
    using entry_value_t = typename mutator_handle_u<T>::entry_value_t;
    using commit_info_t = typename mutator_handle_u<T>::commit_info_t;
    using offset_t = data::sparse_data_offset_t;
    using sparse_field_data_t = context_t::sparse_field_data_t;

    auto & h = m.h_;

    entry_value_t * entries = reinterpret_cast<entry_value_t *>(h.entries);

    commit_info_t ci;
    ci.offsets = h.offsets;
    ci.entries[0] = entries;
    ci.entries[1] = entries + h.reserve;
    ci.entries[2] = ci.entries[1] + h.num_shared() * h.max_entries_per_index();

    auto md = static_cast<sparse_field_data_t *>(h.metadata);

    md->num_exclusive_filled = h.commit(&ci);

    std::memcpy(
      h.offsets_data[0], h.offsets, h.num_exclusive() * sizeof(offset_t));

    std::memcpy(h.offsets_data[1], h.offsets + h.num_exclusive(),
      h.num_shared() * sizeof(offset_t));

    if(!md->initialized) {
      std::memcpy(h.offsets_data[2],
        h.offsets + h.num_exclusive() + h.num_shared(),
        h.num_ghost() * sizeof(offset_t));
    }

    std::memcpy(h.entries_data[0], h.entries,
      md->num_exclusive_filled * sizeof(entry_value_t));

    std::memcpy(h.entries_data[1],
      h.entries + h.reserve * sizeof(entry_value_t),
      h.num_shared() * sizeof(entry_value_t) * h.max_entries_per_index());

    md->initialized = true;
  }

  template<typename T>
  void handle(ragged_mutator<T> & m) {
    handle(reinterpret_cast<sparse_mutator<T> &>(m));
  }

  /*!
     The finalize_handles_t type can be called to walk task args after task
     execution. This allows us to free memory allocated during the task.

     @ingroup execution
   */

  template<typename T, size_t PERMISSIONS>
  typename std::enable_if_t<
    std::is_base_of<topology::mesh_topology_base_t, T>::value>
  handle(data_client_handle_u<T, PERMISSIONS> & h) {

    if(PERMISSIONS == wo || PERMISSIONS == rw) {
      auto & context_ = context_t::instance();
      auto & ssm = context_.index_subspace_info();

      for(size_t i{0}; i < h.num_index_subspaces; ++i) {
        data_client_handle_index_subspace_t & iss = h.handle_index_subspaces[i];

        auto itr = ssm.find(iss.index_subspace);
        clog_assert(itr != ssm.end(), "invalid index subspace");
        context_t::index_subspace_info_t & si = itr->second;

        clog_assert(si.size == 0, "index subspace size already set");
        si.size = h.get_index_subspace_size_(iss.index_subspace);
      }
    }

    h.delete_storage();
  } // handle

  template<typename T, size_t PERMISSIONS>
  typename std::enable_if_t<
    !std::is_base_of<topology::mesh_topology_base_t, T>::value>
  handle(data_client_handle_u<T, PERMISSIONS> & h) {
    h.delete_storage();
  } // handle

  /*!
    If this is not a data handle, then simply skip it.
   */

  template<typename T, launch_type_t launch>
  void handle(legion_future__<T, launch>  &h) {
    h.finalize_future();
  }

  template<typename T>
  static
    typename std::enable_if_t<!std::is_base_of<dense_accessor_base_t, T>::value>
    handle(T &) {} // handle

}; // struct finalize_handles_t

} // namespace execution
} // namespace flecsi<|MERGE_RESOLUTION|>--- conflicted
+++ resolved
@@ -33,13 +33,12 @@
      @ingroup execution
    */
 
-<<<<<<< HEAD
   template<
       typename T,
       size_t EXCLUSIVE_PERMISSIONS,
       size_t SHARED_PERMISSIONS,
       size_t GHOST_PERMISSIONS>
-  void handle(dense_accessor__<
+  void handle(dense_accessor_u<
               T,
               EXCLUSIVE_PERMISSIONS,
               SHARED_PERMISSIONS,
@@ -60,18 +59,6 @@
 
   template<
     typename T,
-=======
-  template<typename T,
-    size_t EXCLUSIVE_PERMISSIONS,
-    size_t SHARED_PERMISSIONS,
-    size_t GHOST_PERMISSIONS>
-  void handle(dense_accessor_u<T,
-    EXCLUSIVE_PERMISSIONS,
-    SHARED_PERMISSIONS,
-    GHOST_PERMISSIONS> & a) {} // handle
-
-  template<typename T,
->>>>>>> 4cbd137f
     size_t EXCLUSIVE_PERMISSIONS,
     size_t SHARED_PERMISSIONS,
     size_t GHOST_PERMISSIONS>
@@ -83,13 +70,8 @@
     using sparse_field_data_t = context_t::sparse_field_data_t;
 
     auto & h = a.handle;
-<<<<<<< HEAD
-    auto md = static_cast<sparse_field_data_t*>(h.metadata);   
- 
-=======
     auto md = static_cast<sparse_field_data_t *>(h.metadata);
 
->>>>>>> 4cbd137f
     std::memcpy(h.entries_data[0], h.entries,
       md->num_exclusive_filled * sizeof(entry_value_t));
 
