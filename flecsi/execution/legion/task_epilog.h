--- conflicted
+++ resolved
@@ -135,13 +135,8 @@
   void handle(ragged_mutator<T> & m) {
     auto & h = m.h_;
 
-<<<<<<< HEAD
-    if ((*h.write_phase_started)){
-        clog(trace) << " WRITE PHASE EPILOGUE"<<std::endl;
-=======
     if((*h.write_phase_started)) {
       clog(trace) << " WRITE PHASE EPILOGUE" << std::endl;
->>>>>>> 772e1b7f
       *(h.write_phase_started) = false;
     } // if write phase
   }
