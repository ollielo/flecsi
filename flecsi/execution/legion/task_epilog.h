--- conflicted
+++ resolved
@@ -90,16 +90,9 @@
       > & h
     )
     {
-<<<<<<< HEAD
  if (!h.global && !h.color){
-      bool write_phase = false;
-
-      if ( (SHARED_PERMISSIONS == dwd) || (SHARED_PERMISSIONS == drw) )
-        write_phase = true;
-=======
       bool write_phase{(SHARED_PERMISSIONS == wo) ||
         (SHARED_PERMISSIONS == rw)};
->>>>>>> 870540b0
 
       if(write_phase) {
         const int my_color = runtime->find_local_MPI_rank();
@@ -132,15 +125,11 @@
           *(h.ghost_owners_pbarriers_ptrs[owner]) =
             runtime->advance_phase_barrier(context,
 
-<<<<<<< HEAD
-      } // write_phase
-}
-=======
           // Phase READ
           *(h.ghost_owners_pbarriers_ptrs)[owner]);
         } // for
+        }//if
       } // if
->>>>>>> 870540b0
     } // handle
 
     //------------------------------------------------------------------------//
