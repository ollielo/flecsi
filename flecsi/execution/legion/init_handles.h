/*~--------------------------------------------------------------------------~*
*  @@@@@@@@  @@           @@@@@@   @@@@@@@@ @@
* /@@/////  /@@          @@////@@ @@////// /@@
* /@@       /@@  @@@@@  @@    // /@@       /@@
* /@@@@@@@  /@@ @@///@@/@@       /@@@@@@@@@/@@
* /@@////   /@@/@@@@@@@/@@       ////////@@/@@
* /@@       /@@/@@//// //@@    @@       /@@/@@
* /@@       @@@//@@@@@@ //@@@@@@  @@@@@@@@ /@@
* //       ///  //////   //////  ////////  //
*
* Copyright (c) 2016 Los Alamos National Laboratory, LLC
* All rights reserved
*~--------------------------------------------------------------------------~*/

#ifndef flecsi_execution_legion_init_handles_h
#define flecsi_execution_legion_init_handles_h

//----------------------------------------------------------------------------//
//! @file
//! @date Initial file creation: May 24, 2017
//----------------------------------------------------------------------------//

#include <vector>
#include <type_traits>

#include "legion.h"
#include "arrays.h"

#include "flecsi/data/common/privilege.h"
#include "flecsi/utils/tuple_walker.h"
#include "flecsi/data/data_client_handle.h"
#include "flecsi/topology/mesh_types.h"

namespace flecsi {
namespace execution {

//----------------------------------------------------------------------------//
//! The init_handles_t type can be called to walk task args after task 
//! launch. This allows us to map physical regions to internal handle
//! buffers/accessors.
//!
//! @ingroup execution
//----------------------------------------------------------------------------//

struct init_handles_t : public utils::tuple_walker__<init_handles_t>
{

  //--------------------------------------------------------------------------//
  //! Construct an init_handles_t instance.
  //!
  //! @param runtime The Legion task runtime.
  //! @param context The Legion task runtime context.
  //--------------------------------------------------------------------------//

  init_handles_t(
    Legion::Runtime* runtime,
    Legion::Context& context,
    const std::vector<Legion::PhysicalRegion>& regions
  )
  :
    runtime(runtime),
    context(context),
    regions(regions),
    region(0)
  {
  } // init_handles

  template<
    typename T,
    size_t EXCLUSIVE_PERMISSIONS,
    size_t SHARED_PERMISSIONS,
    size_t GHOST_PERMISSIONS
  >
  void
  handle(
    data_handle__<
      T,
      EXCLUSIVE_PERMISSIONS,
      SHARED_PERMISSIONS,
      GHOST_PERMISSIONS
    > & h
  )
  {
  constexpr size_t num_regions = 3;

  h.context = context;
  h.runtime = runtime;

  Legion::PhysicalRegion prs[num_regions];
  T * data[num_regions];
  size_t sizes[num_regions];
  h.combined_size = 0;

  size_t permissions[] = {
    EXCLUSIVE_PERMISSIONS,
    SHARED_PERMISSIONS,
    GHOST_PERMISSIONS
  };

  // Get sizes, physical regions, and raw rect buffer for each of ex/sh/gh
  for(size_t r = 0; r < num_regions; ++r) {
    if(permissions[r] == size_t(reserved)) {
      data[r] = nullptr;
      sizes[r] = 0;
      prs[r] = Legion::PhysicalRegion();

      clog(error) << "reserved permissions mode used on region " <<
        r << std::endl;
    }
    else {
      prs[r] = regions[region + r];
      Legion::LogicalRegion lr = prs[r].get_logical_region();
      Legion::IndexSpace is = lr.get_index_space();
  
      auto ac = prs[r].get_field_accessor(h.fid).template typeify<T>();

      Legion::Domain domain = 
        runtime->get_index_space_domain(context, is); 

      if (!h.global && !h.color){
        LegionRuntime::Arrays::Rect<2> dr = domain.get_rect<2>();
        LegionRuntime::Arrays::Rect<2> sr;
        LegionRuntime::Accessor::ByteOffset bo[2];
        data[r] = ac.template raw_rect_ptr<2>(dr, sr, bo);
        //data[r] += bo[1];
        sizes[r] = sr.hi[1] - sr.lo[1] + 1;
        h.combined_size += sizes[r];
      }else{
        LegionRuntime::Arrays::Rect<1> dr = domain.get_rect<1>();
        LegionRuntime::Arrays::Rect<1> sr;
        LegionRuntime::Accessor::ByteOffset bo[2];
        data[r] = ac.template raw_rect_ptr<1>(dr, sr, bo);
       // data[r] += bo[1];
        sizes[r] = sr.hi[1] - sr.lo[1] + 1;
        h.combined_size += sizes[r];
        h.combined_data = data[r];
        h.exclusive_priv = EXCLUSIVE_PERMISSIONS;
        h.exclusive_buf = data[r];
        h.exclusive_size = sizes[r];
        h.exclusive_pr = prs[r];
      }//if
    } // if
  } // for

<<<<<<< HEAD
  //region += num_regions;

  if (!h.global && !h.color){
  #ifndef MAPPER_COMPACTION
    // Create the concatenated buffer E+S+G
    h.combined_data = new T[h.combined_size];

    // Set additional fields needed by the data handle/accessor
    // and copy into the combined buffer. Note that exclusive_data, etc.
    // aliases the combined buffer for its respective region.
    size_t pos = 0;

    for(size_t r = 0; r<num_regions; ++r) {
      switch(r) {
        case 0: // Exclusive
          h.exclusive_size = sizes[r];
          h.exclusive_pr = prs[r];
          h.exclusive_data = h.exclusive_size == 0 ? 
            nullptr : h.combined_data + pos;
          h.exclusive_buf = data[r];
          h.exclusive_priv = EXCLUSIVE_PERMISSIONS;
          break;
        case 1: // Shared
          h.shared_size = sizes[r];
          h.shared_pr = prs[r];
          h.shared_data = h.shared_size == 0 ? 
            nullptr : h.combined_data + pos;
          h.shared_buf = data[r];
          h.shared_priv = SHARED_PERMISSIONS;
          break;
        case 2: // Ghost
          h.ghost_size = sizes[r];
          h.ghost_pr = prs[r];
          h.ghost_data = h.ghost_size == 0 ? 
            nullptr : h.combined_data + pos;
          h.ghost_buf = data[r];
          h.ghost_priv = GHOST_PERMISSIONS;
          break;
        default:
          assert(false);
      } // switch

      std::memcpy(h.combined_data + pos, data[r], sizes[r] * sizeof(T));
      pos += sizes[r];
    } // for
  #else
    {
    Legion::LogicalRegion lr = regions[region].get_logical_region();
    Legion::IndexSpace is = lr.get_index_space();

    //we need to get Rect for the parent index space in purpose to loop over
    //compacted physical instance
    Legion::IndexPartition parent_ip =
      runtime->get_parent_index_partition(is);
    Legion::IndexSpace parent_is =
      runtime->get_parent_index_space(parent_ip);

    Legion::Domain parent_dom =
      runtime->get_index_space_domain(context, parent_is);
    LegionRuntime::Arrays::Rect<2> parent_rect = parent_dom.get_rect<2>();

    LegionRuntime::Arrays::Rect<2> sr;
    LegionRuntime::Accessor::ByteOffset bo[2];

    //get an accessor to the first element in exclusive LR:
    auto ac = prs[0].get_field_accessor(h.fid).template typeify<T>();
    h.combined_data = ac.template raw_rect_ptr<2>(parent_rect, sr, bo);
    //h.combined_data += bo[1];
    } // scope

    size_t pos = 0;
    for(size_t r = 0; r < num_regions; ++r) {
      switch(r) {
        case 0: // Exclusive
          h.exclusive_size = sizes[r];
          h.exclusive_pr = prs[r];
          h.exclusive_data = h.exclusive_size == 0 ?
            nullptr : h.combined_data;
          h.exclusive_buf = data[r];
          h.exclusive_priv = EXCLUSIVE_PERMISSIONS;
          break;
        case 1: // Shared
          h.shared_size = sizes[r];
          h.shared_pr = prs[r];
          h.shared_data = h.shared_size == 0 ?
            nullptr : h.combined_data + pos;
          h.shared_buf = data[r];
          h.shared_priv = SHARED_PERMISSIONS;
          break;
        case 2: // Ghost
          h.ghost_size = sizes[r];
          h.ghost_pr = prs[r];
          h.ghost_data = h.ghost_size == 0 ?
            nullptr : h.combined_data + pos;
          h.ghost_buf = data[r];
          h.ghost_priv = GHOST_PERMISSIONS;
          break;
        default:
          assert(false);
      } // switch

      pos +=sizes[r];
    } // for
  #endif
  }//if (!h.global && !h.color)
=======
#ifndef MAPPER_COMPACTION
  // Create the concatenated buffer E+S+G
  h.combined_data = new T[h.combined_size];

  // Set additional fields needed by the data handle/accessor
  // and copy into the combined buffer. Note that exclusive_data, etc.
  // aliases the combined buffer for its respective region.
  size_t pos{0};

  for(size_t r{0}; r<num_regions; ++r) {
    switch(r) {
      case 0: // Exclusive
        h.exclusive_size = sizes[r];
        h.exclusive_pr = prs[r];
        h.exclusive_data = h.exclusive_size == 0 ? 
          nullptr : h.combined_data + pos;
        h.exclusive_buf = data[r];
        h.exclusive_priv = EXCLUSIVE_PERMISSIONS;
        break;
      case 1: // Shared
        h.shared_size = sizes[r];
        h.shared_pr = prs[r];
        h.shared_data = h.shared_size == 0 ? 
          nullptr : h.combined_data + pos;
        h.shared_buf = data[r];
        h.shared_priv = SHARED_PERMISSIONS;
        break;
      case 2: // Ghost
        h.ghost_size = sizes[r];
        h.ghost_pr = prs[r];
        h.ghost_data = h.ghost_size == 0 ? 
          nullptr : h.combined_data + pos;
        h.ghost_buf = data[r];
        h.ghost_priv = GHOST_PERMISSIONS;
        break;
      default:
        clog_fatal("invalid permissions case");
    } // switch

    std::memcpy(h.combined_data + pos, data[r], sizes[r] * sizeof(T));
    pos += sizes[r];
  } // for
#else
  {
  Legion::LogicalRegion lr = regions[region].get_logical_region();
  Legion::IndexSpace is = lr.get_index_space();

  //we need to get Rect for the parent index space in purpose to loop over
  //compacted physical instance
  Legion::IndexPartition parent_ip =
    runtime->get_parent_index_partition(is);
  Legion::IndexSpace parent_is =
    runtime->get_parent_index_space(parent_ip);

  Legion::Domain parent_dom =
    runtime->get_index_space_domain(context, parent_is);
  LegionRuntime::Arrays::Rect<2> parent_rect = parent_dom.get_rect<2>();

  LegionRuntime::Arrays::Rect<2> sr;
  LegionRuntime::Accessor::ByteOffset bo[2];

  //get an accessor to the first element in exclusive LR:
  auto ac = prs[0].get_field_accessor(h.fid).template typeify<T>();
  h.combined_data = ac.template raw_rect_ptr<2>(parent_rect, sr, bo);
  //h.combined_data += bo[1];
  } // scope

  size_t pos{0};
  for(size_t r{0}; r<num_regions; ++r) {
    switch(r) {
      case 0: // Exclusive
        h.exclusive_size = sizes[r];
        h.exclusive_pr = prs[r];
        h.exclusive_data = h.exclusive_size == 0 ?
          nullptr : h.combined_data;
        h.exclusive_buf = data[r];
        h.exclusive_priv = EXCLUSIVE_PERMISSIONS;
        break;
      case 1: // Shared
        h.shared_size = sizes[r];
        h.shared_pr = prs[r];
        h.shared_data = h.shared_size == 0 ?
          nullptr : h.combined_data + pos;
        h.shared_buf = data[r];
        h.shared_priv = SHARED_PERMISSIONS;
        break;
      case 2: // Ghost
        h.ghost_size = sizes[r];
        h.ghost_pr = prs[r];
        h.ghost_data = h.ghost_size == 0 ?
          nullptr : h.combined_data + pos;
        h.ghost_buf = data[r];
        h.ghost_priv = GHOST_PERMISSIONS;
        break;
      default:
        clog_fatal("invalid permissions case");
    } // switch

    pos +=sizes[r];
  } // for
#endif
>>>>>>> 870540b0

  region += num_regions;

  } // handle

  template<
    typename T,
    size_t PERMISSIONS
  >
  void
  handle(
    data_client_handle__<T, PERMISSIONS> & h
  )
  {
    auto& context_ = context_t::instance();

    auto storage = h.set_storage(new typename T::storage_t);

    //------------------------------------------------------------------------//
    // Mapping entity data from Legion and initializing mesh storage.
    //------------------------------------------------------------------------//

    std::unordered_map<size_t, size_t> region_map;

    for(size_t i{0}; i<h.num_handle_entities; ++i) {
      data_client_handle_entity_t & ent = h.handle_entities[i];

      const size_t index_space = ent.index_space;
      const size_t dim = ent.dim;
      const size_t domain = ent.domain;

      region_map[index_space] = region;

      Legion::LogicalRegion lr = regions[region].get_logical_region();
      Legion::IndexSpace is = lr.get_index_space();

      auto ac = regions[region].get_field_accessor(ent.fid);

      Legion::Domain d = 
        runtime->get_index_space_domain(context, is); 

      LegionRuntime::Arrays::Rect<2> dr = d.get_rect<2>();
      LegionRuntime::Arrays::Rect<2> sr;
      LegionRuntime::Accessor::ByteOffset bo[2];

      auto ents_raw =
        static_cast<uint8_t*>(ac.template raw_rect_ptr<2>(dr, sr, bo));
      //ents_raw += bo[1] * ent.size;
      //ents_raw += bo[1];
      auto ents = reinterpret_cast<topology::mesh_entity_base_*>(ents_raw);

      size_t num_ents = sr.hi[1] - sr.lo[1] + 1;
 
      bool _read{ PERMISSIONS == ro || PERMISSIONS == rw };

      storage->init_entities(ent.domain, ent.dim, ents, ent.size,
        num_ents, ent.num_exclusive, ent.num_shared, ent.num_ghost, _read);

      ++region;
    } // for

    h.initialize_storage();

    //------------------------------------------------------------------------//
    // Mapping adjacency data from Legion and initializing mesh storage.
    //------------------------------------------------------------------------//

    for(size_t i{0}; i<h.num_handle_adjacencies; ++i) {
      data_client_handle_adjacency_t & adj = h.handle_adjacencies[i];

      const size_t adj_index_space = adj.adj_index_space;
      const size_t from_index_space = adj.from_index_space;
      const size_t to_index_space = adj.to_index_space;

      Legion::PhysicalRegion pr = regions[region_map[from_index_space]];
      Legion::LogicalRegion lr = pr.get_logical_region();
      Legion::IndexSpace is = lr.get_index_space();

      auto ac = pr.get_field_accessor(adj.offset_fid).
        template typeify<LegionRuntime::Arrays::Point<2>>();

      Legion::Domain d = runtime->get_index_space_domain(context, is); 

      LegionRuntime::Arrays::Rect<2> dr = d.get_rect<2>();
      LegionRuntime::Arrays::Rect<2> sr;
      LegionRuntime::Accessor::ByteOffset bo[2];

      LegionRuntime::Arrays::Point<2> * offsets =
        ac.template raw_rect_ptr<2>(dr, sr, bo);
      //offsets += bo[1];

      size_t num_offsets = sr.hi[1] - sr.lo[1] + 1;

      // Store these for translation to CRS
      adj.offsets_buf = offsets;
      adj.num_offsets = num_offsets;

      lr = regions[region].get_logical_region();
      is = lr.get_index_space();

      auto ac3 = regions[region].get_field_accessor(adj.index_fid).template
        typeify<uint64_t>();

      d = runtime->get_index_space_domain(context, is); 

      dr = d.get_rect<2>();

      uint64_t * indices = ac3.template raw_rect_ptr<2>(dr, sr, bo);
      //indices += bo[1];

      size_t num_indices = sr.hi[1] - sr.lo[1] + 1;

      adj.indices_buf = indices;
      adj.num_indices = num_indices;

      bool _read{ PERMISSIONS == ro || PERMISSIONS == rw };

      // TODO: fix
      if(_read) {
        storage->init_connectivity(adj.from_domain, adj.to_domain,
          adj.from_dim, adj.to_dim, offsets, indices, num_offsets);
      } // if

      ++region;
    } // for
  } // handle

  //-----------------------------------------------------------------------//
  // If this is not a data handle, then simply skip it.
  //-----------------------------------------------------------------------//

  template<
    typename T
  >
  static
  typename std::enable_if_t<!std::is_base_of<data_handle_base_t, T>::value>
  handle(
    T &
  )
  {
  } // handle

  Legion::Runtime * runtime;
  Legion::Context & context;
  const std::vector<Legion::PhysicalRegion> & regions;
  size_t region;
}; // struct init_handles_t

} // namespace execution 
} // namespace flecsi

#endif // flecsi_execution_legion_init_handles_h

/*~-------------------------------------------------------------------------~-*
 * Formatting options for vim.
 * vim: set tabstop=2 shiftwidth=2 expandtab :
 *~-------------------------------------------------------------------------~-*/<|MERGE_RESOLUTION|>--- conflicted
+++ resolved
@@ -142,113 +142,9 @@
     } // if
   } // for
 
-<<<<<<< HEAD
   //region += num_regions;
 
   if (!h.global && !h.color){
-  #ifndef MAPPER_COMPACTION
-    // Create the concatenated buffer E+S+G
-    h.combined_data = new T[h.combined_size];
-
-    // Set additional fields needed by the data handle/accessor
-    // and copy into the combined buffer. Note that exclusive_data, etc.
-    // aliases the combined buffer for its respective region.
-    size_t pos = 0;
-
-    for(size_t r = 0; r<num_regions; ++r) {
-      switch(r) {
-        case 0: // Exclusive
-          h.exclusive_size = sizes[r];
-          h.exclusive_pr = prs[r];
-          h.exclusive_data = h.exclusive_size == 0 ? 
-            nullptr : h.combined_data + pos;
-          h.exclusive_buf = data[r];
-          h.exclusive_priv = EXCLUSIVE_PERMISSIONS;
-          break;
-        case 1: // Shared
-          h.shared_size = sizes[r];
-          h.shared_pr = prs[r];
-          h.shared_data = h.shared_size == 0 ? 
-            nullptr : h.combined_data + pos;
-          h.shared_buf = data[r];
-          h.shared_priv = SHARED_PERMISSIONS;
-          break;
-        case 2: // Ghost
-          h.ghost_size = sizes[r];
-          h.ghost_pr = prs[r];
-          h.ghost_data = h.ghost_size == 0 ? 
-            nullptr : h.combined_data + pos;
-          h.ghost_buf = data[r];
-          h.ghost_priv = GHOST_PERMISSIONS;
-          break;
-        default:
-          assert(false);
-      } // switch
-
-      std::memcpy(h.combined_data + pos, data[r], sizes[r] * sizeof(T));
-      pos += sizes[r];
-    } // for
-  #else
-    {
-    Legion::LogicalRegion lr = regions[region].get_logical_region();
-    Legion::IndexSpace is = lr.get_index_space();
-
-    //we need to get Rect for the parent index space in purpose to loop over
-    //compacted physical instance
-    Legion::IndexPartition parent_ip =
-      runtime->get_parent_index_partition(is);
-    Legion::IndexSpace parent_is =
-      runtime->get_parent_index_space(parent_ip);
-
-    Legion::Domain parent_dom =
-      runtime->get_index_space_domain(context, parent_is);
-    LegionRuntime::Arrays::Rect<2> parent_rect = parent_dom.get_rect<2>();
-
-    LegionRuntime::Arrays::Rect<2> sr;
-    LegionRuntime::Accessor::ByteOffset bo[2];
-
-    //get an accessor to the first element in exclusive LR:
-    auto ac = prs[0].get_field_accessor(h.fid).template typeify<T>();
-    h.combined_data = ac.template raw_rect_ptr<2>(parent_rect, sr, bo);
-    //h.combined_data += bo[1];
-    } // scope
-
-    size_t pos = 0;
-    for(size_t r = 0; r < num_regions; ++r) {
-      switch(r) {
-        case 0: // Exclusive
-          h.exclusive_size = sizes[r];
-          h.exclusive_pr = prs[r];
-          h.exclusive_data = h.exclusive_size == 0 ?
-            nullptr : h.combined_data;
-          h.exclusive_buf = data[r];
-          h.exclusive_priv = EXCLUSIVE_PERMISSIONS;
-          break;
-        case 1: // Shared
-          h.shared_size = sizes[r];
-          h.shared_pr = prs[r];
-          h.shared_data = h.shared_size == 0 ?
-            nullptr : h.combined_data + pos;
-          h.shared_buf = data[r];
-          h.shared_priv = SHARED_PERMISSIONS;
-          break;
-        case 2: // Ghost
-          h.ghost_size = sizes[r];
-          h.ghost_pr = prs[r];
-          h.ghost_data = h.ghost_size == 0 ?
-            nullptr : h.combined_data + pos;
-          h.ghost_buf = data[r];
-          h.ghost_priv = GHOST_PERMISSIONS;
-          break;
-        default:
-          assert(false);
-      } // switch
-
-      pos +=sizes[r];
-    } // for
-  #endif
-  }//if (!h.global && !h.color)
-=======
 #ifndef MAPPER_COMPACTION
   // Create the concatenated buffer E+S+G
   h.combined_data = new T[h.combined_size];
@@ -350,7 +246,7 @@
     pos +=sizes[r];
   } // for
 #endif
->>>>>>> 870540b0
+  }//if
 
   region += num_regions;
 
