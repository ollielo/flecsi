--- conflicted
+++ resolved
@@ -312,10 +312,7 @@
 
       char * ac_ptr = (char *)(ac.ptr(itr.p));
       auto ents = reinterpret_cast<topology::mesh_entity_base_ *>(ac_ptr);
-<<<<<<< HEAD
       entity_pointers.emplace(i, ents);
-=======
->>>>>>> aa615425
 
       size_t num_ents = dr.hi[1] - dr.lo[1] + 1;
 
@@ -324,13 +321,9 @@
         ac2(regions[region], ent.id_fid, sizeof(utils::id_t));
       // get an accessor to the first element in exclusive LR:
       utils::id_t * ac2_ptr = (utils::id_t *)(ac2.ptr(itr.p));
-<<<<<<< HEAD
       auto ids = ac2_ptr;
       id_pointers.emplace(i, ids);
-=======
->>>>>>> aa615425
-
-      auto ids = ac2_ptr;
+
       // calculating exclusive, shared and ghost sizes fro the entity
       const auto & coloring = context_.coloring(ent.index_space);
       ent.num_exclusive = coloring.exclusive.size();
@@ -513,11 +506,6 @@
 
     ++region;
 
-<<<<<<< HEAD
-    assert(md->initialized);
-
-=======
->>>>>>> aa615425
     Legion::LogicalRegion lr_s = regions[region].get_logical_region();
     Legion::IndexSpace is_s = lr_s.get_index_space();
     auto ac =
@@ -526,11 +514,7 @@
     LegionRuntime::Arrays::Rect<2> dr = domain_s.get_rect<2>();
     LegionRuntime::Arrays::Rect<2> sr;
     LegionRuntime::Accessor::ByteOffset bo[2];
-<<<<<<< HEAD
-    h.new_entries = ac.template raw_rect_ptr<2>(dr, sr, bo);
-=======
     h.rows = ac.template raw_rect_ptr<2>(dr, sr, bo);
->>>>>>> aa615425
 
     region += num_regions;
 
@@ -591,11 +575,7 @@
     LegionRuntime::Arrays::Rect<2> dr = domain_s.get_rect<2>();
     LegionRuntime::Arrays::Rect<2> sr;
     LegionRuntime::Accessor::ByteOffset bo[2];
-<<<<<<< HEAD
-    h.new_entries = ac.template raw_rect_ptr<2>(dr, sr, bo);
-=======
     h.rows = ac.template raw_rect_ptr<2>(dr, sr, bo);
->>>>>>> aa615425
 
     region += num_regions;
 
