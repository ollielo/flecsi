--- conflicted
+++ resolved
@@ -350,21 +350,9 @@
 
       adj.num_indices = num_indices;
 
-<<<<<<< HEAD
-      clog(trace) << "num_indices: " << num_indices << std::endl;
-
-      bool _read{ PERMISSIONS == ro || PERMISSIONS == rw };
-
-      // TODO: fix
-      if(_read) {
-        storage->init_connectivity(adj.from_domain, adj.to_domain,
-          adj.from_dim, adj.to_dim, offsets, indices, num_offsets);
-      } // if
-=======
       storage->init_connectivity(adj.from_domain, adj.to_domain,
         adj.from_dim, adj.to_dim, offsets, num_offsets,
         indices, num_indices, _read);
->>>>>>> 40d73945
 
       ++region;
     } // for
