/*
    @@@@@@@@  @@           @@@@@@   @@@@@@@@ @@
   /@@/////  /@@          @@////@@ @@////// /@@
   /@@       /@@  @@@@@  @@    // /@@       /@@
   /@@@@@@@  /@@ @@///@@/@@       /@@@@@@@@@/@@
   /@@////   /@@/@@@@@@@/@@       ////////@@/@@
   /@@       /@@/@@//// //@@    @@       /@@/@@
   /@@       @@@//@@@@@@ //@@@@@@  @@@@@@@@ /@@
   //       ///  //////   //////  ////////  //

   Copyright (c) 2016, Los Alamos National Security, LLC
   All rights reserved.
                                                                              */
#pragma once

/*! @file */

#include <flecsi-config.h>

#if !defined(FLECSI_ENABLE_LEGION)
#error FLECSI_ENABLE_LEGION not defined! This file depends on Legion!
#endif

#include <default_mapper.h>
#include <legion.h>
#include <legion_mapping.h>

#include <flecsi/execution/context.h>
#include <flecsi/execution/legion/legion_tasks.h>

clog_register_tag(legion_mapper);

/*!
 Mapper ID

 @ingroup legion-execution
 */

enum {
  MPI_MAPPER_ID = 1,
};

namespace flecsi {
namespace execution {

/*
 The mpi_mapper_t - is a custom mapper that handles mpi-legion
 interoperability in FLeCSI

 @ingroup legion-execution
*/

class mpi_mapper_t : public Legion::Mapping::DefaultMapper {
public:

  /*!
   Contructor. Derives from the Legion's Default Mapper
  
   @param machine Machine type for Legion's Realm
   @param _runtime Legion runtime
   @param local processor type: currently supports only
           LOC_PROC and TOC_PROC
   */

  mpi_mapper_t(
      Legion::Machine machine,
      Legion::Runtime * _runtime,
      Legion::Processor local)
      : Legion::Mapping::DefaultMapper(
            _runtime->get_mapper_runtime(),
            machine,
            local,
            "default"),
        machine(machine) {
    using legion_machine = Legion::Machine;
    using legion_proc = Legion::Processor;

    legion_machine::ProcessorQuery pq =
        legion_machine::ProcessorQuery(machine).same_address_space_as(local);
    for (legion_machine::ProcessorQuery::iterator pqi = pq.begin();
         pqi != pq.end(); ++pqi) {
      legion_proc p = *pqi;
      if (p.kind() == legion_proc::LOC_PROC)
        local_cpus.push_back(p);
      else if (p.kind() == legion_proc::TOC_PROC)
        local_gpus.push_back(p);
      else
        continue;

      std::map<Realm::Memory::Kind, Realm::Memory> & mem_map = proc_mem_map[p];

      legion_machine::MemoryQuery mq =
          legion_machine::MemoryQuery(machine).has_affinity_to(p);
      for (legion_machine::MemoryQuery::iterator mqi = mq.begin();
           mqi != mq.end(); ++mqi) {
        Realm::Memory m = *mqi;
        mem_map[m.kind()] = m;

        if (m.kind() == Realm::Memory::SYSTEM_MEM)
          local_sysmem = m;
      } // end for
    } // end for

    {
      clog_tag_guard(legion_mapper);
      clog(info) << "Mapper constuctor: local=" << local
                 << " cpus=" << local_cpus.size()
                 << " gpus=" << local_gpus.size() << " sysmem=" << local_sysmem
                 << std::endl;
    }
  } // end mpi_mapper_t

  /*!
    Destructor
   */
  virtual ~mpi_mapper_t(){};

<<<<<<< HEAD
  //-------------------------------------------------------------------------//
  //! Specialization of the map_task funtion for FLeCSI
  //! By default, map_task will execute Legions map_task from DefaultMapper.
  //! In the case the launcher has been tagged with the 
  //! "MAPPER_COMPACTED_STORAGE" tag, mapper will create single physical 
  //! instance for exclusive, shared and ghost partitions for each data handle
  //!
  //!  @param ctx Mapper Context
  //!  @param task Legion's task
  //!  @param input Input information about task mapping
  //!  @param output Output information about task mapping
  //-------------------------------------------------------------------------//
  virtual
  void
  map_task(
    const Legion::Mapping::MapperContext ctx,
    const Legion::Task &task,
    const Legion::Mapping::Mapper::MapTaskInput &input,
    Legion::Mapping::Mapper::MapTaskOutput &output)
      {
    DefaultMapper::map_task(ctx, task, input,output);


    if ( ((task.tag & MAPPER_COMPACTED_STORAGE) != 0) &&
          (task.regions.size()>0)){

    Legion::Memory target_mem =
     DefaultMapper::default_policy_select_target_memory(ctx,
                                                         task.target_proc,
                                                         task.regions[0]);
      //check if we get region requirements for "exclusive, shared and ghost"
      //logical regions for each data handle  
 
      //Filling out "layout_constraints" with the defaults
=======
  /*!
   Specialization of the map_task funtion for FLeCSI
   By default, map_task will execute Legions map_task from DefaultMapper.
   In the case the launcher has been tagged with the
   "MAPPER_COMPACTED_STORAGE" tag, mapper will create single physical
   instance for exclusive, shared and ghost partitions for each data handle
  
    @param ctx Mapper Context
    @param task Legion's task
    @param input Input information about task mapping
    @param output Output information about task mapping
   */

  virtual void map_task(
      const Legion::Mapping::MapperContext ctx,
      const Legion::Task & task,
      const Legion::Mapping::Mapper::MapTaskInput & input,
      Legion::Mapping::Mapper::MapTaskOutput & output) {
    DefaultMapper::map_task(ctx, task, input, output);

    if ((task.tag & MAPPER_COMPACTED_STORAGE) != 0) {

      Legion::Memory target_mem =
          DefaultMapper::default_policy_select_target_memory(
              ctx, task.target_proc);

      // check if we get region requirements for "exclusive, shared and ghost"
      // logical regions for each data handle

      // Filling out "layout_constraints" with the defaults
>>>>>>> a4888b83
      Legion::LayoutConstraintSet layout_constraints;
      // No specialization
      layout_constraints.add_constraint(Legion::SpecializedConstraint());
      layout_constraints.add_constraint(Legion::OrderingConstraint());
      // Constrained for the target memory kind
      layout_constraints.add_constraint(
          Legion::MemoryConstraint(target_mem.kind()));
      // Have all the field for the instance available
      std::vector<Legion::FieldID> all_fields;
      layout_constraints.add_constraint(Legion::FieldConstraint());

      // FIXME:: add colocation_constraints
      Legion::ColocationConstraint colocation_constraints;

      for (size_t indx = 0; indx < task.regions.size(); indx++) {

        Legion::Mapping::PhysicalInstance result;
        std::vector<Legion::LogicalRegion> regions;
        bool created;

        if (task.regions[indx].tag == EXCLUSIVE_LR) {

          clog_assert(
              (task.regions.size() >= (indx + 2)),
              "ERROR:: wrong number of regions passed to the task wirth \
               the  tag = MAPPER_COMPACTED_STORAGE");

          regions.push_back(task.regions[indx].region);
          regions.push_back(task.regions[indx + 1].region);
          regions.push_back(task.regions[indx + 2].region);

          if (!runtime->find_or_create_physical_instance(
                  ctx, target_mem, layout_constraints, regions, result, created,
                  true /*acquire*/, GC_NEVER_PRIORITY)) {
            clog(fatal) << "ERROR: FLeCSI mapper failed to allocate instance"
                        << std::endl;
          } // end if

          for (size_t j = 0; j < 3; j++)
            output.chosen_instances[indx + j].push_back(result);

          indx = indx + 2;

        } else {

          regions.push_back(task.regions[indx].region);
          if (!runtime->find_or_create_physical_instance(
                  ctx, target_mem, layout_constraints, regions, result, created,
                  true /*acquire*/, GC_NEVER_PRIORITY)) {
            clog(fatal) << "ERROR: FLeCSI mapper failed to allocate instance"
                        << std::endl;
          } // end if

          output.chosen_instances[indx].push_back(result);

        } // end if
      } // end for

    } // end if

  } // map_task

private:
  std::map<Legion::Processor, std::map<Realm::Memory::Kind, Realm::Memory>>
      proc_mem_map;
  Realm::Memory local_sysmem;
  Realm::Machine machine;
};

/*!
 mapper_registration is used to replace DefaultMapper with mpi_mapper_t in
 FLeCSI

 @ingroup legion-execution
 */

inline void
mapper_registration(
    Legion::Machine machine,
    Legion::HighLevelRuntime * rt,
    const std::set<Legion::Processor> & local_procs) {
  for (std::set<Legion::Processor>::const_iterator it = local_procs.begin();
       it != local_procs.end(); it++) {
    mpi_mapper_t * mapper = new mpi_mapper_t(machine, rt, *it);
    rt->replace_default_mapper(mapper, *it);
  }
} // mapper registration

} // namespace execution
} // namespace flecsi<|MERGE_RESOLUTION|>--- conflicted
+++ resolved
@@ -115,42 +115,6 @@
    */
   virtual ~mpi_mapper_t(){};
 
-<<<<<<< HEAD
-  //-------------------------------------------------------------------------//
-  //! Specialization of the map_task funtion for FLeCSI
-  //! By default, map_task will execute Legions map_task from DefaultMapper.
-  //! In the case the launcher has been tagged with the 
-  //! "MAPPER_COMPACTED_STORAGE" tag, mapper will create single physical 
-  //! instance for exclusive, shared and ghost partitions for each data handle
-  //!
-  //!  @param ctx Mapper Context
-  //!  @param task Legion's task
-  //!  @param input Input information about task mapping
-  //!  @param output Output information about task mapping
-  //-------------------------------------------------------------------------//
-  virtual
-  void
-  map_task(
-    const Legion::Mapping::MapperContext ctx,
-    const Legion::Task &task,
-    const Legion::Mapping::Mapper::MapTaskInput &input,
-    Legion::Mapping::Mapper::MapTaskOutput &output)
-      {
-    DefaultMapper::map_task(ctx, task, input,output);
-
-
-    if ( ((task.tag & MAPPER_COMPACTED_STORAGE) != 0) &&
-          (task.regions.size()>0)){
-
-    Legion::Memory target_mem =
-     DefaultMapper::default_policy_select_target_memory(ctx,
-                                                         task.target_proc,
-                                                         task.regions[0]);
-      //check if we get region requirements for "exclusive, shared and ghost"
-      //logical regions for each data handle  
- 
-      //Filling out "layout_constraints" with the defaults
-=======
   /*!
    Specialization of the map_task funtion for FLeCSI
    By default, map_task will execute Legions map_task from DefaultMapper.
@@ -171,17 +135,18 @@
       Legion::Mapping::Mapper::MapTaskOutput & output) {
     DefaultMapper::map_task(ctx, task, input, output);
 
-    if ((task.tag & MAPPER_COMPACTED_STORAGE) != 0) {
+
+    if ( ((task.tag & MAPPER_COMPACTED_STORAGE) != 0) &&                                                                                                                                                                                                                                                                  
+            (task.regions.size()>0)){
 
       Legion::Memory target_mem =
           DefaultMapper::default_policy_select_target_memory(
-              ctx, task.target_proc);
+              ctx, task.target_proc,task.regions[0]);
 
       // check if we get region requirements for "exclusive, shared and ghost"
       // logical regions for each data handle
 
       // Filling out "layout_constraints" with the defaults
->>>>>>> a4888b83
       Legion::LayoutConstraintSet layout_constraints;
       // No specialization
       layout_constraints.add_constraint(Legion::SpecializedConstraint());
