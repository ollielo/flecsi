--- conflicted
+++ resolved
@@ -43,256 +43,6 @@
 namespace execution {
 
 //----------------------------------------------------------------------------//
-<<<<<<< HEAD
-//! The init_args_t type can be called to walk task args before the
-//! task launcher is created. This allows us to gather region requirements
-//! and to set state on the associated data handles \em before Legion gets
-//! the task arguments tuple.
-//!
-//! @ingroup execution
-//----------------------------------------------------------------------------//
-
-struct init_args_t : public utils::tuple_walker__<init_args_t>
-{
-
-  //--------------------------------------------------------------------------//
-  //! Construct an init_args_t instance.
-  //!
-  //! @param runtime The Legion task runtime.
-  //! @param context The Legion task runtime context.
-  //--------------------------------------------------------------------------//
-
-  init_args_t(
-    Legion::Runtime* runtime,
-    Legion::Context & context
-  )
-  :
-    runtime(runtime),
-    context(context)
-  {
-  } // init_args
-
-  //--------------------------------------------------------------------------//
-  //! FIXME: Need a description.
-  //!
-  //! @tparam T                     The data type referenced by the handle.
-  //! @tparam EXCLUSIVE_PERMISSIONS The permissions required on the exclusive
-  //!                               indices of the index partition.
-  //! @tparam SHARED_PERMISSIONS    The permissions required on the shared
-  //!                               indices of the index partition.
-  //! @tparam GHOST_PERMISSIONS     The permissions required on the ghost
-  //!                               indices of the index partition.
-  //!
-  //! @param h The data handle.
-  //--------------------------------------------------------------------------//
-
-  template<
-    typename T,
-    size_t EXCLUSIVE_PERMISSIONS,
-    size_t SHARED_PERMISSIONS,
-    size_t GHOST_PERMISSIONS
-  >
-  void
-  handle(
-    data_handle__<
-      T,
-      EXCLUSIVE_PERMISSIONS,
-      SHARED_PERMISSIONS,
-      GHOST_PERMISSIONS
-    > & h
-  )
-  {
-  } // handle
-
-  //--------------------------------------------------------------------------//
-  //! FIXME: Need to document.
-  //--------------------------------------------------------------------------//
-
-  template<
-    typename T
-  >
-  static
-  typename std::enable_if_t<!std::is_base_of<data_handle_base_t, T>::value>
-  handle(
-    T &
-  )
-  {
-  } // handle
-
-  Legion::Runtime * runtime;
-  Legion::Context & context;
-  std::vector<Legion::RegionRequirement> reqs;
-
-}; // struct init_args_t
-
-//----------------------------------------------------------------------------//
-//! The task_prolog_t type can be called to walk the task args after the
-//! task launcher is created, but before the task has run. This allows
-//! synchronization dependencies to be added to the execution flow.
-//!
-//! @ingroup execution
-//----------------------------------------------------------------------------//
-
-struct task_prolog_t : public utils::tuple_walker__<task_prolog_t>
-{
-
-  //--------------------------------------------------------------------------//
-  //! Construct a task_prolog_t instance.
-  //!
-  //! @param runtime The Legion task runtime.
-  //! @param context The Legion task runtime context.
-  //--------------------------------------------------------------------------//
-
-  task_prolog_t(
-    Legion::Runtime * runtime,
-    Legion::Context & context,
-    Legion::TaskLauncher & launcher
-  )
-  :
-    runtime(runtime),
-    context(context),
-    launcher(launcher)
-  {
-  } // task_prolog_t
-
-  //--------------------------------------------------------------------------//
-  //! FIXME: Need a description.
-  //!
-  //! @tparam T                     The data type referenced by the handle.
-  //! @tparam EXCLUSIVE_PERMISSIONS The permissions required on the exclusive
-  //!                               indices of the index partition.
-  //! @tparam SHARED_PERMISSIONS    The permissions required on the shared
-  //!                               indices of the index partition.
-  //! @tparam GHOST_PERMISSIONS     The permissions required on the ghost
-  //!                               indices of the index partition.
-  //!
-  //! @param runtime The Legion task runtime.
-  //! @param context The Legion task runtime context.
-  //--------------------------------------------------------------------------//
-
-  template<
-    typename T,
-    size_t EXCLUSIVE_PERMISSIONS,
-    size_t SHARED_PERMISSIONS,
-    size_t GHOST_PERMISSIONS
-  >
-  void
-  handle(
-    data_handle__<
-      T,
-      EXCLUSIVE_PERMISSIONS,
-      SHARED_PERMISSIONS,
-      GHOST_PERMISSIONS
-    > & h
-  )
-  {
-  } // handle
-
-  //--------------------------------------------------------------------------//
-  //! FIXME: Need to document.
-  //--------------------------------------------------------------------------//
-
-  template<
-    typename T
-  >
-  static
-  typename std::enable_if_t<!std::is_base_of<data_handle_base_t, T>::value>
-  handle(
-    T&
-  )
-  {
-  } // handle
-
-  Legion::Runtime* runtime;
-  Legion::Context & context;
-  Legion::TaskLauncher& launcher;
-
-}; // struct task_prolog_t
-
-//----------------------------------------------------------------------------//
-//! The task_epilog_t type can be called to walk the task args after the
-//! task has run. This allows synchronization dependencies to be added
-//! to the execution flow.
-//!
-//! @ingroup execution
-//----------------------------------------------------------------------------//
-
-struct task_epilog_t : public utils::tuple_walker__<task_epilog_t>
-{
-
-  //--------------------------------------------------------------------------//
-  //! Construct a task_epilog_t instance.
-  //!
-  //! @param runtime The Legion task runtime.
-  //! @param context The Legion task runtime context.
-  //--------------------------------------------------------------------------//
-
-  task_epilog_t(
-    Legion::Runtime * runtime,
-    Legion::Context & context
-  )
-  :
-    runtime(runtime),
-    context(context)
-  {
-  } // task_epilog_t
-
-  //--------------------------------------------------------------------------//
-  //! FIXME: Need description
-  //!
-  //! @tparam T                     The data type referenced by the handle.
-  //! @tparam EXCLUSIVE_PERMISSIONS The permissions required on the exclusive
-  //!                               indices of the index partition.
-  //! @tparam SHARED_PERMISSIONS    The permissions required on the shared
-  //!                               indices of the index partition.
-  //! @tparam GHOST_PERMISSIONS     The permissions required on the ghost
-  //!                               indices of the index partition.
-  //!
-  //! @param runtime The Legion task runtime.
-  //! @param context The Legion task runtime context.
-  //--------------------------------------------------------------------------//
-
-  template<
-    typename T,
-    size_t EXCLUSIVE_PERMISSIONS,
-    size_t SHARED_PERMISSIONS,
-    size_t GHOST_PERMISSIONS
-  >
-  void
-  handle(
-    data_handle__<
-      T,
-      EXCLUSIVE_PERMISSIONS,
-      SHARED_PERMISSIONS,
-      GHOST_PERMISSIONS
-    > & h
-  )
-  {
-  } // handle
-
-  //--------------------------------------------------------------------------//
-  //! FIXME: Need to document.
-  //!
-  //! @param T
-  //--------------------------------------------------------------------------//
-
-  template<
-    typename T
-  >
-  static
-  typename std::enable_if_t<!std::is_base_of<data_handle_base_t, T>::value>
-  handle(T &)
-  {
-  } // handle
-
-  Legion::Runtime* runtime;
-  Legion::Context & context;
-
-}; // struct task_epilog_t
-
-//----------------------------------------------------------------------------//
-=======
->>>>>>> 10c84c2e
 // Execution policy.
 //----------------------------------------------------------------------------//
 
