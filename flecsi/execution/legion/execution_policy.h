--- conflicted
+++ resolved
@@ -255,20 +255,13 @@
         task_prolog(legion_runtime, legion_context, task_launcher);
       task_prolog.walk(user_task_args_tuple);
 
-<<<<<<< HEAD
       auto future = context_.runtime(parent)->execute_task(
         context_.context(parent), task_launcher);
-=======
-        task_prolog_
-          task_prolog(legion_runtime, legion_context, task_launcher);
-        task_prolog.walk(task_args_tuple);
->>>>>>> d0753662
 
       task_epilog_
         task_epilog(legion_runtime, legion_context);
       task_epilog.walk(user_task_args_tuple);
 
-<<<<<<< HEAD
       return legion_future__<R>(future);
     }
     else if(launch_index(launch)) {
@@ -278,11 +271,6 @@
         LegionRuntime::Arrays::Point<1>(0),
         LegionRuntime::Arrays::Point<1>(5));
       Domain launch_domain = Domain::from_rect<1>(launch_bounds);
-=======
-        task_epilog_
-          task_epilog(legion_runtime, legion_context);
-        task_epilog.walk(task_args_tuple);
->>>>>>> d0753662
 
       LegionRuntime::HighLevel::ArgumentMap arg_map;
       LegionRuntime::HighLevel::IndexLauncher index_launcher(
