/*
    @@@@@@@@  @@           @@@@@@   @@@@@@@@ @@
   /@@/////  /@@          @@////@@ @@////// /@@
   /@@       /@@  @@@@@  @@    // /@@       /@@
   /@@@@@@@  /@@ @@///@@/@@       /@@@@@@@@@/@@
   /@@////   /@@/@@@@@@@/@@       ////////@@/@@
   /@@       /@@/@@//// //@@    @@       /@@/@@
   /@@       @@@//@@@@@@ //@@@@@@  @@@@@@@@ /@@
   //       ///  //////   //////  ////////  //

   Copyright (c) 2016, Los Alamos National Security, LLC
   All rights reserved.
                                                                              */
#pragma once

/*! @file */

#include <functional>
#include <memory>
#include <type_traits>

#include <cinchlog.h>
#include <flecsi-config.h>

#if !defined(FLECSI_ENABLE_LEGION)
#error FLECSI_ENABLE_LEGION not defined! This file depends on Legion!
#endif

#include <legion.h>

#include <flecsi/execution/common/processor.h>
#include <flecsi/execution/context.h>
#include <flecsi/execution/legion/context_policy.h>
#include <flecsi/execution/legion/future.h>
#include <flecsi/execution/legion/init_args.h>
#include <flecsi/execution/legion/reduction_wrapper.h>
#include <flecsi/execution/legion/runtime_state.h>
#include <flecsi/execution/legion/task_epilog.h>
#include <flecsi/execution/legion/task_prolog.h>
#include <flecsi/execution/legion/task_wrapper.h>

namespace flecsi {
namespace execution {

//----------------------------------------------------------------------------//
// Execution policy.
//----------------------------------------------------------------------------//

/*!
  The legion_execution_policy_t is the backend runtime execution policy
  for Legion.

  @ingroup legion-execution
 */

struct legion_execution_policy_t {

  /*!
    The future__ type may be used for explicit synchronization of tasks.

    @tparam RETURN The return type of the task.
   */

  template<typename RETURN, launch_type_t launch>
  using future__ = legion_future__<RETURN, launch>;

  /*!
    The runtime_state_t type identifies a public type for the high-level
    runtime interface to pass state required by the backend.
   */

  using runtime_state_t = legion_runtime_state_t;

  /*!
    Return the runtime state of the calling FleCSI task.

    @param task The calling task.
   */

  static runtime_state_t & runtime_state(void * task);

  //--------------------------------------------------------------------------//
  // Task interface.
  //--------------------------------------------------------------------------//

  /*!
    This method allows the user to register a pure Legion task with
    the runtime. A task id will automatically be generated, and can be
    accessed via legion_context_policy_t::task_id using a valid
    task hash.

    @tparam TASK     A hash key identifying the task.
    @tparam RETURN   The return type of the pure Legion task.
    @tparam DELEGATE The function pointer template type of the task.

    @param name The string name for the task. This can be set to any
                valid std::string value.
   */

<<<<<<< HEAD
  template<size_t TASK,
    typename RETURN,
    RETURN (*DELEGATE)(const Legion::Task *,
      const std::vector<Legion::PhysicalRegion> &,
      Legion::Context,
      Legion::Runtime *)>
  static bool register_legion_task(processor_type_t processor,
    launch_t launch,
    std::string name) {
    clog(info) << "Registering legion task " << TASK << " " << name
               << std::endl;

    using wrapper_t = pure_task_wrapper__<RETURN, DELEGATE>;

    const bool success = context_t::instance().register_task(
      TASK, processor, launch, name, wrapper_t::registration_callback);
=======
  template<
      size_t KEY,
      typename RETURN,
      RETURN (*TASK)(
          const Legion::Task *,
          const std::vector<Legion::PhysicalRegion> &,
          Legion::Context,
          Legion::Runtime *)>
  static bool register_legion_task(
      processor_type_t processor,
      launch_t launch,
      std::string name) {
    clog(info) << "Registering legion task " << KEY << " " << name << std::endl;

    using wrapper_t = pure_task_wrapper__<RETURN, TASK>;

    const bool success = context_t::instance().register_task(
      KEY, processor, launch, name, wrapper_t::registration_callback);
>>>>>>> 0d0d3bf1

    clog_assert(success, "callback registration failed for " << name);

    return true;
  } // register_legion_task

  /*!
    Legion backend task registration. For documentation on this
    method, please see task__::register_task.
   */

  template<size_t TASK,
    typename RETURN,
    typename ARG_TUPLE,
    RETURN (*DELEGATE)(ARG_TUPLE)>
  static bool
  register_task(processor_type_t processor, launch_t launch, std::string name) {

    using wrapper_t = task_wrapper__<TASK, RETURN, ARG_TUPLE, DELEGATE>;

    const bool success = context_t::instance().register_task(
      TASK, processor, launch, name, wrapper_t::registration_callback);

<<<<<<< HEAD
=======
    const bool success = context_t::instance().register_task(
      KEY, processor, launch, name, wrapper_t::registration_callback);

>>>>>>> 0d0d3bf1
    clog_assert(success, "callback registration failed for " << name);

    return true;
  } // register_task

  /*!
    Legion backend task execution. For documentation on this
    method, please see task__::execute_task.
   */

<<<<<<< HEAD
  template<launch_type_t LAUNCH,
    size_t TASK,
    size_t REDUCTION,
    typename RETURN,
    typename ARG_TUPLE,
    typename... ARGS>
  static decltype(auto) execute_task(ARGS &&... args) {
=======
  template<
      launch_type_t launch,
      size_t KEY,
      typename RETURN,
      typename ARG_TUPLE,
      typename... ARGS>
  struct execute_task_functor {
    static void execute(ARGS &&... args) {
      clog_fatal("invalid launch type" << std::endl);
    }
  };

  template<size_t KEY, typename RETURN, typename ARG_TUPLE, typename... ARGS>
  struct execute_task_functor<
      launch_type_t::index,
      KEY,
      RETURN,
      ARG_TUPLE,
      ARGS...> {
    static decltype(auto) execute(ARG_TUPLE task_args) {
      using namespace Legion;
      // Make a tuple from the task arguments.
      // ARG_TUPLE task_args = std::make_tuple(args...);

      context_t & context_ = context_t::instance();

      // Get the processor type.
      auto processor_type = context_.processor_type<KEY>();

      // Get the runtime and context from the current task.
      auto legion_runtime = Legion::Runtime::get_runtime();
      auto legion_context = Legion::Runtime::get_context();

      // Handle MPI and Legion invocations separately.
      if (processor_type == processor_type_t::mpi) {
        {
          clog_tag_guard(execution);
          clog(info) << "Executing MPI task: " << KEY << std::endl;
        }

        if (context_.execution_state() == SPECIALIZATION_TLT_INIT) {
>>>>>>> 0d0d3bf1

    using namespace Legion;

    // This will guard the entire method
    clog_tag_guard(execution);

    // Make a tuple from the arugments passed by the user
    ARG_TUPLE task_args = std::make_tuple(args...);

    // Get the FleCSI runtime context
    context_t & context_ = context_t::instance();

    // Get the processor type.
    auto processor_type = context_.processor_type<TASK>();

    // Get the Legion runtime and context from the current task.
    auto legion_runtime = Legion::Runtime::get_runtime();
    auto legion_context = Legion::Runtime::get_context();

    // Execute a tuple walker that applies the task epilog operations
    // on the mapped handles
    task_epilog_t task_epilog(legion_runtime, legion_context);
    task_epilog.walk(task_args);

    //------------------------------------------------------------------------//
    // Single launch
    //------------------------------------------------------------------------//

    if constexpr(LAUNCH == launch_type_t::single) {

      switch(processor_type) {

        case processor_type_t::loc: {
          clog(info) << "Executing single task: " << TASK << std::endl;

          // Execute a tuple walker that initializes the handle arguments
          // that are passed to the task
          init_args_t init_args(legion_runtime, legion_context);
          init_args.walk(task_args);

          // Create a task launcher, passing the task arguments.
          TaskLauncher launcher(context_.task_id<TASK>(),
            TaskArgument(&task_args, sizeof(ARG_TUPLE)));

#ifdef MAPPER_COMPACTION
          launcher.tag = MAPPER_COMPACTED_STORAGE;
#endif

          // Add region requirements and future dependencies to the
          // task launcher
          for(auto & req : init_args.region_reqs) {
            launcher.add_region_requirement(req);
          } // for

          for(auto & future : init_args.futures) {
            future->add_to_single_task_launcher(launcher);
          } // for

          // Execute a tuple walker that applies the task prolog operations
          // on the mapped handles
          {
          task_prolog_t task_prolog(legion_runtime, legion_context, launcher);
          task_prolog.sparse = false;
          task_prolog.walk(task_args);
          task_prolog.launch_copies();
          } // scope

          {
          task_prolog_t task_prolog(legion_runtime, legion_context, launcher);
          task_prolog.sparse = true;
          task_prolog.walk(task_args);
          task_prolog.launch_copies();
          } // scope

          // Enqueue the task.
          clog(trace) << "Execute flecsi/legion task " << TASK << " on rank "
                      << legion_runtime->find_local_MPI_rank() << std::endl;
          auto future = legion_runtime->execute_task(legion_context, launcher);

          // Execute a tuple walker that applies the task epilog operations
          // on the mapped handles
          task_epilog_t task_epilog(legion_runtime, legion_context);
          task_epilog.walk(task_args);

          constexpr size_t ZERO =
            flecsi::utils::const_string_t{EXPAND_AND_STRINGIFY(0)}.hash();

          if constexpr(REDUCTION != ZERO) {

            clog(info) << "executing reduction logic for " <<
              REDUCTION << std::endl;
            auto reduction_op =
              context_.reduction_operations().find(REDUCTION);

            clog_assert(reduction_op != context_.reduction_operations().end(),
              "invalid reduction operation");

<<<<<<< HEAD
            auto & collective = reduction_op->second.collective;

            legion_runtime->defer_dynamic_collective_arrival(legion_context,
              collective, future);
            collective =
              legion_runtime->advance_dynamic_collective(legion_context,
                collective);
            auto gfuture = legion_runtime->get_dynamic_collective_result(
              legion_context, collective);
            return legion_future__<RETURN, launch_type_t::single>(gfuture);
          }
          else {
            return legion_future__<RETURN, launch_type_t::single>(future);
          } // if
        } // scope

        case processor_type_t::toc:
          clog_fatal("Invalid processor type (toc is un-implemented)");

        case processor_type_t::mpi:
          clog_fatal("Invalid launch type!"
                     << std::endl
                     << "Legion backend does not support 'single' launch"
                     << " for MPI tasks");

        default:
          clog_fatal("Unknown processor type: " << processor_type);
      } // switch
    }

    //------------------------------------------------------------------------//
    // Index launch
    //------------------------------------------------------------------------//

    else {

      switch(processor_type) {

        case processor_type_t::loc: {
          clog(info) << "Executing index task: " << TASK << std::endl;

          // Execute a tuple walker that initializes the handle arguments
          // that are passed to the task
          init_args_t init_args(legion_runtime, legion_context);
          init_args.walk(task_args);

          LegionRuntime::Arrays::Rect<1> launch_bounds(
=======
          return legion_future__<RETURN, launch_type_t::index>(future);
        } // if check for execution state
      } else {
        //        clog_fatal(" loc task doesn'thave an implementation for
        //        the index task execution" <<std::endl);
        // Initialize the arguments to pass through the runtime.
        init_args_t init_args(legion_runtime, legion_context);
        init_args.walk(task_args);

        // Switch on launch type: single or index.
        clog_tag_guard(execution);
        clog(info) << "Executing index task: " << KEY << std::endl;

        //! \todo FIXME:
        // FIXME: This looks incomplete!
        // FIXME:
        // FIXME: get launch domain from partitioning of the data used in
        // the task following launch domeing calculation is temporary:
        LegionRuntime::Arrays::Rect<1> launch_bounds(
>>>>>>> 0d0d3bf1
            LegionRuntime::Arrays::Point<1>(0),
            LegionRuntime::Arrays::Point<1>(5));
          Domain launch_domain = Domain::from_rect<1>(launch_bounds);

          Legion::ArgumentMap arg_map;
          Legion::IndexLauncher launcher(context_.task_id<TASK>(),
            launch_domain, TaskArgument(&task_args, sizeof(ARG_TUPLE)),
            arg_map);

#ifdef MAPPER_COMPACTION
          launcher.tag = MAPPER_COMPACTED_STORAGE;
#endif
          // Enqueue the task.
          auto future =
            legion_runtime->execute_index_space(legion_context, launcher);

<<<<<<< HEAD
          return legion_future__<RETURN, launch_type_t::index>(future);
        } // scope
=======
        return legion_future__<RETURN, launch_type_t::index>(future);
      } // if
    }
  };

  template<size_t KEY, typename RETURN, typename ARG_TUPLE, typename... ARGS>
  struct execute_task_functor<
      launch_type_t::single,
      KEY,
      RETURN,
      ARG_TUPLE,
      ARGS...> {
    static decltype(auto) execute(ARG_TUPLE task_args) {
      using namespace Legion;

      // Make a tuple from the task arguments.
      // ARG_TUPLE task_args = std::make_tuple(args...);

      context_t & context_ = context_t::instance();

      // Get the processor type.
      auto processor_type = context_.processor_type<KEY>();

      // Get the runtime and context from the current task.
      auto legion_runtime = Legion::Runtime::get_runtime();
      auto legion_context = Legion::Runtime::get_context();

      // Handle MPI and Legion invocations separately.
      if (processor_type == processor_type_t::mpi) {
        clog_fatal(" mpi task doesn't have an implementation for the single task execution");
      } else {
        // Initialize the arguments to pass through the runtime.
        init_args_t init_args(legion_runtime, legion_context);
        init_args.walk(task_args);
        clog_tag_guard(execution);
        clog(info) << "Executing single task: " << KEY << std::endl;

        // Create a task launcher, passing the task arguments.
        TaskLauncher task_launcher(
            context_.task_id<KEY>(),
            TaskArgument(&task_args, sizeof(ARG_TUPLE)));
>>>>>>> 0d0d3bf1

        case processor_type_t::mpi: {
          clog(info) << "Executing MPI task: " << TASK << std::endl;

          // Execute a tuple walker that initializes the handle arguments
          // that are passed to the task
          init_args_t init_args(legion_runtime, legion_context);
          init_args.walk(task_args);

          // FIXME: This will need to change with the new control model
          if(context_.execution_state() == SPECIALIZATION_TLT_INIT) {

            ArgumentMap arg_map;
            IndexLauncher launcher(context_.task_id<TASK>(),
              Legion::Domain::from_rect<1>(context_.all_processes()),
              TaskArgument(&task_args, sizeof(ARG_TUPLE)), arg_map);

            // Add region requirements and future dependencies to the
            // task launcher
            for(auto & req : init_args.region_reqs) {
              launcher.add_region_requirement(req);
            } // for

            for(auto & future : init_args.futures) {
              future->add_to_index_task_launcher(launcher);
            } // for

            Legion::MustEpochLauncher must_epoch_launcher;
            must_epoch_launcher.add_index_task(launcher);

            // Launch the MPI task
            auto future = legion_runtime->execute_must_epoch(
              legion_context, must_epoch_launcher);

            // Force synchronization
            future.wait_all_results(true);

            // Handoff to the MPI runtime.
            context_.handoff_to_mpi(legion_context, legion_runtime);

            // Wait for MPI to finish execution (synchronous).
            context_.wait_on_mpi(legion_context, legion_runtime);

            // Reset the calling state to false.
            context_.unset_call_mpi(legion_context, legion_runtime);

            return legion_future__<RETURN, launch_type_t::index>(future);
          }
          else {

            // Create a task launcher, passing the task arguments.
            TaskLauncher launcher(context_.task_id<TASK>(),
              TaskArgument(&task_args, sizeof(ARG_TUPLE)));

            // Add region requirements and future dependencies to the
            // task launcher
            for(auto & req : init_args.region_reqs) {
              launcher.add_region_requirement(req);
            } // for

            for(auto & future : init_args.futures) {
              future->add_to_single_task_launcher(launcher);
            } // for

            launcher.tag = MAPPER_SUBRANK_LAUNCH;

            // Execute a tuple walker that applies the task prolog
            // operations on the mapped handles
            {
            task_prolog_t task_prolog(legion_runtime, legion_context, launcher);
            task_prolog.sparse = false;
            task_prolog.walk(task_args);
            task_prolog.launch_copies();
            } // scope

            {
            task_prolog_t task_prolog(legion_runtime, legion_context, launcher);
            task_prolog.sparse = true;
            task_prolog.walk(task_args);
            task_prolog.launch_copies();
            } // scope

            // Launch the MPI task
            auto f = legion_runtime->execute_task(legion_context, launcher);

            // Execute a tuple walker that applies the task epilog operations
            // on the mapped handles
            task_epilog_t task_epilog(legion_runtime, legion_context);
            task_epilog.walk(task_args);

            // Wait on the Legion future to complete
            f.wait();

            // Handoff to the MPI runtime.
            context_.handoff_to_mpi();

            // Wait for MPI to finish execution (synchronous).
            context_.wait_on_mpi();

            // Get a future to the task that swaps the runtime states
            auto future =
              context_.unset_call_mpi_index(legion_context, legion_runtime);

            return legion_future__<RETURN, launch_type_t::index>(future);
          } // if
        } // scope

        default:
          clog_fatal("Unknown processor type: " << processor_type);
      } // switch

    } // if constexpr
  } // execute_task

  //------------------------------------------------------------------------//
  // Function interface.
  //------------------------------------------------------------------------//

  /*!
    Legion backend function registration. For documentation on this
    method, please see function__::register_function.
   */

  template<size_t FUNCTION,
    typename RETURN,
    typename ARG_TUPLE,
    RETURN (*DELEGATE)(ARG_TUPLE)>
  static bool register_function() {
    return context_t::instance()
      .template register_function<FUNCTION, RETURN, ARG_TUPLE, DELEGATE>();
  } // register_function

  /*!
    Legion backend function execution. For documentation on this
    method, please see function__::execute_function.
   */

  template<typename FUNCTION_HANDLE, typename... ARGS>
  static decltype(auto) execute_function(FUNCTION_HANDLE & handle,
    ARGS &&... args) {
    return handle(context_t::instance().function(handle.get_key()),
      std::forward_as_tuple(args...));
  } // execute_function

  //------------------------------------------------------------------------//
  // Reduction interface.
  //------------------------------------------------------------------------//

  /*!
   Legion backend reduction registration. For documentation on this
   method please see task__::register_reduction_operation.
   */

  template<size_t HASH, typename TYPE>
  static bool register_reduction_operation() {

    using wrapper_t = reduction_wrapper__<HASH, TYPE>;

    return context_t::instance().register_reduction_operation(
      HASH, wrapper_t::registration_callback);
  } // register_reduction_operation

}; // struct legion_execution_policy_t

} // namespace execution
} // namespace flecsi<|MERGE_RESOLUTION|>--- conflicted
+++ resolved
@@ -27,6 +27,8 @@
 #endif
 
 #include <legion.h>
+
+#include <ristra/utils/const_string.h>
 
 #include <flecsi/execution/common/processor.h>
 #include <flecsi/execution/context.h>
@@ -97,7 +99,6 @@
                 valid std::string value.
    */
 
-<<<<<<< HEAD
   template<size_t TASK,
     typename RETURN,
     RETURN (*DELEGATE)(const Legion::Task *,
@@ -114,26 +115,6 @@
 
     const bool success = context_t::instance().register_task(
       TASK, processor, launch, name, wrapper_t::registration_callback);
-=======
-  template<
-      size_t KEY,
-      typename RETURN,
-      RETURN (*TASK)(
-          const Legion::Task *,
-          const std::vector<Legion::PhysicalRegion> &,
-          Legion::Context,
-          Legion::Runtime *)>
-  static bool register_legion_task(
-      processor_type_t processor,
-      launch_t launch,
-      std::string name) {
-    clog(info) << "Registering legion task " << KEY << " " << name << std::endl;
-
-    using wrapper_t = pure_task_wrapper__<RETURN, TASK>;
-
-    const bool success = context_t::instance().register_task(
-      KEY, processor, launch, name, wrapper_t::registration_callback);
->>>>>>> 0d0d3bf1
 
     clog_assert(success, "callback registration failed for " << name);
 
@@ -157,12 +138,6 @@
     const bool success = context_t::instance().register_task(
       TASK, processor, launch, name, wrapper_t::registration_callback);
 
-<<<<<<< HEAD
-=======
-    const bool success = context_t::instance().register_task(
-      KEY, processor, launch, name, wrapper_t::registration_callback);
-
->>>>>>> 0d0d3bf1
     clog_assert(success, "callback registration failed for " << name);
 
     return true;
@@ -173,7 +148,6 @@
     method, please see task__::execute_task.
    */
 
-<<<<<<< HEAD
   template<launch_type_t LAUNCH,
     size_t TASK,
     size_t REDUCTION,
@@ -181,49 +155,6 @@
     typename ARG_TUPLE,
     typename... ARGS>
   static decltype(auto) execute_task(ARGS &&... args) {
-=======
-  template<
-      launch_type_t launch,
-      size_t KEY,
-      typename RETURN,
-      typename ARG_TUPLE,
-      typename... ARGS>
-  struct execute_task_functor {
-    static void execute(ARGS &&... args) {
-      clog_fatal("invalid launch type" << std::endl);
-    }
-  };
-
-  template<size_t KEY, typename RETURN, typename ARG_TUPLE, typename... ARGS>
-  struct execute_task_functor<
-      launch_type_t::index,
-      KEY,
-      RETURN,
-      ARG_TUPLE,
-      ARGS...> {
-    static decltype(auto) execute(ARG_TUPLE task_args) {
-      using namespace Legion;
-      // Make a tuple from the task arguments.
-      // ARG_TUPLE task_args = std::make_tuple(args...);
-
-      context_t & context_ = context_t::instance();
-
-      // Get the processor type.
-      auto processor_type = context_.processor_type<KEY>();
-
-      // Get the runtime and context from the current task.
-      auto legion_runtime = Legion::Runtime::get_runtime();
-      auto legion_context = Legion::Runtime::get_context();
-
-      // Handle MPI and Legion invocations separately.
-      if (processor_type == processor_type_t::mpi) {
-        {
-          clog_tag_guard(execution);
-          clog(info) << "Executing MPI task: " << KEY << std::endl;
-        }
-
-        if (context_.execution_state() == SPECIALIZATION_TLT_INIT) {
->>>>>>> 0d0d3bf1
 
     using namespace Legion;
 
@@ -309,7 +240,7 @@
           task_epilog.walk(task_args);
 
           constexpr size_t ZERO =
-            flecsi::utils::const_string_t{EXPAND_AND_STRINGIFY(0)}.hash();
+            ristra::utils::const_string_t{EXPAND_AND_STRINGIFY(0)}.hash();
 
           if constexpr(REDUCTION != ZERO) {
 
@@ -321,7 +252,6 @@
             clog_assert(reduction_op != context_.reduction_operations().end(),
               "invalid reduction operation");
 
-<<<<<<< HEAD
             auto & collective = reduction_op->second.collective;
 
             legion_runtime->defer_dynamic_collective_arrival(legion_context,
@@ -369,27 +299,6 @@
           init_args.walk(task_args);
 
           LegionRuntime::Arrays::Rect<1> launch_bounds(
-=======
-          return legion_future__<RETURN, launch_type_t::index>(future);
-        } // if check for execution state
-      } else {
-        //        clog_fatal(" loc task doesn'thave an implementation for
-        //        the index task execution" <<std::endl);
-        // Initialize the arguments to pass through the runtime.
-        init_args_t init_args(legion_runtime, legion_context);
-        init_args.walk(task_args);
-
-        // Switch on launch type: single or index.
-        clog_tag_guard(execution);
-        clog(info) << "Executing index task: " << KEY << std::endl;
-
-        //! \todo FIXME:
-        // FIXME: This looks incomplete!
-        // FIXME:
-        // FIXME: get launch domain from partitioning of the data used in
-        // the task following launch domeing calculation is temporary:
-        LegionRuntime::Arrays::Rect<1> launch_bounds(
->>>>>>> 0d0d3bf1
             LegionRuntime::Arrays::Point<1>(0),
             LegionRuntime::Arrays::Point<1>(5));
           Domain launch_domain = Domain::from_rect<1>(launch_bounds);
@@ -406,52 +315,8 @@
           auto future =
             legion_runtime->execute_index_space(legion_context, launcher);
 
-<<<<<<< HEAD
           return legion_future__<RETURN, launch_type_t::index>(future);
         } // scope
-=======
-        return legion_future__<RETURN, launch_type_t::index>(future);
-      } // if
-    }
-  };
-
-  template<size_t KEY, typename RETURN, typename ARG_TUPLE, typename... ARGS>
-  struct execute_task_functor<
-      launch_type_t::single,
-      KEY,
-      RETURN,
-      ARG_TUPLE,
-      ARGS...> {
-    static decltype(auto) execute(ARG_TUPLE task_args) {
-      using namespace Legion;
-
-      // Make a tuple from the task arguments.
-      // ARG_TUPLE task_args = std::make_tuple(args...);
-
-      context_t & context_ = context_t::instance();
-
-      // Get the processor type.
-      auto processor_type = context_.processor_type<KEY>();
-
-      // Get the runtime and context from the current task.
-      auto legion_runtime = Legion::Runtime::get_runtime();
-      auto legion_context = Legion::Runtime::get_context();
-
-      // Handle MPI and Legion invocations separately.
-      if (processor_type == processor_type_t::mpi) {
-        clog_fatal(" mpi task doesn't have an implementation for the single task execution");
-      } else {
-        // Initialize the arguments to pass through the runtime.
-        init_args_t init_args(legion_runtime, legion_context);
-        init_args.walk(task_args);
-        clog_tag_guard(execution);
-        clog(info) << "Executing single task: " << KEY << std::endl;
-
-        // Create a task launcher, passing the task arguments.
-        TaskLauncher task_launcher(
-            context_.task_id<KEY>(),
-            TaskArgument(&task_args, sizeof(ARG_TUPLE)));
->>>>>>> 0d0d3bf1
 
         case processor_type_t::mpi: {
           clog(info) << "Executing MPI task: " << TASK << std::endl;
