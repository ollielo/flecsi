/*~--------------------------------------------------------------------------~*
 *  @@@@@@@@  @@           @@@@@@   @@@@@@@@ @@
 * /@@/////  /@@          @@////@@ @@////// /@@
 * /@@       /@@  @@@@@  @@    // /@@       /@@
 * /@@@@@@@  /@@ @@///@@/@@       /@@@@@@@@@/@@
 * /@@////   /@@/@@@@@@@/@@       ////////@@/@@
 * /@@       /@@/@@//// //@@    @@       /@@/@@
 * /@@       @@@//@@@@@@ //@@@@@@  @@@@@@@@ /@@
 * //       ///  //////   //////  ////////  //
 *
 * Copyright (c) 2016 Los Alamos National Laboratory, LLC
 * All rights reserved
 *~--------------------------------------------------------------------------~*/

#ifndef flecsi_execution_legion_dpd_h
#define flecsi_execution_legion_dpd_h

#include <unordered_map>

#include <legion.h>

#include "flecsi/execution/legion/helper.h"

#define np(X)                                                            \
 std::cout << __FILE__ << ":" << __LINE__ << ": " << __PRETTY_FUNCTION__ \
           << ": " << #X << " = " << (X) << std::endl

///
/// \file legion/dpd.h
/// \authors nickm
// \date Initial file creation: Nov 29, 2016
///

namespace flecsi {
namespace execution {

///
/// FIXME documentation
///
class legion_dpd{
public:
  using partition_count_map = std::map<size_t, size_t>;

  ///
  /// FIXME documentation
  ///
  struct partitioned_unstructured{
    Legion::LogicalRegion lr;
    Legion::IndexPartition ip;
    size_t size;
    // ndm - this needs to be a pointer
    partition_count_map count_map;
  };

  ///
  /// FIXME documentation
  ///
  struct entity_pair{
    size_t e1;
    size_t e2;
  };

  ///
  /// FIXME documentation
  ///
  struct ptr_count{
    ptr_t ptr;
    size_t count;
  };

  ///
  /// FIXME documentation
  ///
  struct offset_count{
    size_t offset;
    size_t count;
  };

  ///
  /// FIXME documentation
  ///
  template<typename T>
  struct entry_value{
    size_t entry;
    T value;
  };

  ///
  /// FIXME documentation
  ///
  struct entry_offset{
    size_t entry;
    size_t offset;
  };

  ///
  /// FIXME documentation
  ///
  struct partition_metadata{
    size_t partition;
    Legion::LogicalRegion lr;
    Legion::IndexPartition ip;
    size_t size;
    size_t reserve;
  };

  ///
  /// FIXME documentation
  ///
  template<class T>
  struct commit_data{
    using spare_map_t = std::multimap<size_t, entry_value<T>>;
    using erase_set_t = std::set<std::pair<size_t, size_t>>;

    size_t partition;
    size_t slot_size;
    size_t num_slots;
    size_t num_indices;
    size_t* indices;
    entry_value<T>* entries;
    spare_map_t spare_map;
    erase_set_t* erase_set = nullptr;
  };

  using connectivity_vec = std::vector<std::vector<size_t>>;

  ///
  /// Default constructor
  ///
  legion_dpd(Legion::Context context,
             Legion::Runtime* runtime)
  : context_(context),
  runtime_(runtime),
  h(runtime, context){}

  ///
  /// FIXME documentation
  ///
  template<class T>
  void create_data(partitioned_unstructured& indices,
                   size_t start_reserve,
                   size_t start_size = 0){
    create_data_(indices, start_reserve, start_size, sizeof(T));
  }

  ///
  /// FIXME documentation
  ///
  template<class T>
  void commit(commit_data<T>& cd){
    commit_(reinterpret_cast<commit_data<char>&>(cd), sizeof(T));
  }

  ///
  /// FIXME documentation
  ///
  void commit_(commit_data<char>& cd, size_t value_size);

  ///
  /// FIXME documentation
  ///
  void create_data_(partitioned_unstructured& indices,
                    size_t start_reserve,
                    size_t start_size,
                    size_t value_size);

  ///
  /// FIXME documentation
  ///
  void create_connectivity(size_t from_dim,
                           partitioned_unstructured& from,
                           size_t to_dim,
                           partitioned_unstructured& to,
                           partitioned_unstructured& raw_connectivity);

  ///
  /// FIXME documentation
  ///
  static void init_connectivity_task(const Legion::Task* task,
    const std::vector<Legion::PhysicalRegion>& regions,
    Legion::Context ctx, Legion::Runtime* runtime);

  ///
  /// FIXME documentation
  ///
  static void init_data_task(const Legion::Task* task,
    const std::vector<Legion::PhysicalRegion>& regions,
    Legion::Context ctx, Legion::Runtime* runtime);

  ///
  /// FIXME documentation
  ///
  partition_metadata get_partition_metadata(size_t partition);

  ///
  /// FIXME documentation
  ///
  static partition_metadata get_partition_metadata_task(
    const Legion::Task* task,
    const std::vector<Legion::PhysicalRegion>& regions,
    Legion::Context context, Legion::Runtime* runtime);

  ///
  /// FIXME documentation
  ///
  void put_partition_metadata(const partition_metadata& md);

  ///
  /// FIXME documentation
  ///
  static void put_partition_metadata_task(const Legion::Task* task,
    const std::vector<Legion::PhysicalRegion>& regions,
    Legion::Context context, Legion::Runtime* runtime);

  ///
  /// FIXME documentation
  ///
  static partition_metadata commit_data_task(const Legion::Task* task,
    const std::vector<Legion::PhysicalRegion>& regions,
    Legion::Context context, Legion::Runtime* runtime);

  ///
  /// FIXME documentation
  ///
  void dump(size_t from_dim, size_t to_dim);

  ///
  /// FIXME documentation
  ///
  static size_t connectivity_field_id(size_t from_dim, size_t to_dim){
    return 1000 + from_dim * 10 + to_dim;
  }

  ///
  /// FIXME documentation
  ///
  void map_data(size_t partition,
                offset_count*& indices,
                entry_offset*& entries,
                void*& values);
<<<<<<< HEAD

  void map_data_values(size_t partition, void*& values);

=======
  ///
  /// FIXME documentation
  ///
>>>>>>> 12923fb3
  void unmap_data();
  
  void unmap_data_values();

private:
  Legion::Context context_;
  Legion::Runtime* runtime_;
  legion_helper h;

  partitioned_unstructured from_;
  partitioned_unstructured to_;

  Legion::LogicalRegion to_lr_;
  Legion::IndexPartition to_ip_;

  Legion::LogicalRegion partition_metadata_lr_;
  Legion::IndexPartition partition_metadata_ip_;
  Legion::PhysicalRegion data_from_pr_;  
  Legion::PhysicalRegion data_pr_;  
  Legion::PhysicalRegion data_values_pr_;  
};

} // namespace execution 
} // namespace flecsi

#endif // flecsi_execution_legion_dpd_h

/*~-------------------------------------------------------------------------~-*
 * Formatting options
 * vim: set tabstop=2 shiftwidth=2 expandtab :
 *~-------------------------------------------------------------------------~-*/<|MERGE_RESOLUTION|>--- conflicted
+++ resolved
@@ -238,15 +238,12 @@
                 offset_count*& indices,
                 entry_offset*& entries,
                 void*& values);
-<<<<<<< HEAD
 
   void map_data_values(size_t partition, void*& values);
 
-=======
-  ///
-  /// FIXME documentation
-  ///
->>>>>>> 12923fb3
+  ///
+  /// FIXME documentation
+  ///
   void unmap_data();
   
   void unmap_data_values();
