--- conflicted
+++ resolved
@@ -88,13 +88,6 @@
     @param args   The arguments to pass to the user task during execution.
    */
 
-<<<<<<< HEAD
-  template<launch_type_t LAUNCH, Legion::ReductionOpID REDUCTION_ID,
-    size_t KEY, typename RETURN, typename ARG_TUPLE, typename... ARGS>
-  static decltype(auto) execute_task(ARGS &&... args) {
-    return EXECUTION_POLICY::template execute_task<LAUNCH, REDUCTION_ID,
-	 KEY, RETURN, ARG_TUPLE>(std::forward<ARGS>(args)...);
-=======
   template<launch_type_t LAUNCH,
     size_t TASK,
     size_t REDUCTION,
@@ -104,7 +97,6 @@
   static decltype(auto) execute_task(ARGS &&... args) {
     return EXECUTION_POLICY::template execute_task<LAUNCH, TASK, REDUCTION,
       RETURN, ARG_TUPLE>(std::forward<ARGS>(args)...);
->>>>>>> 4cbd137f
   } // execute_task
 
   /*!
