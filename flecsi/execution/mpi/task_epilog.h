/*
    @@@@@@@@  @@           @@@@@@   @@@@@@@@ @@
   /@@/////  /@@          @@////@@ @@////// /@@
   /@@       /@@  @@@@@  @@    // /@@       /@@
   /@@@@@@@  /@@ @@///@@/@@       /@@@@@@@@@/@@
   /@@////   /@@/@@@@@@@/@@       ////////@@/@@
   /@@       /@@/@@//// //@@    @@       /@@/@@
   /@@       @@@//@@@@@@ //@@@@@@  @@@@@@@@ /@@
   //       ///  //////   //////  ////////  //

   Copyright (c) 2016, Los Alamos National Security, LLC
   All rights reserved.
                                                                              */
#pragma once

/*! @file */

#include <flecsi/data/common/data_reference.h>
#include <flecsi/data/dense_accessor.h>
#include <flecsi/data/ragged_accessor.h>
#include <flecsi/data/ragged_mutator.h>
#include <flecsi/data/sparse_accessor.h>
#include <flecsi/data/sparse_mutator.h>

/*!
 @file
 @date Initial file creation: May 19, 2017
 */

#include <cstring>
#include <stdint.h>
#include <vector>

#include "mpi.h"

#include <flecsi/coloring/dcrs_utils.h>
#include <flecsi/data/data.h>
#include <flecsi/data/dense_accessor.h>
#include <flecsi/execution/context.h>

#include "flecsi/utils/mpi_type_traits.h"
#include <flecsi/utils/tuple_walker.h>
#include <flecsi/utils/type_traits.h>

namespace flecsi {
namespace execution {

/*!
 The task_epilog_t type can be called to walk the task args after the
 task has run. This allows synchronization dependencies to be added
 to the execution flow.

 @ingroup execution
 */

struct task_epilog_t : public flecsi::utils::tuple_walker_u<task_epilog_t> {

  /*!
   Construct a task_epilog_t instance.
   */

  task_epilog_t() = default;

  /*!
   FIXME: Need a description.

   @tparam T                     The data type referenced by the handle.
   @tparam EXCLUSIVE_PERMISSIONS The permissions required on the exclusive
                                 indices of the index partition.
   @tparam SHARED_PERMISSIONS    The permissions required on the shared
                                 indices of the index partition.
   @tparam GHOST_PERMISSIONS     The permissions required on the ghost
                                 indices of the index partition.

   */

  template<typename T,
    size_t EXCLUSIVE_PERMISSIONS,
    size_t SHARED_PERMISSIONS,
    size_t GHOST_PERMISSIONS>
  void handle(dense_accessor<T,
    EXCLUSIVE_PERMISSIONS,
    SHARED_PERMISSIONS,
    GHOST_PERMISSIONS> & a) {
    auto & h = a.handle;
#if !defined(FLECSI_USE_AGGCOMM)
    // Skip Read Only handles
    if constexpr((SHARED_PERMISSIONS == ro) || (GHOST_PERMISSIONS == rw) ||
                 (GHOST_PERMISSIONS == wo)) {
      return;
    }
    else {
      auto & context = context_t::instance();
      const int my_color = context.color();
      auto & my_coloring_info =
        context.coloring_info(h.index_space).at(my_color);

      auto & field_metadata = context.registered_field_metadata().at(h.fid);

      MPI_Win win = field_metadata.win;

      MPI_Win_post(field_metadata.shared_users_grp, 0, win);
      MPI_Win_start(field_metadata.ghost_owners_grp, 0, win);

      for(auto ghost_owner : my_coloring_info.ghost_owners) {
        MPI_Get(h.ghost_data, 1, field_metadata.origin_types[ghost_owner],
          ghost_owner, 0, 1, field_metadata.target_types[ghost_owner], win);
      }

      MPI_Win_complete(win);
      MPI_Win_wait(win);

    } // else
#else
    auto & context = context_t::instance();

    if constexpr((SHARED_PERMISSIONS == ro) || (GHOST_PERMISSIONS == rw) ||
                 (GHOST_PERMISSIONS == wo))
      *(h.ghost_is_readable) = true;
    else if(SHARED_PERMISSIONS == rw || SHARED_PERMISSIONS == wo)
      *(h.ghost_is_readable) = false;
#endif
  } // handle

  template<typename T, size_t PERMISSIONS>
  void handle(global_accessor_u<T, PERMISSIONS> & a) {
    auto & h = a.handle;

    // Skip Read Only handles
    if(PERMISSIONS == ro)
      return;

    auto & context = context_t::instance();
    const int my_color = context.color();
    MPI_Bcast(&a.data(), sizeof(T), MPI_BYTE, 0, MPI_COMM_WORLD);
  } // handle

  template<typename T,
    size_t EXCLUSIVE_PERMISSIONS,
    size_t SHARED_PERMISSIONS,
    size_t GHOST_PERMISSIONS>
  void handle(ragged_accessor<T,
    EXCLUSIVE_PERMISSIONS,
    SHARED_PERMISSIONS,
    GHOST_PERMISSIONS> & a) {
    auto & h = a.handle;

    using value_t = T;

#if !defined(FLECSI_USE_AGGCOMM)
    // Skip Read Only handles
    if constexpr((SHARED_PERMISSIONS == ro) || (GHOST_PERMISSIONS == rw) ||
                 (GHOST_PERMISSIONS == wo)) {
      return;
    }
    else {
      auto & context = context_t::instance();
      const int my_color = context.color();
      auto & my_coloring_info =
        context.coloring_info(h.index_space).at(my_color);
      auto index_coloring = context.coloring(h.index_space);

      auto & sparse_field_metadata =
        context.registered_sparse_field_metadata().at(h.fid);

      value_t * shared_data =
        new value_t[h.num_shared_ * h.max_entries_per_index];
      value_t * ghost_data =
        new value_t[h.num_ghost_ * h.max_entries_per_index];

      // Load data into shared data buffer
      for(int i = 0; i < h.num_shared_; ++i) {
        int r = i + h.num_exclusive_;
        const auto & row = h.rows[r];
        size_t count = row.size();
        std::memcpy(&shared_data[i * h.max_entries_per_index], row.begin(),
          count * sizeof(value_t));
      }

      // Get entry_values
      MPI_Datatype shared_ghost_type;
      MPI_Type_contiguous(sizeof(value_t), MPI_BYTE, &shared_ghost_type);
      MPI_Type_commit(&shared_ghost_type);

      MPI_Win win;
      MPI_Win_create(shared_data,
        sizeof(value_t) * h.num_shared_ * h.max_entries_per_index,
        sizeof(value_t), MPI_INFO_NULL, MPI_COMM_WORLD, &win);

      MPI_Win_post(sparse_field_metadata.shared_users_grp, 0, win);
      MPI_Win_start(sparse_field_metadata.ghost_owners_grp, 0, win);

      int i = 0;
      for(auto & ghost : index_coloring.ghost) {
        clog_rank(warn, 0) << "ghost id: " << ghost.id
                           << ", rank: " << ghost.rank
                           << ", offset: " << ghost.offset << std::endl;
        MPI_Get(&ghost_data[i * h.max_entries_per_index],
          h.max_entries_per_index, shared_ghost_type, ghost.rank,
          ghost.offset * h.max_entries_per_index, h.max_entries_per_index,
          shared_ghost_type, win);
        i++;
      }

      MPI_Win_complete(win);
      MPI_Win_wait(win);

      MPI_Win_free(&win);
      MPI_Type_free(&shared_ghost_type);

      for(int i = 0; i < h.num_ghost_ * h.max_entries_per_index; i++)
        clog_rank(warn, 0) << "ghost after: " << ghost_data[i] << std::endl;

      int send_count = 0;
      for(auto & shared : index_coloring.shared) {
        send_count += shared.shared.size();
      }

      // Send/Recv counts in entry_values.
      std::vector<MPI_Request> requests(send_count + h.num_ghost_);
      std::vector<MPI_Status> statuses(send_count + h.num_ghost_);

      const MPI_Datatype count_mpi_type = utils::mpi_type<std::uint32_t>();
      std::vector<uint32_t> send_count_buf;
      for(auto & shared : index_coloring.shared) {
        for(auto peer : shared.shared) {
          send_count_buf.push_back(
            h.rows[h.num_exclusive_ + shared.offset].size());
        }
      }

      i = 0;
      for(auto & shared : index_coloring.shared) {
        for(auto peer : shared.shared) {
          MPI_Isend(&send_count_buf[i], 1, count_mpi_type, peer, shared.id,
            MPI_COMM_WORLD, &requests[i]);
          i++;
        }
      }

      std::vector<uint32_t> recv_count_buf(h.num_ghost_);
      i = 0;
      for(auto & ghost : index_coloring.ghost) {
        MPI_Status status;
        MPI_Irecv(&recv_count_buf[i], 1, count_mpi_type, ghost.rank, ghost.id,
          MPI_COMM_WORLD, &requests[i + send_count]);
        i++;
      }

      MPI_Waitall(send_count + h.num_ghost_, requests.data(), statuses.data());

      for(int i = 0; i < h.num_ghost_; i++) {
        clog_rank(warn, 0) << recv_count_buf[i] << std::endl;
      }

      // Unload data from ghost data buffer
      for(int i = 0; i < h.num_ghost_; i++) {
        int r = h.num_exclusive_ + h.num_shared_ + i;
        auto & row = h.rows[r];
        int count = recv_count_buf[i];
        row.resize(count);
        std::memcpy(row.begin(), &ghost_data[i * h.max_entries_per_index],
          count * sizeof(value_t));
      }

      delete[] shared_data;
      delete[] ghost_data;

<<<<<<< HEAD
    delete[] shared_data;
    delete[] ghost_data;
#else
    if constexpr (SHARED_PERMISSIONS == ro)
      *(h.ghost_is_readable) = true;
    else if constexpr (SHARED_PERMISSIONS == rw || SHARED_PERMISSIONS == wo)
      *(h.ghost_is_readable) = false;
#endif
=======
    } // else

>>>>>>> d0e066a5
  } // handle

  template<typename T,
    size_t EXCLUSIVE_PERMISSIONS,
    size_t SHARED_PERMISSIONS,
    size_t GHOST_PERMISSIONS>
  void handle(sparse_accessor<T,
    EXCLUSIVE_PERMISSIONS,
    SHARED_PERMISSIONS,
    GHOST_PERMISSIONS> & a) {
    handle(a.ragged);
  } // handle

  template<typename T>
  void handle(ragged_mutator<T> & m) {} // handle

  template<typename T>
  void handle(sparse_mutator<T> & m) {
    handle(m.ragged);
  }

  template<size_t I, typename T, size_t PERMISSIONS>
  void client_handler(data_client_handle_u<T, PERMISSIONS> h) {

    using entity_types_t = typename T::types_t::entity_types;

    if constexpr(I < std::tuple_size<entity_types_t>::value) {

      // get the entitiy type
      using entity_tuple_t =
        typename std::tuple_element<I, entity_types_t>::type;
      using entity_type_t =
        typename std::tuple_element<2, entity_tuple_t>::type;
      constexpr auto DIM = entity_type_t::dimension;
      constexpr auto DOM = entity_type_t::domain;

      // mpi stats
      int comm_size, comm_rank;
      MPI_Comm_size(MPI_COMM_WORLD, &comm_size);
      MPI_Comm_rank(MPI_COMM_WORLD, &comm_rank);

      // loop over entities and exchange the ghost values
      auto entity_size = sizeof(entity_type_t);
      auto entities = h.template get_entities<DIM, DOM>();

      // get context information
      auto & context = context_t::instance();
      const int my_color = context.color();

      // figure out index space id
      constexpr auto index_space = topology::find_index_space_from_dimension_u<
        std::tuple_size<entity_types_t>::value, entity_types_t, DIM,
        DOM>::find();
      const auto & index_map = context.index_map(index_space);

      // get ghost/shared info
      const auto & my_coloring = context.coloring(index_space);
      const auto & my_coloring_info =
        context.coloring_info(index_space).at(my_color);

      // entity offsets are relative to the start of shared
      auto offset_start = my_coloring_info.exclusive;
      entities += offset_start;

      // allocate send and receive buffers
      using byte_t = unsigned char;

      // setup send buffers
      std::vector<size_t> sendcounts(comm_size, 0);
      for(auto & shared : my_coloring.shared) {
        for(auto peer : shared.shared) {
          assert(peer != comm_rank);
          sendcounts[peer] += entity_size;
        }
      }

      std::vector<size_t> senddispls(comm_size + 1);
      senddispls[0] = 0;
      for(size_t r = 0; r < comm_size; ++r)
        senddispls[r + 1] = senddispls[r] + sendcounts[r];

      std::fill(sendcounts.begin(), sendcounts.end(), 0);
      std::vector<byte_t> sendbuf(senddispls[comm_size], 0);
      for(auto & shared : my_coloring.shared) {
        auto eptr = &entities[shared.offset];
        for(auto peer : shared.shared) {
          auto offset = senddispls[peer] + sendcounts[peer];
          std::memcpy(sendbuf.data() + offset, eptr, entity_size);
          sendcounts[peer] += entity_size;
        }
      }

      // setup recv buffers
      std::vector<size_t> recvcounts(comm_size, 0);
      for(auto & ghost : my_coloring.ghost)
        recvcounts[ghost.rank] += entity_size;

      std::vector<size_t> recvdispls(comm_size + 1);

      recvdispls[0] = 0;
      for(size_t r = 0; r < comm_size; ++r)
        recvdispls[r + 1] = recvdispls[r] + recvcounts[r];

      std::vector<byte_t> recvbuf(recvdispls[comm_size]);

      // exchange data
      auto ret = coloring::alltoallv(sendbuf, sendcounts, senddispls, recvbuf,
        recvcounts, recvdispls, MPI_COMM_WORLD);
      if(ret != MPI_SUCCESS)
        clog_error("Error communicating vertices");

      // unpack data
      using id_t = std::decay_t<decltype(entities->global_id())>;
      constexpr auto num_domains = T::num_domains;

      size_t i{0};
      std::fill(recvcounts.begin(), recvcounts.end(), 0);

      for(auto & ghost : my_coloring.ghost) {
        // get pointer to entity in question
        auto offset = recvdispls[ghost.rank] + recvcounts[ghost.rank];
        auto eptr = entities + my_coloring_info.shared + i;
        // copy the original ids for now (GROSS)
        auto id = eptr->global_id();
        // overrite data
        std::memcpy(eptr, recvbuf.data() + offset, entity_size);
        // copy back the ids
        eptr->set_global_id(id);
        // bump counters
        recvcounts[ghost.rank] += entity_size;
        ++i;
      }

      // recursively call this function
      client_handler<I + 1>(h);
    } // constexpr if
  }

  template<typename T, size_t PERMISSIONS>
  typename std::enable_if_t<
    std::is_base_of<topology::mesh_topology_base_t, T>::value>
  handle(data_client_handle_u<T, PERMISSIONS> h) {

    // skip read only
    if(PERMISSIONS == ro)
      return;

    // iterate over types
    client_handler<0>(h);
  }

  /*!
   Handle individual list items
   */
  template<typename T,
    std::size_t N,
    template<typename, std::size_t>
    typename Container,
    typename =
      std::enable_if_t<std::is_base_of<data::data_reference_base_t, T>::value>>
  void handle(Container<T, N> & list) {
    for(auto & item : list) {
      handle(item);
    }
  }

  /*!
   * Handle tuple of items
   */

  template<typename... Ts, size_t... I>
  void handle_tuple_items(std::tuple<Ts...> & items,
    std::index_sequence<I...>) {
    (handle(std::get<I>(items)), ...);
  }

  template<typename... Ts,
    typename = std::enable_if_t<
      utils::are_base_of_t<data::data_reference_base_t, Ts...>::value>>
  void handle(std::tuple<Ts...> & items) {
    handle_tuple_items(items, std::make_index_sequence<sizeof...(Ts)>{});
  }

  /*!
    This method is called on any task arguments that are not handles, e.g.
    scalars or those that did not need any special handling.
   */
  template<typename T>
  void handle(T &) {} // handle

}; // struct task_epilog_t

} // namespace execution
} // namespace flecsi<|MERGE_RESOLUTION|>--- conflicted
+++ resolved
@@ -265,20 +265,15 @@
 
       delete[] shared_data;
       delete[] ghost_data;
-
-<<<<<<< HEAD
-    delete[] shared_data;
-    delete[] ghost_data;
+    } // else
 #else
-    if constexpr (SHARED_PERMISSIONS == ro)
-      *(h.ghost_is_readable) = true;
-    else if constexpr (SHARED_PERMISSIONS == rw || SHARED_PERMISSIONS == wo)
-      *(h.ghost_is_readable) = false;
+    if constexpr ((SHARED_PERMISSIONS == ro) || (GHOST_PERMISSIONS == rw) ||
+                 (GHOST_PERMISSIONS == wo)) {
+        *(h.ghost_is_readable) = true;
+      } else {
+        *(h.ghost_is_readable) = false;
+      }
 #endif
-=======
-    } // else
-
->>>>>>> d0e066a5
   } // handle
 
   template<typename T,
