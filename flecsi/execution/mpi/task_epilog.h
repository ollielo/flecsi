--- conflicted
+++ resolved
@@ -116,27 +116,14 @@
       MPI_COMM_WORLD);
   } // handle
 
-<<<<<<< HEAD
-  template<
-      typename T,
-      size_t EXCLUSIVE_PERMISSIONS,
-      size_t SHARED_PERMISSIONS,
-      size_t GHOST_PERMISSIONS>
-  void handle(ragged_accessor<
-              T,
-              EXCLUSIVE_PERMISSIONS,
-              SHARED_PERMISSIONS,
-              GHOST_PERMISSIONS> & a) {
-=======
   template<typename T,
     size_t EXCLUSIVE_PERMISSIONS,
     size_t SHARED_PERMISSIONS,
     size_t GHOST_PERMISSIONS>
-  void handle(sparse_accessor<T,
+  void handle(ragged_accessor<T,
     EXCLUSIVE_PERMISSIONS,
     SHARED_PERMISSIONS,
     GHOST_PERMISSIONS> & a) {
->>>>>>> 772e1b7f
     auto & h = a.handle;
 
     using accessor_t = ragged_accessor<
@@ -168,16 +155,9 @@
     MPI_Type_commit(&shared_ghost_type);
 
     MPI_Win win;
-<<<<<<< HEAD
-    MPI_Win_create(
-        shared_data,
-        sizeof(value_t) * h.num_shared_ * h.max_entries_per_index,
-        sizeof(value_t), MPI_INFO_NULL, MPI_COMM_WORLD, &win);
-=======
     MPI_Win_create(shared_data,
-      sizeof(entry_value_t) * h.num_shared_ * h.max_entries_per_index,
-      sizeof(entry_value_t), MPI_INFO_NULL, MPI_COMM_WORLD, &win);
->>>>>>> 772e1b7f
+      sizeof(value_t) * h.num_shared_ * h.max_entries_per_index,
+      sizeof(value_t), MPI_INFO_NULL, MPI_COMM_WORLD, &win);
 
     MPI_Win_post(sparse_field_metadata.shared_users_grp, 0, win);
     MPI_Win_start(sparse_field_metadata.ghost_owners_grp, 0, win);
@@ -197,13 +177,8 @@
 
     MPI_Win_free(&win);
 
-<<<<<<< HEAD
-    for (int i = 0; i < h.num_ghost_ * h.max_entries_per_index; i++)
+    for(int i = 0; i < h.num_ghost_ * h.max_entries_per_index; i++)
       clog_rank(warn, 0) << "ghost after: " << ghost_data[i] << std::endl;
-=======
-    for(int i = 0; i < h.num_ghost_ * h.max_entries_per_index; i++)
-      clog_rank(warn, 0) << "ghost after: " << ghost_data[i].value << std::endl;
->>>>>>> 772e1b7f
 
     int send_count = 0;
     for(auto & shared : index_coloring.shared) {
@@ -282,13 +257,8 @@
     // this segfaults if we try to use a sparse mutator more than once
     // delete h.num_exclusive_insertions;
 
-<<<<<<< HEAD
     value_t * entries =
-        reinterpret_cast<value_t *>(&(*h.entries)[0]);
-=======
-    entry_value_t * entries =
-      reinterpret_cast<entry_value_t *>(&(*h.entries)[0]);
->>>>>>> 772e1b7f
+      reinterpret_cast<value_t *>(&(*h.entries)[0]);
 
     commit_info_t ci;
     ci.offsets = &(*h.offsets)[0];
@@ -306,21 +276,6 @@
     handle(static_cast<base_t &>(m));
   }
 
-<<<<<<< HEAD
-=======
-  template<typename T,
-    size_t EXCLUSIVE_PERMISSIONS,
-    size_t SHARED_PERMISSIONS,
-    size_t GHOST_PERMISSIONS>
-  void handle(ragged_accessor<T,
-    EXCLUSIVE_PERMISSIONS,
-    SHARED_PERMISSIONS,
-    GHOST_PERMISSIONS> & a) {
-    handle(reinterpret_cast<sparse_accessor<T, EXCLUSIVE_PERMISSIONS,
-        SHARED_PERMISSIONS, GHOST_PERMISSIONS> &>(a));
-  } // handle
-
->>>>>>> 772e1b7f
   /*!
     This method is called on any task arguments that are not handles, e.g.
     scalars or those that did not need any special handling.
