/*~--------------------------------------------------------------------------~*
 *  @@@@@@@@  @@           @@@@@@   @@@@@@@@ @@
 * /@@/////  /@@          @@////@@ @@////// /@@
 * /@@       /@@  @@@@@  @@    // /@@       /@@
 * /@@@@@@@  /@@ @@///@@/@@       /@@@@@@@@@/@@
 * /@@////   /@@/@@@@@@@/@@       ////////@@/@@
 * /@@       /@@/@@//// //@@    @@       /@@/@@
 * /@@       @@@//@@@@@@ //@@@@@@  @@@@@@@@ /@@
 * //       ///  //////   //////  ////////  //
 *
 * Copyright (c) 2016 Los Alamos National Laboratory, LLC
 * All rights reserved
 *~--------------------------------------------------------------------------~*/

#ifndef flecsi_execution_mpi_context_policy_h
#define flecsi_execution_mpi_context_policy_h

//----------------------------------------------------------------------------//
//! @file
//! @date Initial file creation: Aug 4, 2016
//----------------------------------------------------------------------------//

#include <unordered_map>
#include <map>
#include <functional>
#include <cinchlog.h>

#if !defined(ENABLE_MPI)
  #error ENABLE_MPI not defined! This file depends on MPI!
#endif

#include <mpi.h>

#include "flecsi/coloring/coloring_types.h"
#include "flecsi/execution/common/launch.h"
#include "flecsi/execution/common/processor.h"
#include "flecsi/execution/mpi/runtime_driver.h"
#include "flecsi/runtime/types.h"
#include "flecsi/utils/common.h"
#include "flecsi/utils/const_string.h"

namespace flecsi {
namespace execution {

//----------------------------------------------------------------------------//
//! The mpi_context_policy_t is the backend runtime context policy for
//! MPI.
//!
//! @ingroup mpi-execution
//----------------------------------------------------------------------------//

struct mpi_context_policy_t
{
  //--------------------------------------------------------------------------//
  //! FleCSI context initialization. This method initializes the FleCSI
  //! runtime using MPI.
  //!
  //! @param argc The command-line argument count passed from main.
  //! @param argv The command-line argument values passed from main.
  //!
  //! @return An integer value with a non-zero error code upon failure,
  //!         zero otherwise.
  //--------------------------------------------------------------------------//

  int
  initialize(
    int argc,
    char ** argv
  );

  //--------------------------------------------------------------------------//
  //! Return the color for which the context was initialized.
  //--------------------------------------------------------------------------//

  size_t
  color()
  {
    return color_;
  } // color

  //--------------------------------------------------------------------------//
  // Task interface.
  //--------------------------------------------------------------------------//

  //--------------------------------------------------------------------------//
  //! The registration_function_t type defines a function type for
  //! registration callbacks.
  //--------------------------------------------------------------------------//

  using registration_function_t =
    std::function<void(task_id_t, processor_type_t, launch_t, std::string &)>;

  //--------------------------------------------------------------------------//
  //! The unique_tid_t type create a unique id generator for registering
  //! tasks.
  //--------------------------------------------------------------------------//

  using unique_tid_t = utils::unique_id_t<task_id_t>;

  //--------------------------------------------------------------------------//
  //! Register a task with the runtime.
  //!
  //! @param key       The task hash key.
  //! @param name      The task name string.
  //! @param call_back The registration call back function.
  //--------------------------------------------------------------------------//

//  bool
//  register_task(
//    size_t key,
//    processor_type_t processor,
//    launch_t launch,
//    std::string & name,
//    const registration_function_t & callback
//  )
//  {
//    clog(info) << "Registering task callback " << name << " with key " <<
//      key << std::endl;
//
//    clog_assert(task_registry_.find(key) == task_registry_.end(),
//      "task key already exists");
//
//    task_registry_[key] = std::make_tuple(unique_tid_t::instance().next(),
//      processor, launch, name, callback);
//
//    return true;
//  } // register_task

  //--------------------------------------------------------------------------//
  // Function interface.
  //--------------------------------------------------------------------------//

  struct index_space_data_t {
    // TODO: to be defined.
  };
  auto&
  index_space_data_map()
  {
    return index_space_data_map_;
  }

  //--------------------------------------------------------------------------//
  // Field info map for fields in SPMD task, key1 = (data client hash, index space), key2 = fid
  //--------------------------------------------------------------------------//
  struct field_info_t{
    size_t data_client_hash;
    size_t storage_type;
    size_t size;
    size_t namespace_hash;
    size_t name_hash;
    size_t versions;
    field_id_t fid;
    size_t index_space;
    size_t key;
  }; // struct field_info_t

  using field_info_map_t =
  std::map<std::pair<size_t, size_t>, std::map<field_id_t, field_info_t>>;


  void register_field_data(field_info_t& field_info,
                           std::unordered_map<size_t, coloring::coloring_info_t>& infos) {
    clog(info) << "index space: " << field_info.index_space << std::endl;
    auto info = infos[color_];
    auto combined_size = 0;
    clog(info) << "number of exclusive: " << info.exclusive << std::endl;
    combined_size += info.exclusive ;

    clog(info) << "number of shared: " << info.shared << std::endl;
    combined_size += info.shared ;

    clog(info) << "number of ghost: " << info.ghost << std::endl;
    combined_size += info.ghost ;
    // TODO: VERSIONS
    field_data.insert({field_info.fid, std::vector<uint8_t>(combined_size * field_info.size)});
  }

  std::vector<uint8_t> &
  registered_field_data(field_id_t fid)
  {
    return field_data[fid];
  }

<<<<<<< HEAD
  int rank;
=======
  //--------------------------------------------------------------------------//
  //! Add an adjacency index space.
  //!
  //! @param index_space index space to add.
  //--------------------------------------------------------------------------//

  void
  add_adjacency_triple(const adjacency_triple_t& triple)
  {
    adjacencies_.emplace(std::get<0>(triple), triple);
  }

  //--------------------------------------------------------------------------//
  //! Return set of all adjacency index spaces.
  //--------------------------------------------------------------------------//

  auto&
  adjacencies()
  const
  {
    return adjacencies_;
  }

  //--------------------------------------------------------------------------//
  //! Put field info for index space and field id.
  //!
  //! @param field_info field info as registered
  //--------------------------------------------------------------------------//

  void
  put_field_info(
    const field_info_t& field_info
  )
  {
    size_t index_space = field_info.index_space;
    size_t data_client_hash = field_info.data_client_hash;
    field_id_t fid = field_info.fid;

    field_info_map_[{data_client_hash, index_space}].emplace(fid, field_info);

    field_map_.insert({{field_info.data_client_hash, field_info.key},
      {index_space, fid}});
  } // put_field_info

  //--------------------------------------------------------------------------//
  //! Get registered field info map for read access.
  //--------------------------------------------------------------------------//

  const field_info_map_t&
  field_info_map()
  const
  {
    return field_info_map_;
  } // field_info_map

  //--------------------------------------------------------------------------//
  //! Get field map for read access.
  //--------------------------------------------------------------------------//

  const std::map<std::pair<size_t, size_t>, std::pair<size_t, field_id_t>>
  field_map()
  const
  {
    return field_map_;
  } // field_info_map

  //--------------------------------------------------------------------------//
  //! Lookup registered field info from data client and namespace hash.
  //! @param data_client_hash data client type hash
  //! @param namespace_hash namespace/field name hash
  //!-------------------------------------------------------------------------//

  const field_info_t&
  get_field_info(
    size_t data_client_hash,
    size_t namespace_hash)
  const
  {
    auto itr = field_map_.find({data_client_hash, namespace_hash});
    clog_assert(itr != field_map_.end(), "invalid field");

    auto iitr = field_info_map_.find({data_client_hash, itr->second.first});
    clog_assert(iitr != field_info_map_.end(), "invalid index_space");

    auto fitr = iitr->second.find(itr->second.second);
    clog_assert(fitr != iitr->second.end(), "invalid fid");

    return fitr->second;
  }
>>>>>>> 3075ae5a

private:

  int color_ = 0;

  // Define the map type using the task_hash_t hash function.
//  std::unordered_map<
//    task_hash_t::key_t, // key
//    task_value_t,       // value
//    task_hash_t,        // hash function
//    task_hash_t         // equivalence operator
//  > task_registry_;

  // Map to store task registration callback methods.
//  std::map<
//    size_t,
//    task_info_t
//  > task_registry_;

  std::map<field_id_t, std::vector<uint8_t>> field_data;

  std::map<size_t, index_space_data_t> index_space_data_map_;
}; // class mpi_context_policy_t

} // namespace execution 
} // namespace flecsi

#endif // flecsi_execution_mpi_context_policy_h

/*~-------------------------------------------------------------------------~-*
 * Formatting options for vim.
 * vim: set tabstop=2 shiftwidth=2 expandtab :
 *~-------------------------------------------------------------------------~-*/<|MERGE_RESOLUTION|>--- conflicted
+++ resolved
@@ -139,141 +139,24 @@
     return index_space_data_map_;
   }
 
-  //--------------------------------------------------------------------------//
-  // Field info map for fields in SPMD task, key1 = (data client hash, index space), key2 = fid
-  //--------------------------------------------------------------------------//
-  struct field_info_t{
-    size_t data_client_hash;
-    size_t storage_type;
-    size_t size;
-    size_t namespace_hash;
-    size_t name_hash;
-    size_t versions;
-    field_id_t fid;
-    size_t index_space;
-    size_t key;
-  }; // struct field_info_t
-
-  using field_info_map_t =
-  std::map<std::pair<size_t, size_t>, std::map<field_id_t, field_info_t>>;
-
-
-  void register_field_data(field_info_t& field_info,
-                           std::unordered_map<size_t, coloring::coloring_info_t>& infos) {
-    clog(info) << "index space: " << field_info.index_space << std::endl;
-    auto info = infos[color_];
-    auto combined_size = 0;
-    clog(info) << "number of exclusive: " << info.exclusive << std::endl;
-    combined_size += info.exclusive ;
-
-    clog(info) << "number of shared: " << info.shared << std::endl;
-    combined_size += info.shared ;
-
-    clog(info) << "number of ghost: " << info.ghost << std::endl;
-    combined_size += info.ghost ;
+  void register_field_data(field_id_t fid,
+                           size_t size) {
     // TODO: VERSIONS
-    field_data.insert({field_info.fid, std::vector<uint8_t>(combined_size * field_info.size)});
+    field_data.insert({fid, std::vector<uint8_t>(size)});
   }
 
-  std::vector<uint8_t> &
-  registered_field_data(field_id_t fid)
+//  std::vector<uint8_t> &
+//  registered_field_data(field_id_t fid)
+//  {
+//    return field_data[fid];
+//  }
+
+  std::map<field_id_t, std::vector<uint8_t>>&
+  registered_field_data()
   {
-    return field_data[fid];
+    return field_data;
   }
-
-<<<<<<< HEAD
   int rank;
-=======
-  //--------------------------------------------------------------------------//
-  //! Add an adjacency index space.
-  //!
-  //! @param index_space index space to add.
-  //--------------------------------------------------------------------------//
-
-  void
-  add_adjacency_triple(const adjacency_triple_t& triple)
-  {
-    adjacencies_.emplace(std::get<0>(triple), triple);
-  }
-
-  //--------------------------------------------------------------------------//
-  //! Return set of all adjacency index spaces.
-  //--------------------------------------------------------------------------//
-
-  auto&
-  adjacencies()
-  const
-  {
-    return adjacencies_;
-  }
-
-  //--------------------------------------------------------------------------//
-  //! Put field info for index space and field id.
-  //!
-  //! @param field_info field info as registered
-  //--------------------------------------------------------------------------//
-
-  void
-  put_field_info(
-    const field_info_t& field_info
-  )
-  {
-    size_t index_space = field_info.index_space;
-    size_t data_client_hash = field_info.data_client_hash;
-    field_id_t fid = field_info.fid;
-
-    field_info_map_[{data_client_hash, index_space}].emplace(fid, field_info);
-
-    field_map_.insert({{field_info.data_client_hash, field_info.key},
-      {index_space, fid}});
-  } // put_field_info
-
-  //--------------------------------------------------------------------------//
-  //! Get registered field info map for read access.
-  //--------------------------------------------------------------------------//
-
-  const field_info_map_t&
-  field_info_map()
-  const
-  {
-    return field_info_map_;
-  } // field_info_map
-
-  //--------------------------------------------------------------------------//
-  //! Get field map for read access.
-  //--------------------------------------------------------------------------//
-
-  const std::map<std::pair<size_t, size_t>, std::pair<size_t, field_id_t>>
-  field_map()
-  const
-  {
-    return field_map_;
-  } // field_info_map
-
-  //--------------------------------------------------------------------------//
-  //! Lookup registered field info from data client and namespace hash.
-  //! @param data_client_hash data client type hash
-  //! @param namespace_hash namespace/field name hash
-  //!-------------------------------------------------------------------------//
-
-  const field_info_t&
-  get_field_info(
-    size_t data_client_hash,
-    size_t namespace_hash)
-  const
-  {
-    auto itr = field_map_.find({data_client_hash, namespace_hash});
-    clog_assert(itr != field_map_.end(), "invalid field");
-
-    auto iitr = field_info_map_.find({data_client_hash, itr->second.first});
-    clog_assert(iitr != field_info_map_.end(), "invalid index_space");
-
-    auto fitr = iitr->second.find(itr->second.second);
-    clog_assert(fitr != iitr->second.end(), "invalid fid");
-
-    return fitr->second;
-  }
->>>>>>> 3075ae5a
 
 private:
 
