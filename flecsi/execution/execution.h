/*
    @@@@@@@@  @@           @@@@@@   @@@@@@@@ @@
   /@@/////  /@@          @@////@@ @@////// /@@
   /@@       /@@  @@@@@  @@    // /@@       /@@
   /@@@@@@@  /@@ @@///@@/@@       /@@@@@@@@@/@@
   /@@////   /@@/@@@@@@@/@@       ////////@@/@@
   /@@       /@@/@@//// //@@    @@       /@@/@@
   /@@       @@@//@@@@@@ //@@@@@@  @@@@@@@@ /@@
   //       ///  //////   //////  ////////  //

   Copyright (c) 2016, Triad National Security, LLC
   All rights reserved.
                                                                              */
#pragma once

/*! @file */

#if !defined(__FLECSI_PRIVATE__)
#define __FLECSI_PRIVATE__
#endif

#include <flecsi/execution/context.h>
#include <flecsi/execution/internal.h>
#include <flecsi/execution/reduction.h>

/*----------------------------------------------------------------------------*
  Basic runtime interface
 *----------------------------------------------------------------------------*/

/*!
  @def flecsi_color

  Return the index of the currently executing color.

  @ingroup execution
 */

#define flecsi_color()                                                         \
  /* MACRO IMPLEMENTATION */                                                   \
                                                                               \
  flecsi::execution::context_t::instance().color()

/*!
  @def flecsi_colors

  Return the number of colors in the currently executing code.

  @ingroup execution
 */

#define flecsi_colors()                                                        \
  /* MACRO IMPLEMENTATION */                                                   \
                                                                               \
  flecsi::execution::context_t::instance().colors()

/*----------------------------------------------------------------------------*
  Global object interface.
 *----------------------------------------------------------------------------*/

/*!
  @def flecsi_add_global_object

  Add a global object to the context. Global objects cannot be added
  from within a task. Attempts to do so will generate a runtime error.

  @param index  The size_t index of the global object within the given scope.
  @param scope  The string scope of the global object.
  @param type   The C++ type of the global object.
  @param ...    A variadic argument list of the runtime arguments to the
                constructor.

  @ingroup execution
 */

#define flecsi_add_global_object(index, scope, type, ...)                      \
  /* MACRO IMPLEMENTATION */                                                   \
                                                                               \
  flecsi::execution::context_t::instance()                                     \
    .template add_global_object<flecsi_internal_string_hash(scope), type>(     \
      index, ##__VA_ARGS__);

/*!
  @def flecsi_get_global_object

  Get a global object instance.

  @param index  The size_t index of the global object within the given scope.
  @param scope  The string scope of the global object.
  @param type   The type of the global object.

  @ingroup execution
 */

#define flecsi_get_global_object(index, scope, type)                           \
  /* MACRO IMPLEMENTATION */                                                   \
                                                                               \
  flecsi::execution::context_t::instance()                                     \
    .template get_global_object<flecsi_internal_string_hash(scope), type>(     \
      index);

//----------------------------------------------------------------------------//
// Task Registration Interface
//----------------------------------------------------------------------------//

/*!
  @def flecsi_register_task

  This macro registers a user task with the FleCSI runtime. This interface
  requires that the task be scoped in a namespace. This is best practice to
  avoid the possiblity of naming collisions.

  @param task      The task to register. This is normally just a function.
  @param nspace    The enclosing C++ namespace of the task.
  @param processor The \ref processor_type_t type.
  @param task_execution_type The \ref task_execution_type_t type.
                   This may be an \em or list of supported task types and
                   configuration options.

  @ingroup execution
 */

#define flecsi_register_task(task, nspace, processor, task_execution_type)     \
  /* MACRO IMPLEMENTATION */                                                   \
                                                                               \
  /* Define a delegate function to the user's function that takes a tuple */   \
  /* of the arguments (as opposed to the raw argument pack). This is */        \
  /* necessary because we cannot infer the argument type without using */      \
  /* a tuple. */                                                               \
  inline flecsi_internal_return_type(task)                                     \
    task##_tuple_delegate(flecsi_internal_arguments_type(task) args) {         \
    return flecsi::utils::tuple_function(task, args);                          \
  } /* delegate task */                                                        \
                                                                               \
  /* Call the execution policy to register the task delegate */                \
  inline bool task##_task_registered =                                         \
    flecsi::execution::task_interface_t::register_task<flecsi_internal_hash(   \
                                                         nspace::task),        \
      flecsi_internal_return_type(task),                                       \
      flecsi_internal_arguments_type(task),                                    \
      task##_tuple_delegate>(flecsi::processor,                                \
      flecsi::task_execution_type,                                             \
      {flecsi_internal_stringify(nspace::task)})

//----------------------------------------------------------------------------//
// Task Execution Interface
//----------------------------------------------------------------------------//

/*!
  @def flecsi_register_domain

  Declare a domain of launch type (single, index) and domain size (for index)

  This macro registers a launch domain that can be used when executing
  FleCSI tasks.

  @param type   The string namespace to use to register the domain.
  @param nspace The launch type (single or index).
  @param name   The domain size.

  @ingroup execution
 */

#define flecsi_register_launch_domain(name, size)                              \
  /* MACRO IMPLEMENTATION */                                                   \
                                                                               \
  /* Call the task interface to register the domain */                         \
  inline bool flecsi_internal_unique_name(domain_registration_) =              \
    flecsi::execution::task_interface_t::                                      \
<<<<<<< HEAD
      register_domain<flecsi_internal_hash(name), launch_type, size>()
=======
      register_domain<flecsi_internal_hash(name), size>()
>>>>>>> 13736e0c

/*!
  @def flecsi_execute_task

  This macro executes a user task.

  @param task          The user task to execute.
  @param nspace        The enclosing C++ namespace of the task.
  @param launch_domain The launch domain name for the task
  @param ...           The arguments to pass to the user task during execution.

  @ingroup execution
 */

#define flecsi_execute_task(task, nspace, domain, ...)                         \
  /* MACRO IMPLEMENTATION */                                                   \
                                                                               \
  /* Execute the user task */                                                  \
  flecsi_internal_execute_task(nspace::task, domain, 0, ##__VA_ARGS__)<|MERGE_RESOLUTION|>--- conflicted
+++ resolved
@@ -166,11 +166,7 @@
   /* Call the task interface to register the domain */                         \
   inline bool flecsi_internal_unique_name(domain_registration_) =              \
     flecsi::execution::task_interface_t::                                      \
-<<<<<<< HEAD
-      register_domain<flecsi_internal_hash(name), launch_type, size>()
-=======
       register_domain<flecsi_internal_hash(name), size>()
->>>>>>> 13736e0c
 
 /*!
   @def flecsi_execute_task
