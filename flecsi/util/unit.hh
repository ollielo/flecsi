// Copyright (C) 2016, Triad National Security, LLC
// All rights reserved.

#ifndef FLECSI_UTIL_UNIT_HH
#define FLECSI_UTIL_UNIT_HH

#include <flecsi-config.h>

#if !defined(FLECSI_ENABLE_FLOG)
#error FLOG must be enabled to enable unit tests.
#endif

#include "flecsi/execution.hh"
#include "flecsi/flog.hh"
#include "flecsi/run/control.hh"
#include "flecsi/util/unit/types.hh"

#include <tuple>

<<<<<<< HEAD
namespace flecsi {
namespace unit {
=======
/// \cond core
namespace flecsi::util::unit {
>>>>>>> bad712b0
/// \defgroup unit Unit Testing
/// Unit test framework much like Google Test but with task support.
/// Output is via \ref flog.
/// \ingroup utils
/// \{

enum class test_control_points {
  initialization,
  driver,
  finalization
}; // enum test_control_points

inline const char *
operator*(test_control_points cp) {
  switch(cp) {
    case test_control_points::initialization:
      return "initialization";
    case test_control_points::driver:
      return "driver";
    case test_control_points::finalization:
      return "finalization";
  }
  flog_fatal("invalid unit test control point");
}

struct control_policy : flecsi::run::control_base {

  control_policy() : status(0x0) {}

  ~control_policy() noexcept(false) {
    throw exception{status};
  }

  using control_points_enum = test_control_points;

  struct node_policy {};

  using control_points = list<point<control_points_enum::initialization>,
    point<control_points_enum::driver>,
    point<control_points_enum::finalization>>;

  int status;
}; // struct control_policy

using control = flecsi::run::control<control_policy>;

template<int (&F)(), test_control_points cp>
class action
{
private:
  static void wrap(control_policy & p) {
    p.status |= F();
  }
  control::action<wrap, cp> act;
};

using target_type = int (&)();
/// A test initialization registration.
/// Declare a non-local variable of this type for each function.
/// \tparam Target the function to call
template<target_type Target>
using initialization = action<Target, test_control_points::initialization>;

/// A test registration.
/// Declare a non-local variable of this type for each function.
/// \tparam Target the test function to call
template<target_type Target>
using driver = action<Target, test_control_points::driver>;

/// A test finalization registration.
/// Declare a non-local variable of this type for each function.
/// \tparam Target the function to call
template<target_type Target>
using finalization = action<Target, test_control_points::finalization>;

/// \}
<<<<<<< HEAD
} // namespace unit
} // namespace flecsi
=======
} // namespace flecsi::util::unit
/// \endcond
>>>>>>> bad712b0

#endif<|MERGE_RESOLUTION|>--- conflicted
+++ resolved
@@ -17,13 +17,7 @@
 
 #include <tuple>
 
-<<<<<<< HEAD
-namespace flecsi {
-namespace unit {
-=======
-/// \cond core
 namespace flecsi::util::unit {
->>>>>>> bad712b0
 /// \defgroup unit Unit Testing
 /// Unit test framework much like Google Test but with task support.
 /// Output is via \ref flog.
@@ -100,12 +94,6 @@
 using finalization = action<Target, test_control_points::finalization>;
 
 /// \}
-<<<<<<< HEAD
-} // namespace unit
-} // namespace flecsi
-=======
 } // namespace flecsi::util::unit
-/// \endcond
->>>>>>> bad712b0
 
 #endif