--- conflicted
+++ resolved
@@ -173,7 +173,6 @@
   }
 };
 
-<<<<<<< HEAD
 // Source: https://stackoverflow.com/a/22759544
 template<typename S, typename T>
 class is_streamable
@@ -203,9 +202,7 @@
   return os.str();
 }
 
-=======
 /// \}
->>>>>>> c4c8479c
 } // namespace unit
 } // namespace util
 } // namespace flecsi
