/*
    @@@@@@@@  @@           @@@@@@   @@@@@@@@ @@
   /@@/////  /@@          @@////@@ @@////// /@@
   /@@       /@@  @@@@@  @@    // /@@       /@@
   /@@@@@@@  /@@ @@///@@/@@       /@@@@@@@@@/@@
   /@@////   /@@/@@@@@@@/@@       ////////@@/@@
   /@@       /@@/@@//// //@@    @@       /@@/@@
   /@@       @@@//@@@@@@ //@@@@@@  @@@@@@@@ /@@
   //       ///  //////   //////  ////////  //

   Copyright (c) 2016, Triad National Security, LLC
   All rights reserved.
                                                                              */
#pragma once

#include <iostream>
#include <sstream>
#include <string>

#include "flecsi/util/demangle.hh"
#include "flecsi/util/unit/output.hh"
#include <flecsi/flog.hh>

namespace flecsi {

inline flog::devel_tag unit_tag("unit");

namespace util {
namespace unit {
/// \addtogroup unit
/// \{

namespace detail {
template<class T, class = void>
struct maybe_value {
  static const char * get(const T &, const char * what) {
    return what;
  }
};
template<class T>
struct maybe_value<T,
  decltype(void(std::declval<std::ostream &>() << std::declval<const T &>()))> {
  static const T & get(const T & t, const char *) {
    return t;
  }
};
template<class T>
decltype(auto)
stream(const T & t, const char * what) {
  return maybe_value<T>::get(t, what);
}

template<class T>
struct not_fn { // default-constructed std::not_fn
  template<class... AA>
  bool operator()(AA &&... aa) const {
    return !T()(std::forward<AA>(aa)...);
  }
};
} // namespace detail

struct state_t {

  state_t(std::string name, std::string label) {
    name_ = name;
    label_ = label;
  } // initialize
  state_t(state_t &&) = delete;

  ~state_t() {
    flog::devel_guard guard(unit_tag);

    if(result_) {
      std::stringstream stream;
      stream << FLOG_OUTPUT_LTRED(label_ << " FAILED " << name_) << std::endl;
      stream << error_stream_.str();
      flog(utility) << stream.str();
    }
    else {
      flog(utility) << FLOG_OUTPUT_LTGREEN(label_ << " PASSED " << name_)
                    << FLOG_COLOR_PLAIN << std::endl;
    } // if
  } // process

  const std::string & name() const {
    return name_;
  }

  std::stringstream & stringstream() {
    return error_stream_;
  } // stream

  template<bool A, class... CC>
  void fail(const char * file, int line, const CC &... cc) {
    result_ = 1;
    if(A)
      error_stream_ << FLOG_OUTPUT_LTRED("ASSERT FAILED") << ": '";
    else
      error_stream_ << FLOG_OUTPUT_YELLOW("EXPECT FAILED") << ": '";
    (error_stream_ << ... << cc)
      << "' at " << FLOG_COLOR_BROWN << file << ':' << line << ' ';
  }
  template<bool A>
  bool test(bool b, const char * what, const char * file, int line) {
    if(!b)
      fail<A>(file, line, what);
    return b;
  }
  template<class C, bool A, class T, class U>
  bool compare(const T & t,
    const U & u,
    const char * ts,
    const char * op,
    const char * us,
    const char * sfx,
    const char * file,
    int line) {
    const bool ret = C()(t, u);
    if(!ret)
      fail<A>(file,
        line,
        '(',
        detail::stream(t, ts),
        ')',
        op,
        '(',
        detail::stream(u, us),
        ')',
        sfx);
    return ret;
  }

  template<class F>
  int operator->*(F && f) { // highest binary precedence
    std::forward<F>(f)();
    return result_;
  }

  // Allows 'return' before <<:
  void operator>>=(const std::ostream &) {
    error_stream_ << FLOG_COLOR_PLAIN << std::endl;
  }

private:
  int result_ = 0;
  std::string name_;
  std::string label_;
  std::stringstream error_stream_;

}; // struct state_t

struct string_compare {
  using not_fn = detail::not_fn<string_compare>;
  bool operator()(const char * lhs, const char * rhs) const {
    if(lhs == nullptr) {
      return rhs == nullptr;
    }
    if(rhs == nullptr) {
      return false;
    }
    return strcmp(lhs, rhs) == 0;
  }
};

struct string_case_compare {
  using not_fn = detail::not_fn<string_case_compare>;
  bool operator()(const char * lhs, const char * rhs) const {
    if(lhs == nullptr) {
      return rhs == nullptr;
    }
    if(rhs == nullptr) {
      return false;
    }
    return strcasecmp(lhs, rhs) == 0;
  }
};

// Source: https://stackoverflow.com/a/22759544
template<typename S, typename T>
class is_streamable
{
  template<typename SS, typename TT>
  static auto test(int)
    -> decltype(std::declval<SS &>() << std::declval<TT>(), std::true_type());

  template<typename, typename>
  static auto test(...) -> std::false_type;

public:
  static const bool value = decltype(test<S, T>(0))::value;
};

template<class T1, class T2>
inline std::string
format_cond(T1 && v1, T2 && v2, const char * cond) {
  std::ostringstream os;
  if constexpr(is_streamable<std::ostringstream, T1>::value and
               is_streamable<std::ostringstream, T2>::value)
    os << v1 << " " << cond << " " << v2;
  else {
    os << demangle(typeid(T1).name()) << " " << cond << " "
       << demangle(typeid(T2).name());
  }
  return os.str();
}

/// \}
} // namespace unit
} // namespace util
} // namespace flecsi

<<<<<<< HEAD
inline std::string
label_default(std::string s) {
  return (s.empty() ? "TEST" : s);
}

#define UNIT(...)                                                              \
  ::flecsi::flog::state::instance().config_stream().add_buffer(                \
=======
/// \addtogroup unit
/// \{

/// Define a unit test function.  Should be followed by a compound statement,
/// which can use the other unit-testing macros, and a semicolon, and should
/// generally appear alone in a function that returns \c int.
#define UNIT                                                                   \
  ::flecsi::log::state::instance().config_stream().add_buffer(                 \
>>>>>>> 2890a73c
    "flog", std::clog, true);                                                  \
  ::flecsi::util::unit::state_t auto_unit_state(                               \
    __func__, label_default({__VA_ARGS__}));                                   \
  return auto_unit_state->*[&]() -> void

#define UNIT_TYPE(name) ::flecsi::util::demangle((name))

#define UNIT_TTYPE(type) ::flecsi::util::demangle(typeid(type).name())

#define CHECK(ret, f, ...)                                                     \
  if(auto_unit_state.f(__VA_ARGS__, __FILE__, __LINE__))                       \
    ;                                                                          \
  else                                                                         \
    ret auto_unit_state >>= auto_unit_state.stringstream()

/// \name Assertion macros
/// \{

#define ASSERT_TRUE(c) CHECK(return, test<true>, c, #c)
#define EXPECT_TRUE(c) CHECK(, test<false>, c, #c)

#define ASSERT_FALSE(c) ASSERT_TRUE(!(c))
#define EXPECT_FALSE(c) EXPECT_TRUE(!(c))

/// \}

#define COMMA , // relies on CHECK invoking no other macros
#define CHECK_CMP(ret, cmp, A, x, y, op, sfx)                                  \
  CHECK(ret, compare<cmp COMMA A>, x, y, #x, #op, #y, sfx)

#define ASSERT_CMP(x, y, cmp, op, sfx)                                         \
  CHECK_CMP(return, cmp, true, x, y, op, sfx)
#define EXPECT_CMP(x, y, cmp, op, sfx) CHECK_CMP(, cmp, false, x, y, op, sfx)

/// \name Assertion macros
/// Macros that begin with \c ASSERT are identical to their \c EXPECT
/// counterparts except that they abandon the current \c UNIT on failure
/// (usually to avoid subsequent undefined behavior).
/// \{

/// Comparison.
#define ASSERT_EQ(x, y) ASSERT_CMP(x, y, ::std::equal_to<>, ==, "")
#define EXPECT_EQ(x, y) EXPECT_CMP(x, y, ::std::equal_to<>, ==, "")
#define ASSERT_NE(x, y) ASSERT_CMP(x, y, ::std::not_equal_to<>, !=, "")
#define EXPECT_NE(x, y) EXPECT_CMP(x, y, ::std::not_equal_to<>, !=, "")
#define ASSERT_LT(x, y) ASSERT_CMP(x, y, ::std::less<>, <, "")
#define EXPECT_LT(x, y) EXPECT_CMP(x, y, ::std::less<>, <, "")
#define ASSERT_LE(x, y) ASSERT_CMP(x, y, ::std::less_equal<>, <=, "")
#define EXPECT_LE(x, y) EXPECT_CMP(x, y, ::std::less_equal<>, <=, "")
#define ASSERT_GT(x, y) ASSERT_CMP(x, y, ::std::greater<>, >, "")
#define EXPECT_GT(x, y) EXPECT_CMP(x, y, ::std::greater<>, >, "")
#define ASSERT_GE(x, y) ASSERT_CMP(x, y, ::std::greater_equal<>, >=, "")
#define EXPECT_GE(x, y) EXPECT_CMP(x, y, ::std::greater_equal<>, >=, "")
/// Compare null-terminated strings, abandoning test on inequality.
#define ASSERT_STREQ(x, y)                                                     \
  ASSERT_CMP(x, y, ::flecsi::util::unit::string_compare, ==, "")
/// Check equality of null-terminated strings.
#define EXPECT_STREQ(x, y)                                                     \
  EXPECT_CMP(x, y, ::flecsi::util::unit::string_compare, ==, "")
/// Compare null-terminated strings, abandoning test on equality.
#define ASSERT_STRNE(x, y)                                                     \
  ASSERT_CMP(x, y, ::flecsi::util::unit::string_compare::not_fn, !=, "")
/// Check inequality of null-terminated strings.
#define EXPECT_STRNE(x, y)                                                     \
  EXPECT_CMP(x, y, ::flecsi::util::unit::string_compare::not_fn, !=, "")
/// Compare null-terminated strings, ignoring case and abandoning test on
/// inequality.
#define ASSERT_STRCASEEQ(x, y)                                                 \
  ASSERT_CMP(x,                                                                \
    y,                                                                         \
    ::flecsi::util::unit::string_case_compare,                                 \
    ==,                                                                        \
    " (case insensitive)")
/// Check equality of null-terminated strings, ignoring case.
#define EXPECT_STRCASEEQ(x, y)                                                 \
  EXPECT_CMP(x,                                                                \
    y,                                                                         \
    ::flecsi::util::unit::string_case_compare,                                 \
    ==,                                                                        \
    " (case insensitive)")
/// Compare null-terminated strings, ignoring case and abandoning test on
/// equality.
#define ASSERT_STRCASENE(x, y)                                                 \
  ASSERT_CMP(x,                                                                \
    y,                                                                         \
    ::flecsi::util::unit::string_case_compare::not_fn,                         \
    !=,                                                                        \
    " (case insensitive)")
/// Check inequality of null-terminated strings, ignoring case.
#define EXPECT_STRCASENE(x, y)                                                 \
  EXPECT_CMP(x,                                                                \
    y,                                                                         \
    ::flecsi::util::unit::string_case_compare::not_fn,                         \
    !=,                                                                        \
    " (case insensitive)")
/// \}

/// A stream that collects output for comparison.
#define UNIT_CAPTURE()                                                         \
  ::flecsi::util::unit::test_output_t::instance().get_stream()

/// Return captured output.
/// \return \c std::string
#define UNIT_DUMP() ::flecsi::util::unit::test_output_t::instance().get_buffer()

/// Compare captured output to a blessed file.
/// \return \c bool
#define UNIT_EQUAL_BLESSED(f)                                                  \
  ::flecsi::util::unit::test_output_t::instance().equal_blessed((f))

/// Write captured output to file.
#define UNIT_WRITE(f)                                                          \
  ::flecsi::util::unit::test_output_t::instance().to_file((f))

#if !defined(_MSC_VER)
/// Run an assertion and include captured output in any error message.
/// \param ASSERTION macro name (\c TRUE, \c EQ, \e etc.)
#define UNIT_ASSERT(ASSERTION, ...)                                            \
  ASSERT_##ASSERTION(__VA_ARGS__) << UNIT_DUMP()
#else
// MSVC has a brain-dead preprocessor...
#define UNIT_ASSERT(ASSERTION, x, y) ASSERT_##ASSERTION(x, y) << UNIT_DUMP()
#endif

#if !defined(_MSC_VER)
#define UNIT_EXPECT(EXPECTATION, ...)                                          \
  EXPECT_##EXPECTATION(__VA_ARGS__) << UNIT_DUMP()
#else
// MSVC has a brain-dead preprocessor...
#define UNIT_EXPECT(EXPECTATION, x, y) EXPECT_##EXPECTATION(x, y) << UNIT_DUMP()
#endif

/// \}
/// \}<|MERGE_RESOLUTION|>--- conflicted
+++ resolved
@@ -209,24 +209,19 @@
 } // namespace util
 } // namespace flecsi
 
-<<<<<<< HEAD
+/// \addtogroup unit
+/// \{
+
 inline std::string
 label_default(std::string s) {
   return (s.empty() ? "TEST" : s);
 }
 
-#define UNIT(...)                                                              \
-  ::flecsi::flog::state::instance().config_stream().add_buffer(                \
-=======
-/// \addtogroup unit
-/// \{
-
 /// Define a unit test function.  Should be followed by a compound statement,
 /// which can use the other unit-testing macros, and a semicolon, and should
 /// generally appear alone in a function that returns \c int.
-#define UNIT                                                                   \
-  ::flecsi::log::state::instance().config_stream().add_buffer(                 \
->>>>>>> 2890a73c
+#define UNIT(...)                                                              \
+  ::flecsi::flog::state::instance().config_stream().add_buffer(                \
     "flog", std::clog, true);                                                  \
   ::flecsi::util::unit::state_t auto_unit_state(                               \
     __func__, label_default({__VA_ARGS__}));                                   \
