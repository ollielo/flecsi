--- conflicted
+++ resolved
@@ -213,185 +213,8 @@
 
 #define UNIT_TTYPE(type) ::flecsi::util::demangle(typeid(type).name())
 
-<<<<<<< HEAD
-#define ASSERT_TRUE(condition)                                                 \
-  if(condition)                                                                \
-    ;                                                                          \
-  else                                                                         \
-    return auto_unit_state >>= ::flecsi::util::unit::assert_handler_t(         \
-             #condition, __FILE__, __LINE__, auto_unit_state)
-
-#define EXPECT_TRUE(condition)                                                 \
-  if(condition)                                                                \
-    ;                                                                          \
-  else                                                                         \
-    ::flecsi::util::unit::expect_handler_t(                                    \
-      #condition, __FILE__, __LINE__, auto_unit_state)
-
-#define ASSERT_FALSE(condition)                                                \
-  if(!(condition))                                                             \
-    ;                                                                          \
-  else                                                                         \
-    return auto_unit_state >>= ::flecsi::util::unit::assert_handler_t(         \
-             #condition, __FILE__, __LINE__, auto_unit_state)
-
-#define EXPECT_FALSE(condition)                                                \
-  if(!(condition))                                                             \
-    ;                                                                          \
-  else                                                                         \
-    ::flecsi::util::unit::expect_handler_t(                                    \
-      #condition, __FILE__, __LINE__, auto_unit_state)
-
-#define HANDLE_ASSERT_COMP(val1, val2, comp)                                   \
-  return auto_unit_state >>= ::flecsi::util::unit::assert_handler_t(           \
-           ::flecsi::util::unit::format_cond(val1, val2, #comp).c_str(),       \
-           __FILE__,                                                           \
-           __LINE__,                                                           \
-           auto_unit_state)
-
-#define HANDLE_EXPECT_COMP(val1, val2, comp)                                   \
-  ::flecsi::util::unit::expect_handler_t(                                      \
-    ::flecsi::util::unit::format_cond(val1, val2, #comp).c_str(),              \
-    __FILE__,                                                                  \
-    __LINE__,                                                                  \
-    auto_unit_state)
-
-#define ASSERT_EQ(val1, val2)                                                  \
-  if(::flecsi::util::unit::test_equal((val1), (val2)))                         \
-    ;                                                                          \
-  else                                                                         \
-    HANDLE_ASSERT_COMP(val1, val2, ==)
-
-#define EXPECT_EQ(val1, val2)                                                  \
-  if(::flecsi::util::unit::test_equal((val1), (val2)))                         \
-    ;                                                                          \
-  else                                                                         \
-    HANDLE_EXPECT_COMP(val1, val2, ==)
-
-#define ASSERT_NE(val1, val2)                                                  \
-  if(!::flecsi::util::unit::test_equal((val1), (val2)))                        \
-    ;                                                                          \
-  else                                                                         \
-    HANDLE_ASSERT_COMP(val1, val2, !=)
-
-#define EXPECT_NE(val1, val2)                                                  \
-  if(!::flecsi::util::unit::test_equal((val1), (val2)))                        \
-    ;                                                                          \
-  else                                                                         \
-    HANDLE_EXPECT_COMP(val1, val2, !=)
-
-#define ASSERT_LT(val1, val2)                                                  \
-  if(::flecsi::util::unit::test_less((val1), (val2)))                          \
-    ;                                                                          \
-  else                                                                         \
-    HANDLE_ASSERT_COMP(val1, val2, <)
-
-#define EXPECT_LT(val1, val2)                                                  \
-  if(::flecsi::util::unit::test_less((val1), (val2)))                          \
-    ;                                                                          \
-  else                                                                         \
-    HANDLE_EXPECT_COMP(val1, val2, <)
-
-#define ASSERT_LE(val1, val2)                                                  \
-  if(::flecsi::util::unit::test_less_equal((val1), (val2)))                    \
-    ;                                                                          \
-  else                                                                         \
-    HANDLE_ASSERT_COMP(val1, val2, <=)
-
-#define EXPECT_LE(val1, val2)                                                  \
-  if(::flecsi::util::unit::test_less_equal((val1), (val2)))                    \
-    ;                                                                          \
-  else                                                                         \
-    HANDLE_EXPECT_COMP(val1, val2, <=)
-
-#define ASSERT_GT(val1, val2)                                                  \
-  if(::flecsi::util::unit::test_greater((val1), (val2)))                       \
-    ;                                                                          \
-  else                                                                         \
-    HANDLE_ASSERT_COMP(val1, val2, >)
-
-#define EXPECT_GT(val1, val2)                                                  \
-  if(::flecsi::util::unit::test_greater((val1), (val2)))                       \
-    ;                                                                          \
-  else                                                                         \
-    HANDLE_EXPECT_COMP(val1, val2, >)
-
-#define ASSERT_GE(val1, val2)                                                  \
-  if(::flecsi::util::unit::test_greater_equal((val1), (val2)))                 \
-    ;                                                                          \
-  else                                                                         \
-    HANDLE_ASSERT_COMP(val1, val2, >=)
-
-#define EXPECT_GE(val1, val2)                                                  \
-  if(::flecsi::util::unit::test_greater_equal((val1), (val2)))                 \
-    ;                                                                          \
-  else                                                                         \
-    HANDLE_EXPECT_COMP(val1, val2, >=)
-
-#define ASSERT_STREQ(str1, str2)                                               \
-  if(::flecsi::util::unit::string_compare(str1, str2))                         \
-    ;                                                                          \
-  else                                                                         \
-    return auto_unit_state >>= ::flecsi::util::unit::assert_handler_t(         \
-             str1 " == " str2, __FILE__, __LINE__, auto_unit_state)
-
-#define EXPECT_STREQ(str1, str2)                                               \
-  if(::flecsi::util::unit::string_compare(str1, str2))                         \
-    ;                                                                          \
-  else                                                                         \
-    ::flecsi::util::unit::expect_handler_t(                                    \
-      str1 " == " str2, __FILE__, __LINE__, auto_unit_state)
-
-#define ASSERT_STRNE(str1, str2)                                               \
-  if(!::flecsi::util::unit::string_compare(str1, str2))                        \
-    ;                                                                          \
-  else                                                                         \
-    return auto_unit_state >>= ::flecsi::util::unit::assert_handler_t(         \
-             str1 " != " str2, __FILE__, __LINE__, auto_unit_state)
-
-#define EXPECT_STRNE(str1, str2)                                               \
-  if(!::flecsi::util::unit::string_compare(str1, str2))                        \
-    ;                                                                          \
-  else                                                                         \
-    ::flecsi::util::unit::expect_handler_t(                                    \
-      str1 " != " str2, __FILE__, __LINE__, auto_unit_state)
-
-#define ASSERT_STRCASEEQ(str1, str2)                                           \
-  if(::flecsi::util::unit::string_case_compare(str1, str2))                    \
-    ;                                                                          \
-  else                                                                         \
-    return auto_unit_state >>= ::flecsi::util::unit::assert_handler_t(str1     \
-             " == " str2 " (case insensitive)",                                \
-             __FILE__,                                                         \
-             __LINE__,                                                         \
-             auto_unit_state)
-
-#define EXPECT_STRCASEEQ(str1, str2)                                           \
-  if(::flecsi::util::unit::string_case_compare(str1, str2))                    \
-    ;                                                                          \
-  else                                                                         \
-    ::flecsi::util::unit::expect_handler_t(str1 " == " str2                    \
-                                                " (case insensitive)",         \
-      __FILE__,                                                                \
-      __LINE__,                                                                \
-      auto_unit_state)
-
-#define ASSERT_STRCASENE(str1, str2)                                           \
-  if(!::flecsi::util::unit::string_case_compare(str1, str2))                   \
-    ;                                                                          \
-  else                                                                         \
-    return auto_unit_state >>= ::flecsi::util::unit::assert_handler_t(str1     \
-             " == " str2 " (case insensitive)",                                \
-             __FILE__,                                                         \
-             __LINE__,                                                         \
-             auto_unit_state)
-
-#define EXPECT_STRCASENE(str1, str2)                                           \
-  if(!::flecsi::util::unit::string_case_compare(str1, str2))                   \
-=======
 #define CHECK(ret, f, ...)                                                     \
   if(auto_unit_state.f(__VA_ARGS__, __FILE__, __LINE__))                       \
->>>>>>> 56b553d6
     ;                                                                          \
   else                                                                         \
     ret auto_unit_state >>= auto_unit_state.stringstream()
