--- conflicted
+++ resolved
@@ -140,16 +140,6 @@
   using control_points_enum = typename P::control_points_enum;
   using node_policy = typename P::node_policy;
 
-<<<<<<< HEAD
-  using point_walker = run_impl::point_walker<control<P>>;
-  friend point_walker;
-
-  using init_walker = run_impl::init_walker<control<P>>;
-  friend init_walker;
-
-#if defined(FLECSI_ENABLE_GRAPHVIZ)
-  using point_writer = run_impl::point_writer<control<P>>;
-=======
   using point_walker = run_impl::point_walker<control>;
   friend point_walker;
 
@@ -158,7 +148,6 @@
 
 #if defined(FLECSI_ENABLE_GRAPHVIZ)
   using point_writer = run_impl::point_writer<control>;
->>>>>>> 9a658efa
   friend point_writer;
 #endif
 
