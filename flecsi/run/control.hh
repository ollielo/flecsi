--- conflicted
+++ resolved
@@ -48,18 +48,13 @@
 template<auto CP>
 using meta_point = run_impl::meta_point<CP>;
 
-<<<<<<< HEAD
+/*!
+  A control-flow cycle.
+  \tparam P tested before each iteration
+  \tparam CP \c control_point or \c cycle types
+ */
 template<bool (*P)(), typename... CP>
 using cycle = run_impl::cycle<P, CP...>;
-=======
-/*!
-  A control-flow cycle.
-  \tparam Predicate tested before each iteration
-  \tparam ControlPoints \c control_point or \c cycle types
- */
-template<bool (*Predicate)(), typename... ControlPoints>
-using cycle = run_impl::cycle<Predicate, ControlPoints...>;
->>>>>>> d5fe869a
 
 /*!
   Base class for providing default implementations for optional interfaces.
