--- conflicted
+++ resolved
@@ -128,28 +128,15 @@
   \tparam ControlPolicy policy type like \c control_policy
  */
 
-<<<<<<< HEAD
 template<typename P>
-struct control : P {
-=======
-template<typename ControlPolicy>
 struct control {
->>>>>>> 085d2c36
 
   using target_type = int (*)();
 
 private:
-<<<<<<< HEAD
-  friend P;
-
   using control_points = run_impl::to_types_t<P>;
   using control_points_enum = typename P::control_points_enum;
   using node_policy = typename P::node_policy;
-=======
-  using control_points = run_impl::to_types_t<ControlPolicy>;
-  using control_points_enum = typename ControlPolicy::control_points_enum;
-  using node_policy = typename ControlPolicy::node_policy;
->>>>>>> 085d2c36
 
   using point_walker = run_impl::point_walker<control<P>>;
   friend point_walker;
@@ -266,7 +253,7 @@
   } // write_sorted
 #endif
 
-  ControlPolicy policy;
+  P policy_;
   dag_map registry_;
 
 public:
@@ -278,14 +265,10 @@
             to store control state information.
    */
 
-<<<<<<< HEAD
   static P & policy() {
-    return instance();
-=======
-  static ControlPolicy & state() {
-    return instance().policy;
->>>>>>> 085d2c36
-  }
+    return instance().policy_;
+  }
+
   /// Return the control policy object.
   /// \deprecated use #policy
   static P & state() {
@@ -362,8 +345,8 @@
 
   static int execute() {
     if constexpr(std::is_base_of_v<control_base, P>) {
-      const int r = instance().initialize();
-      return r == success ? instance().finalize(instance().run()) : r;
+      const int r = policy().initialize();
+      return r == success ? policy().finalize(instance().run()) : r;
     }
     else {
       return instance().run();
