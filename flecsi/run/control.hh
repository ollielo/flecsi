// Copyright (c) 2016, Triad National Security, LLC
// All rights reserved.

#ifndef FLECSI_RUN_CONTROL_HH
#define FLECSI_RUN_CONTROL_HH

#include <flecsi-config.h>

#include "flecsi/execution.hh"
#include "flecsi/flog.hh"
#include "flecsi/run/types.hh"
#include "flecsi/util/constant.hh"
#include "flecsi/util/dag.hh"
#include "flecsi/util/demangle.hh"

#include <functional>
#include <map>
#include <vector>

namespace flecsi {
namespace run {
/// \defgroup control Control Model
/// Types for defining, extending, and executing control-flow graphs.
/// \ingroup runtime
/// \{

inline flog::devel_tag control_tag("control");

#if defined(FLECSI_ENABLE_GRAPHVIZ)
inline program_option<bool> control_model_option("FleCSI Options",
  "control-model",
  "Output a dot file of the control model. This can be processed into a pdf "
  "using the dot command, like:\n\033[0;36m$ dot -Tpdf input.dot > "
  "output.pdf\033[0m",
  {{flecsi::option_implicit, true}, {flecsi::option_zero}});

inline program_option<bool> control_model_sorted_option("FleCSI Options",
  "control-model-sorted",
  "Output a dot file of the sorted control model actions.",
  {{flecsi::option_implicit, true}, {flecsi::option_zero}});
#endif

<<<<<<< HEAD
/// Type for control points
/// \tparam CP control point enumerator
/// \deprecated Use \c control_base::point.
=======
/// A control point for application use.
/// \tparam CP control point enumerator
>>>>>>> 0465f14b
template<auto CP>
using control_point = run_impl::control_point<CP>;

/*!
  A control-flow cycle.
  \tparam P tested before each iteration
  \tparam CP \c control_point or \c cycle types
  \deprecated Use \c control_base::cycle.
 */
template<bool (*P)(), typename... CP>
using cycle = run_impl::cycle<P, CP...>;

/*!
  Base class for providing default implementations for optional interfaces.
 */

struct control_base {
  /// Type for control points.
  /// \tparam CP control point enumerator
  template<auto CP>
  using point = run_impl::control_point<CP>;

  /// A control point for specialization use.
  /// \tparam CP control point enumerator
  template<auto CP>
  using meta = run_impl::meta_point<CP>;

  /// A control-flow cycle.
  /// \tparam P tested before each iteration
  /// \tparam CP \c point or \c cycle types
  template<bool (*P)(), typename... CP>
  using cycle = run_impl::cycle<P, CP...>;

  /// Type for specifying control points
  /// \tparam TT pack of \c point, \c meta, or \c cycle
  template<class... TT>
  using list = util::types<TT...>;

  /// Called before executing.  If the value returned is not \c success,
  /// \c run and \c finalize are skipped.
  /// \return exit status
  int initialize() {
    return success;
  }
  /// Called after executing.
  /// \param run exit status from running
  /// \return exit status
  int finalize(int run) {
    return run;
  }
};

#ifdef DOXYGEN
/// An example control policy that is not really implemented.
/// Inheriting from \c control_base is optional,
/// but not doing so is \b deprecated.
struct control_policy : control_base {
  /// The labels for the control-flow graph.
  enum control_points_enum {};
  /// The control-flow graph.
  /// Each element is a \c control_base::point or a \c control_base::cycle.
  using control_points = list<>;
  /// Base class for control point objects.
  struct node_policy {};
};

/// A control policy must provide names for its control points.
inline const char * operator*(control_policy::control_points_enum);
#endif

/*!
  The control type provides a control model for specifying a
  set of control points as a coarse-grained control flow graph,
  with each node of the graph specifying a set of actions as a
  directed acyclic graph (DAG). The actions under a control point
  DAG are topologically sorted to respect dependency edges, which can
  be specified through the dag interface.

  If Graphviz support is enabled, the control flow graph and its DAG nodes
  can be written to a graphviz file that can be compiled and viewed using
  the \em dot program.

  \tparam ControlPolicy policy type like \c control_policy
 */

template<typename P>
struct control : P {

  using target_type = int (*)();

private:
  friend P;

  using control_points = run_impl::to_types_t<P>;
  using control_points_enum = typename P::control_points_enum;
  using node_policy = typename P::node_policy;

  using point_walker = run_impl::point_walker<control<P>>;
  friend point_walker;

  using init_walker = run_impl::init_walker<control<P>>;
  friend init_walker;

#if defined(FLECSI_ENABLE_GRAPHVIZ)
  using point_writer = run_impl::point_writer<control<P>>;
  friend point_writer;
#endif

  /*
    Control node type. This just adds an executable target.
   */

  struct control_node : node_policy {

    template<typename... Args>
    control_node(target_type target, Args &&... args)
      : node_policy(std::forward<Args>(args)...), target_(target) {}

    int execute() const {
      return target_();
    }

  private:
    target_type target_;
  }; // struct control_node

  using dag = util::dag<control_node>;

  /*
    Use the node type that is defined by the specialized DAG.
   */

  using node_type = typename dag::node_type;

public:
  using sorted_type = std::map<control_points_enum, typename dag::sorted_type>;
  using dag_map = std::map<control_points_enum, dag>;

private:
  /*
    Initialize the control point dags. This is necessary in order to
    assign labels in the case that no actions are registered at one
    or more control points.
   */

  control() {
    run_impl::walk<control_points>(init_walker(registry_));
  }

  /*
    The singleton instance is private, and should only be accessed by internal
    types.
   */

  static control & instance() {
    static control c;
    return c;
  }

  /*
    Return the dag at the given control point.
   */

  dag & control_point_dag(control_points_enum cp) {
    registry_.try_emplace(cp, *cp);
    return registry_[cp];
  }

  /*
    Return a map of the sorted dags under each control point.
   */

  sorted_type sort() const {
    sorted_type sorted;
    for(auto & d : registry_) {
      sorted.try_emplace(d.first, d.second.sort());
    }
    return sorted;
  }

  /*
    Run the control model.
   */

  int run() const {
    int status{flecsi::run::status::success};
    run_impl::walk<control_points>(point_walker(sort(), status));
    return status;
  } // run

  /*
    Output a graph of the control model.
   */

#if defined(FLECSI_ENABLE_GRAPHVIZ)
  int write() const {
    flecsi::util::graphviz gv;
    point_writer::write(registry_, gv);
    std::string file = program() + "-control-model.dot";
    gv.write(file);
    return flecsi::run::status::control_model;
  } // write

  int write_sorted() const {
    flecsi::util::graphviz gv;
    point_writer::write_sorted(sort(), gv);
    std::string file = program() + "-control-model-sorted.dot";
    gv.write(file);
    return flecsi::run::status::control_model_sorted;
  } // write_sorted
#endif

  dag_map registry_;

public:
  /*!
    Return the user's control policy.

    @return The singleton instance of the user's control policy type. Users can
            add arbitrary data members and interfaces to this type that can be
            to store control state information.
   */

  static P & policy() {
    return instance();
  }
  /// Return the control policy object.
  /// \deprecated use #policy
  static P & state() {
    return policy();
  }

  /*!
    The action type provides a mechanism to add execution elements to the
    FleCSI control model.

    @tparam T  The execution target.
    @tparam CP The control point under which this action is executed.
    @tparam M  Boolean indicating whether or not the action is a meta action.
   */

  template<target_type T, control_points_enum CP, bool M = false>
  struct action {

    template<target_type, control_points_enum, bool>
    friend struct action;

    /*!
      Add a function to be executed under the specified control point.

      @param args   A variadic list of arguments that are forwarded to the
                    user-defined node type, as spcified in the control policy.
     */

    template<typename... Args>
    action(Args &&... args)
      : node_(util::symbol<*T>(), T, std::forward<Args>(args)...) {
      static_assert(M == run_impl::is_meta<control_points>(CP),
        "you cannot use this interface for internal control points!");
      instance().control_point_dag(CP).push_back(&node_);
    }

    /*
      Dummy type used to force namespace scope execution.
     */

    struct dependency {};

    /*!
      Add a dependency on the given action.

      \tparam V must be the same as \a ControlPoint
      @param from The upstream node in the dependency.
     */

    template<target_type U, control_points_enum V>
    dependency add(action<U, V> const & from) {
      static_assert(CP == V,
        "you cannot add dependencies between actions under different control "
        "points");
      node_.push_back(&from.node_);
      return {};
    }

<<<<<<< HEAD
    /*!
     */

    template<target_type F>
    void push_back(action<F, CP, M> const & from) {
      node_.push_back(&from.node_);
    }

  protected:
=======
  private:
>>>>>>> 0465f14b
    node_type node_;
  }; // struct action

  /// An action registration on a \c meta_point for a specialization.
  /// \tparam T function
  /// \tparam CP control point enumerator
  template<target_type T, control_points_enum CP>
  using meta = action<T, CP, true>;

  /*!
    Execute the control model. This method does a topological sort of the
    actions under each of the control points to determine a non-unique, but
    valid ordering, and executes the actions.
   */

  static int execute() {
    if constexpr(std::is_base_of_v<control_base, P>) {
      const int r = instance().initialize();
      return r == success ? instance().finalize(instance().run()) : r;
    }
    else {
      return instance().run();
    }
  } // execute

  /*!
    Process control model command-line options.
    \param s initialization status
    \return status of control model output if requested, else \a s
   */

  static int check_status(int s) {
#if defined(FLECSI_ENABLE_GRAPHVIZ)
    switch(s) {
      case flecsi::run::status::control_model:
        return instance().write();
      case flecsi::run::status::control_model_sorted:
        return instance().write_sorted();
      default:
        break;
    } // switch
#endif
    return s;
  } // check_status

}; // struct control

/// \}
} // namespace run
} // namespace flecsi

#endif<|MERGE_RESOLUTION|>--- conflicted
+++ resolved
@@ -40,14 +40,9 @@
   {{flecsi::option_implicit, true}, {flecsi::option_zero}});
 #endif
 
-<<<<<<< HEAD
-/// Type for control points
+/// A control point for application use.
 /// \tparam CP control point enumerator
 /// \deprecated Use \c control_base::point.
-=======
-/// A control point for application use.
-/// \tparam CP control point enumerator
->>>>>>> 0465f14b
 template<auto CP>
 using control_point = run_impl::control_point<CP>;
 
@@ -65,7 +60,7 @@
  */
 
 struct control_base {
-  /// Type for control points.
+  /// A control point for application use.
   /// \tparam CP control point enumerator
   template<auto CP>
   using point = run_impl::control_point<CP>;
@@ -332,19 +327,7 @@
       return {};
     }
 
-<<<<<<< HEAD
-    /*!
-     */
-
-    template<target_type F>
-    void push_back(action<F, CP, M> const & from) {
-      node_.push_back(&from.node_);
-    }
-
   protected:
-=======
-  private:
->>>>>>> 0465f14b
     node_type node_;
   }; // struct action
 
