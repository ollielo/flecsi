--- conflicted
+++ resolved
@@ -50,14 +50,11 @@
 template<auto CP>
 using control_point = run_impl::control_point<CP>;
 
-<<<<<<< HEAD
-=======
 template<auto CP>
 using meta_point = run_impl::meta_point<CP>;
 
->>>>>>> 4a98f98c
-template<bool (*Predicate)(), typename... ControlPoints>
-using cycle = run_impl::cycle<Predicate, ControlPoints...>;
+template<bool (*P)(), typename... CP>
+using cycle = run_impl::cycle<P, CP...>;
 
 /*!
   Base class for providing default implementations for optional interfaces.
