// Copyright (C) 2016, Triad National Security, LLC
// All rights reserved.

#ifndef FLECSI_RUN_CONTEXT_HH
#define FLECSI_RUN_CONTEXT_HH

#include <flecsi-config.h>

#include "flecsi/data/field_info.hh"
#include "flecsi/flog.hh"
#include "flecsi/util/constant.hh"
#include "flecsi/util/demangle.hh"

#include <boost/optional.hpp>
#include <boost/program_options.hpp>

#include <cstddef>
#include <cstdlib> // getenv
#include <functional>
#include <map>
#include <optional>
#include <set>
#include <string>
#include <unordered_map>
#include <utility>
#include <vector>

namespace flecsi {

// forward declarations
namespace data {
struct region;
struct partition;
template<class Topo>
struct topology_slot;
} // namespace data

namespace topo {
struct global_base;
template<class Topo>
struct ragged;
struct with_ragged_base;
} // namespace topo

inline flog::devel_tag context_tag("context");

namespace run {
/// \addtogroup runtime
/// \{

struct context_t; // supplied by backend

/// exit status returned by initialization code
/// \see flecsi::initialize
/// \see flecsi::run::control::check_status
enum status : int {
  success, /// successful initialization
  help, /// user requested usage help
  control_model, /// print out control model graph in dot format
  control_model_sorted, /// print out sorted control model graph in dot format
  clean, /// any value greater than this implies an error
  command_line_error, /// error parsing command line
  error, // add specific error modes
}; // initialization_codes

<<<<<<< HEAD
struct index_space_info_t {
  const data::region * region;
  const data::partition * partition;
  data::fields fields;
  std::string index_type;
};
=======
/// \cond core

/// The results of parsing command-line options defined by FleCSI.
struct arguments {
  /// A command line.
  using argv = std::vector<std::string>;

  /// Arguments and options not recognized during parsing.
  argv unrecognized;

  /// Specification of operation to be performed.
  struct action {
    /// Program name.
    std::string program;
    status code; ///< Operation mode.
    std::string stderr; ///< Error text from initialization.
  } act; ///< Operation to perform.
  /// Specification for initializing underlying libraries.
  struct dependent {
#ifdef FLECSI_ENABLE_MPI
    argv mpi; ///< Command line for MPI.
#endif
#ifdef FLECSI_ENABLE_KOKKOS
    argv kokkos; ///< Command line for Kokkos.
#endif
  } dep; ///< Underlying initialization arguments.
  /// Specification of options for FleCSI.
  struct config {
#ifdef FLECSI_ENABLE_FLOG
    /// Specification for Flog operation.
    struct log {
      argv tags; ///< Tags to enable (perhaps including "all").
      int verbose, ///< Verbosity level.
        process; ///< Process from which to produce output, or -1 for all.
    } flog; ///< Flog options.
#endif
    /// Command line for FleCSI backend.  Some backends ignore it.
    argv backend;
  } cfg; ///< FleCSI options.

  /// Parse a command line.
  /// \note \c dep contains only the program name.
  arguments(int, char **);

  static std::vector<char *> pointers(argv & v) {
    std::vector<char *> ret;
    ret.reserve(v.size());
    for(auto & s : v)
      ret.push_back(s.data());
    return ret;
  }

private:
  status getopt(int, char **);
};

#ifdef DOXYGEN // implemented per-backend
/// RAII guard for initializing/finalizing FleCSI dependencies.
/// Which are included depends on configuration.
struct dependencies_guard {
  /// Construct the guard, possibly mutating argument values.
  dependencies_guard(arguments::dependent &);
};
#endif
>>>>>>> 76bc05c4

/*!
  The context type provides a high-level execution context interface that
  is implemented by a specific backend.
 */

struct context {
  using field_info_store_t = data::fields;

  /*--------------------------------------------------------------------------*
    Deleted contructor and assignment interfaces.
   *--------------------------------------------------------------------------*/

  context(const context &) = delete;
  context & operator=(const context &) = delete;
  context(context &&) = delete;
  context & operator=(context &&) = delete;

  static inline context_t & instance();

  /*--------------------------------------------------------------------------*
    Program options interface.
   *--------------------------------------------------------------------------*/

  static boost::program_options::positional_options_description &
  positional_description() {
    return positional_desc_;
  }

  static std::map<std::string, std::string> & positional_help() {
    return positional_help_;
  }

  static boost::program_options::options_description & hidden_options() {
    return hidden_options_;
  }

  static std::map<std::string,
    std::pair<bool,
      std::function<bool(boost::any const &, std::stringstream & ss)>>> &
  option_checks() {
    return option_checks_;
  }

  static auto & descriptions_map() {
    return descriptions_map_;
  }

  /*--------------------------------------------------------------------------*
    Runtime interface.
   *--------------------------------------------------------------------------*/
<<<<<<< HEAD

  int initialize_generic(int argc, char ** argv, bool dependent);

  inline void finalize_generic() {
#if defined(FLECSI_ENABLE_FLOG)
    flog::state::instance().finalize();
=======
protected:
  context(const arguments::config & c,
    arguments::action & a,
    Color np,
    Color proc)
    : process_(proc), processes_(np) {
    if(const auto p = std::getenv("FLECSI_SLEEP")) {
      const auto n = std::atoi(p);
      std::cerr << getpid() << ": sleeping for " << n << " seconds...\n";
      sleep(n);
    }

#if defined(FLECSI_ENABLE_FLOG)
    if(c.flog.process + 1 && Color(c.flog.process) >= np) {
      std::ostringstream stderr;
      stderr << a.program << ": flog process " << c.flog.process
             << " does not exist with " << processes_ << " processes\n";
      a.stderr += std::move(stderr).str();
      a.code = error;
    }
    else
      log::state::instance.emplace(c.flog.tags, c.flog.verbose, c.flog.process);
#else
    (void)c, (void)a;
#endif
  }

  ~context() {
#if defined(FLECSI_ENABLE_FLOG)
    log::state::instance.reset();
>>>>>>> 76bc05c4
#endif
  }

public:
#ifdef DOXYGEN // these functions are implemented per-backend
  /*!
    Start the FleCSI runtime.

    @param action The top-level action FleCSI should execute.

    @return An integer with \em 0 being success, and any other value
            being failure.
   */

  int start(const std::function<int()> & action);
#endif

  /*!
    Return the current process id.
   */

  Color process() const {
    return process_;
  }

  /*!
    Return the number of processes.
   */

  Color processes() const {
    return processes_;
  }

  /*!
    Return the number of threads per process.
   */

  Color threads_per_process() const {
    return threads_per_process_;
  }

  /*!
    Return the number of execution instances with which the runtime was
    invoked. In this context a \em thread is defined as an instance of
    execution, and does not imply any other properties. This interface can be
    used to determine the full subscription of the execution instances of the
    running process that invokded the FleCSI runtime.
   */

  Color threads() const {
    return threads_;
  }

#ifdef DOXYGEN
  /*!
    Return the current task depth within the execution hierarchy. The
    top-level task has depth \em 0. This interface is primarily intended
    for FleCSI developers to use in enforcing runtime constraints.
   */

  static int task_depth();

  /*!
    Get the color of this process.
   */

  Color color() const;

  /*!
    Get the number of colors.
   */

  Color colors() const;
#endif

  static void register_init(void callback()) {
    init_registry.push_back(callback);
  }

  /*--------------------------------------------------------------------------*
    Field interface.
   *--------------------------------------------------------------------------*/

  /*!
    Register field information.

    \tparam Topo topology type
    \tparam Index topology-relative index space
    \tparam Field field data type
    \param id field ID
   */
<<<<<<< HEAD
  template<class Topo, typename Topo::index_space Index, typename Field>
  void add_field_info(field_id_t id) {
=======
  template<class Topo, typename Topo::index_space Index>
  static void add_field_info(const data::field_info_t * field_info) {
>>>>>>> 76bc05c4
    if(topology_ids_.count(Topo::id()))
      flog_fatal("Cannot add fields on an allocated topology");
    constexpr std::size_t NIndex = Topo::index_spaces::size;
    topology_field_info_map_.try_emplace(Topo::id(), NIndex)
      .first->second[Topo::index_spaces::template index<Index>]
      .push_back(std::make_shared<data::field_info_t>(
        data::field_info_t{id, sizeof(Field), util::type<Field>()}));
  } // add_field_information

  /*!
    Return the stored field info for the given topology type and layout.
    Const version.

    \tparam Topo topology type
    \tparam Index topology-relative index space
   */
  template<class Topo, typename Topo::index_space Index = Topo::default_space()>
  static field_info_store_t const & field_info_store() {
    static const field_info_store_t empty;
    topology_ids_.insert(Topo::id());

    auto const & tita = topology_field_info_map_.find(Topo::id());
    if(tita == topology_field_info_map_.end())
      return empty;

    return tita->second[Topo::index_spaces::template index<Index>];
  } // field_info_store

  /*--------------------------------------------------------------------------*
    Index space interface.
   *--------------------------------------------------------------------------*/

  template<class Topo>
  void add_topology(typename data::topology_slot<Topo> & slot) {
    add_index_spaces<Topo>(slot, typename Topo::index_spaces());
  }

  const std::vector<index_space_info_t> & get_index_space_info() const {
    return index_space_info_vector_;
  }

  /*--------------------------------------------------------------------------*
    Task Launch interface.
   *--------------------------------------------------------------------------*/

  /*!
    Return the count of executed tasks. Const version.
   */

  size_t const & flog_task_count() const {
    return flog_task_count_;
  } // flog_task_count

  /*!
    Return the count of executed tasks.
   */

  size_t & flog_task_count() {
    return flog_task_count_;
  } // flog_task_count

  static std::optional<context_t> ctx;

protected:
  // Invoke initialization callbacks.
  // Call from hiding function in derived classses.
  void start() {
    for(auto ro : init_registry)
      ro();
  }

<<<<<<< HEAD
#ifdef DOXYGEN
  /*!
    Clear the runtime state of the context.

    Notes:
      - This does not clear objects that cannot be serialized, e.g.,
        std::function objects.
   */

  void clear();
#endif

private:
  template<class Topo, typename Topo::index_space Index, typename Instance>
  void add_fields(Instance & slot) {
    index_space_info_vector_.push_back({&slot.template get_region<Index>(),
      &slot.template get_partition<Index>(),
      field_info_store<Topo, Index>(),
      util::type<Topo>() + '[' + std::to_string(Index) + ']'});
  } // add_fields

  template<class Topo, typename Topo::index_space... Index>
  void add_index_spaces(typename Topo::slot & slot,
    util::constants<Index...> /* to deduce pack */) {
    // global topology doesn't define get_partition, so skip it for now
    if constexpr(!std::is_same_v<topo::global_base, typename Topo::base>) {
      // register core fields
      (add_fields<Topo, Index>(slot.get()), ...);
      // if present, register ragged fields
      if constexpr(std::is_base_of_v<topo::with_ragged_base,
                     typename Topo::core>) {
        (
          [&] {
            for(const auto & fip :
              field_info_store<topo::ragged<Topo>, Index>()) {
              auto & t = slot->ragged.template get<Index>()[fip->fid];
              // Clang doesn't like "t.space" as a constant expression:
              constexpr auto space =
                std::remove_reference_t<decltype(t)>::space;
              index_space_info_vector_.push_back(
                {&t.template get_region<space>(),
                  &t.template get_partition<space>(),
                  {fip},
                  util::type<Topo>() + "::ragged[" + std::to_string(Index) +
                    ']'});
            }
          }(),
          ...);
      }
    }
  }

=======
>>>>>>> 76bc05c4
  /*--------------------------------------------------------------------------*
    Program options data members.
   *--------------------------------------------------------------------------*/

<<<<<<< HEAD
protected:
  std::string program_;
  std::vector<char *> argv_;
  std::vector<std::string> backend_args_;

  bool initialize_dependent_ = true;

=======
>>>>>>> 76bc05c4
  // Option Descriptions
  static inline std::map<std::string,
    boost::program_options::options_description>
    descriptions_map_;

  // Positional options
  static inline boost::program_options::positional_options_description
    positional_desc_;
  static inline boost::program_options::options_description hidden_options_;
  static inline std::map<std::string, std::string> positional_help_;

  // Validation functions
  static inline std::map<std::string,
    std::pair<bool,
      std::function<bool(boost::any const &, std::stringstream & ss)>>>
    option_checks_;

  /*--------------------------------------------------------------------------*
    Basic runtime data members.
   *--------------------------------------------------------------------------*/

  Color process_, processes_, threads_per_process_, threads_;

  /*--------------------------------------------------------------------------*
    Field data members.
   *--------------------------------------------------------------------------*/

  /*
    This type allows storage of runtime field information per topology type.
   */

  static inline std::unordered_map<TopologyType,
    std::vector<field_info_store_t>>
    topology_field_info_map_;

  /// Set of topology types for which field definitions have been used
  static inline std::set<TopologyType> topology_ids_;

  /*--------------------------------------------------------------------------*
    Index space data members.
   *--------------------------------------------------------------------------*/

  std::vector<index_space_info_t> index_space_info_vector_;

  /*--------------------------------------------------------------------------*
    Task count.
   *--------------------------------------------------------------------------*/

  size_t flog_task_count_ = 0;

private:
<<<<<<< HEAD
  struct backend_arg;

  std::vector<void (*)()> init_registry;
=======
  static inline std::vector<void (*)()> init_registry;
>>>>>>> 76bc05c4
}; // struct context

struct task_local_base {
  struct guard {
    guard() {
      for(auto * p : all)
        p->emplace();
    }
    ~guard() {
      for(auto * p : all)
        p->reset();
    }
  };

  task_local_base() {
    all.push_back(this);
  }
  task_local_base(task_local_base &&) = delete;

protected:
  ~task_local_base() {
    all.erase(std::find(all.begin(), all.end(), this));
  }

private:
  static inline std::vector<task_local_base *> all;

  virtual void emplace() = 0;
  virtual void reset() noexcept = 0;
};

/// \endcond

/// \}
} // namespace run
} // namespace flecsi

#endif<|MERGE_RESOLUTION|>--- conflicted
+++ resolved
@@ -63,14 +63,6 @@
   error, // add specific error modes
 }; // initialization_codes
 
-<<<<<<< HEAD
-struct index_space_info_t {
-  const data::region * region;
-  const data::partition * partition;
-  data::fields fields;
-  std::string index_type;
-};
-=======
 /// \cond core
 
 /// The results of parsing command-line options defined by FleCSI.
@@ -135,7 +127,13 @@
   dependencies_guard(arguments::dependent &);
 };
 #endif
->>>>>>> 76bc05c4
+
+struct index_space_info_t {
+  const data::region * region;
+  const data::partition * partition;
+  data::fields fields;
+  std::string index_type;
+};
 
 /*!
   The context type provides a high-level execution context interface that
@@ -187,14 +185,6 @@
   /*--------------------------------------------------------------------------*
     Runtime interface.
    *--------------------------------------------------------------------------*/
-<<<<<<< HEAD
-
-  int initialize_generic(int argc, char ** argv, bool dependent);
-
-  inline void finalize_generic() {
-#if defined(FLECSI_ENABLE_FLOG)
-    flog::state::instance().finalize();
-=======
 protected:
   context(const arguments::config & c,
     arguments::action & a,
@@ -216,7 +206,8 @@
       a.code = error;
     }
     else
-      log::state::instance.emplace(c.flog.tags, c.flog.verbose, c.flog.process);
+      flog::state::instance.emplace(
+        c.flog.tags, c.flog.verbose, c.flog.process);
 #else
     (void)c, (void)a;
 #endif
@@ -224,8 +215,7 @@
 
   ~context() {
 #if defined(FLECSI_ENABLE_FLOG)
-    log::state::instance.reset();
->>>>>>> 76bc05c4
+    flog::state::instance.reset();
 #endif
   }
 
@@ -317,13 +307,8 @@
     \tparam Field field data type
     \param id field ID
    */
-<<<<<<< HEAD
   template<class Topo, typename Topo::index_space Index, typename Field>
-  void add_field_info(field_id_t id) {
-=======
-  template<class Topo, typename Topo::index_space Index>
-  static void add_field_info(const data::field_info_t * field_info) {
->>>>>>> 76bc05c4
+  static void add_field_info(field_id_t id) {
     if(topology_ids_.count(Topo::id()))
       flog_fatal("Cannot add fields on an allocated topology");
     constexpr std::size_t NIndex = Topo::index_spaces::size;
@@ -394,19 +379,6 @@
     for(auto ro : init_registry)
       ro();
   }
-
-<<<<<<< HEAD
-#ifdef DOXYGEN
-  /*!
-    Clear the runtime state of the context.
-
-    Notes:
-      - This does not clear objects that cannot be serialized, e.g.,
-        std::function objects.
-   */
-
-  void clear();
-#endif
 
 private:
   template<class Topo, typename Topo::index_space Index, typename Instance>
@@ -448,22 +420,11 @@
     }
   }
 
-=======
->>>>>>> 76bc05c4
   /*--------------------------------------------------------------------------*
     Program options data members.
    *--------------------------------------------------------------------------*/
 
-<<<<<<< HEAD
 protected:
-  std::string program_;
-  std::vector<char *> argv_;
-  std::vector<std::string> backend_args_;
-
-  bool initialize_dependent_ = true;
-
-=======
->>>>>>> 76bc05c4
   // Option Descriptions
   static inline std::map<std::string,
     boost::program_options::options_description>
@@ -515,13 +476,7 @@
   size_t flog_task_count_ = 0;
 
 private:
-<<<<<<< HEAD
-  struct backend_arg;
-
-  std::vector<void (*)()> init_registry;
-=======
   static inline std::vector<void (*)()> init_registry;
->>>>>>> 76bc05c4
 }; // struct context
 
 struct task_local_base {
