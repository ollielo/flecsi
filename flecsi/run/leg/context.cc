--- conflicted
+++ resolved
@@ -129,33 +129,7 @@
   context::threads_per_process_ = 1;
   context::threads_ = context::processes_ * context::threads_per_process_;
 
-<<<<<<< HEAD
-  /*
-    Start Legion runtime.
-   */
-
-  {
-    flog::devel_guard("context");
-
-    std::stringstream stream;
-
-    stream << "Starting Legion runtime" << std::endl;
-    stream << "\targc: " << largv.size() << std::endl;
-    stream << "\targv: ";
-
-    for(auto opt : largv) {
-      stream << std::quoted(opt) << " ";
-    } // for
-
-    stream << std::endl;
-
-    flog_devel(info) << stream.str();
-  } // scope
-
-  Runtime::start(largv.size(), largv.data(), true);
-=======
   Runtime::start(argv.size(), arguments::pointers(argv).data(), true);
->>>>>>> 76bc05c4
 
   while(true) {
     test(MPI_Barrier(MPI_COMM_WORLD));
