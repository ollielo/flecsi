// Copyright (C) 2016, Triad National Security, LLC
// All rights reserved.

#ifndef FLECSI_RUN_LEG_MAPPER_HH
#define FLECSI_RUN_LEG_MAPPER_HH

#include <flecsi-config.h>

#include "../backend.hh"

#if !defined(FLECSI_ENABLE_LEGION)
#error FLECSI_ENABLE_LEGION not defined! This file depends on Legion!
#endif

#include <legion.h>
#include <legion/legion_mapping.h>
#include <mappers/default_mapper.h>

namespace flecsi {

inline flog::devel_tag legion_mapper_tag("legion_mapper");

namespace run {
/// \addtogroup legion-runtime
/// \{

/*!
 The mpi_mapper_t - is a custom mapper that handles mpi-legion
 interoperability in FLeCSI
*/

class mpi_mapper_t : public Legion::Mapping::DefaultMapper
{
public:
  /*!
   Contructor. Derives from the Legion's Default Mapper

   @param machine Machine type for Legion's Realm
   @param _runtime Legion runtime
   @param local processor type: currently supports only
           LOC_PROC and TOC_PROC

   This constructor is different from a constructor in Default Mapper
   because it sets up some information on which memory to use
   depending on the Processor type (local_sysmemory,
   local_zerobuffer, etc)
   */

  mpi_mapper_t(Legion::Machine machine,
    Legion::Runtime * _runtime,
    Legion::Processor local)
    : Legion::Mapping::DefaultMapper(_runtime->get_mapper_runtime(),
        machine,
        local,
        "default"),
      machine(machine) {
    using namespace Legion;
    using namespace Legion::Mapping;

    // Get our local memories
    {
      Machine::MemoryQuery sysmem_query(machine);
      sysmem_query.local_address_space();
      sysmem_query.only_kind(Memory::SYSTEM_MEM);
      local_sysmem = sysmem_query.first();
      assert(local_sysmem.exists());
    }
    if(!local_gpus.empty()) {
      Machine::MemoryQuery zc_query(machine);
      zc_query.local_address_space();
      zc_query.only_kind(Memory::Z_COPY_MEM);
      local_zerocopy = zc_query.first();
      assert(local_zerocopy.exists());
    }
    else {
      local_zerocopy = Memory::NO_MEMORY;
    }
    if(local_kind == Processor::TOC_PROC) {
      Machine::MemoryQuery fb_query(machine);
      fb_query.local_address_space();
      fb_query.only_kind(Memory::GPU_FB_MEM);
      fb_query.best_affinity_to(local_proc);
      local_framebuffer = fb_query.first();
      assert(local_framebuffer.exists());
    }
    else {
      local_framebuffer = Memory::NO_MEMORY;
    }
<<<<<<< HEAD
    {
      flog::devel_guard guard(legion_mapper_tag);
      flog_devel(info) << "Mapper constructor" << std::endl
                       << "\tlocal: " << local << std::endl
                       << "\tcpus: " << local_cpus.size() << std::endl
                       << "\tgpus: " << local_gpus.size() << std::endl
                       << "\tsysmem: " << local_sysmem << std::endl;
    } // scope
=======
>>>>>>> 76bc05c4
  } // end mpi_mapper_t

  /*!
    Destructor
   */
  virtual ~mpi_mapper_t(){};

  /* This is the method to choose default Layout constraints.
     FleCSI is currently uses SOA ordering, which is different from
     the one in Default Mapper
  */
  Legion::LayoutConstraintID default_policy_select_layout_constraints(
    Legion::Mapping::MapperContext ctx,
    Realm::Memory target_memory,
    const Legion::RegionRequirement & req,
    Legion::Mapping::DefaultMapper::MappingKind mapping_kind,
    bool /* constraint */,
    bool & force_new_instances) {

    if((req.privilege == LEGION_REDUCE) && (mapping_kind != COPY_MAPPING)) {
      // Always make new reduction instances
      force_new_instances = true;
      std::pair<Legion::Memory::Kind, Legion::ReductionOpID> constraint_key(
        target_memory.kind(), req.redop);
      std::map<std::pair<Legion::Memory::Kind, Legion::ReductionOpID>,
        Legion::LayoutConstraintID>::const_iterator finder =
        reduction_constraint_cache.find(constraint_key);
      // No need to worry about field constraint checks here
      // since we don't actually have any field constraints
      if(finder != reduction_constraint_cache.end())
        return finder->second;
      Legion::LayoutConstraintSet constraints;
      default_policy_select_constraints(ctx, constraints, target_memory, req);

      Legion::LayoutConstraintID result =
        runtime->register_layout(ctx, constraints);
      // Save the result
      reduction_constraint_cache[constraint_key] = result;
      return result;
    }

    // We always set force_new_instances to false since we are
    // deciding to optimize for minimizing memory usage instead
    // of avoiding Write-After-Read (WAR) dependences
    force_new_instances = false;
    std::vector<Legion::DimensionKind> ordering;
    ordering.push_back(Legion::DimensionKind::DIM_Y);
    ordering.push_back(Legion::DimensionKind::DIM_X);
    ordering.push_back(Legion::DimensionKind::DIM_F); // SOA
    Legion::OrderingConstraint ordering_constraint(
      ordering, true /*contiguous*/);
    Legion::LayoutConstraintSet layout_constraint;
    layout_constraint.add_constraint(ordering_constraint);

    // Do the registration
    Legion::LayoutConstraintID result =
      runtime->register_layout(ctx, layout_constraint);
    return result;
  }

  /*!
   Specialization of the default_policy_select_instance_region methid for
   FleCSI. In case of FleCSI we want exact region that has been requested to be
   created. This is different from Default mapper which will map Parent region,
   if it exists.

   @param req Reqion requirement for witch instance is going to be allocated
  */
  virtual Legion::LogicalRegion default_policy_select_instance_region(
    Legion::Mapping::MapperContext,
    Realm::Memory,
    const Legion::RegionRequirement & req,
    const Legion::LayoutConstraintSet &,
    bool /* force_new_instances */,
    bool) {
    return req.region;
  } // default_policy_select_instance_region

<<<<<<< HEAD
=======
  /*!
   THis function will create PhysicalInstance for Reduction task
  */
  void create_reduction_instance(const Legion::Mapping::MapperContext ctx,
    const Legion::Task & task,
    Legion::Mapping::Mapper::MapTaskOutput & output,
    const Legion::Memory & target_mem,
    const size_t & indx) {
    // using dummy constraints for REDUCTION
    std::set<Legion::FieldID> dummy_fields;
    Legion::TaskLayoutConstraintSet dummy_constraints;

    size_t instance_size = 0;
    auto res = default_create_custom_instances(ctx,
      task.target_proc,
      target_mem,
      task.regions[indx],
      indx,
      dummy_fields,
      dummy_constraints,
      false /*need check*/,
      output.chosen_instances[indx],
      &instance_size);
    flog_assert(
      res, " ERROR: FleCSI mapper failed to allocate reduction instance");
    report_size(task, indx, instance_size);
  } // create reduction instance

>>>>>>> 76bc05c4
#if 0
  /*!
   This function will create compacted PhysicalInstance.

   For example, it will return 1 instance for the unstructured 
   topology with compacted+shared+ghost partitions.
   This is currently unused feature that, potentially,
   will be used if we have different partitions for
   owned and not owned entries.

  */
  void create_compacted_instance(const Legion::Mapping::MapperContext ctx,
    const Legion::Task & task,
    Legion::Mapping::Mapper::MapTaskOutput & output,
    const Legion::Memory & target_mem,
    const Legion::LayoutConstraintSet & layout_constraints,
    const size_t & indx) {
    using namespace Legion;
    using namespace Legion::Mapping;

    // check if instance was already created and stored in the
    // local_instances_ map. If it is, use already created instance.
    const std::pair<Legion::LogicalRegion, Legion::Memory> key1(
      task.regions[indx].region, target_mem);
    auto & key2 = task.regions[indx].privilege_fields;
    instance_map_t::const_iterator finder1 = local_instances_.find(key1);
    if(finder1 != local_instances_.end()) {
      const field_instance_map_t & innerMap = finder1->second;
      field_instance_map_t::const_iterator finder2 = innerMap.find(key2);
      if(finder2 != innerMap.end()) {
        for(size_t j = 0; j < 3; j++) {
          output.chosen_instances[indx + j].clear();
          output.chosen_instances[indx + j].push_back(finder2->second);
        } // for
        return;
      } // if
    } // if

    // creating physical instance for the compacted storaged
    flog_assert(task.regions.size() > indx + 2,
      "ERROR:: wrong number of regions passed to the task wirth \
               the tag = compacted_storage");

    flog_assert((task.regions[indx].region.exists()),
      "ERROR:: pasing not existing REGION to the mapper");

    Legion::Mapping::PhysicalInstance & result = local_instances_[key1][key2];
    // compacting region requirements for exclusive, shared and ghost into one
    // instance
    result = get_instance(ctx,
      task,
      target_mem,
      layout_constraints,
      indx,
      {task.regions[indx].region,
        task.regions[indx + 1].region,
        task.regions[indx + 2].region});
    for(size_t j = 0; j < 3; j++) {
      output.chosen_instances[indx + j].clear();
      output.chosen_instances[indx + j].push_back(result);
    } // for
  } // create_compacted_instance
#endif

  /*!
   This function will create regular PhysicalInstance for a task.
   It will first check already created instances (checking
   local_instances_) and create a new one only if it wasn't already created in
   requested memory space
  */
  void create_instance(const Legion::Mapping::MapperContext ctx,
    const Legion::Task & task,
    Legion::Mapping::Mapper::MapTaskOutput & output,
    const Legion::Memory & target_mem,
    const Legion::LayoutConstraintSet & layout_constraints,
    const size_t & indx) {
    using namespace Legion;
    using namespace Legion::Mapping;

    // check if instance was already created and stored in the
    // local_instamces_ map
    const std::pair<Legion::LogicalRegion, Legion::Memory> key1(
      task.regions[indx].region, target_mem);
    auto key2 = task.regions[indx].privilege_fields;
    instance_map_t::const_iterator finder1 = local_instances_.find(key1);
    if(finder1 != local_instances_.end()) {
      const field_instance_map_t & innerMap = finder1->second;
      field_instance_map_t::const_iterator finder2 = innerMap.find(key2);
      if(finder2 != innerMap.end()) {
        output.chosen_instances[indx].clear();
        output.chosen_instances[indx].push_back(finder2->second);
        return;
      } // if
    } // if

    output.chosen_instances[indx].push_back(
      local_instances_[key1][key2] = get_instance(ctx,
        task,
        target_mem,
        layout_constraints,
        indx,
        {task.regions[indx].region}));
  } // create_instance

  /*!
   Specialization of the map_task funtion for FLeCSI.

   The function has some FleCSI-specific features:

   1) It specifies SOA ordering for new physical instances;

   2) It stores information about already created instances
      and avoids creating a new instance if possible;

   3) It has logic on how to create compacted instances;

    @param ctx Mapper Context
    @param task Legion's task
    @param output Output information about task mapping
   */

  virtual void map_task(const Legion::Mapping::MapperContext ctx,
    const Legion::Task & task,
    const Legion::Mapping::Mapper::MapTaskInput &,
    Legion::Mapping::Mapper::MapTaskOutput & output) {

    using namespace Legion;
    using namespace Legion::Mapping;
    using namespace mapper;

    if(task.tag & prefer_gpu && !local_gpus.empty()) {
      output.chosen_variant = find_variant(
        ctx, task.task_id, gpu_variants, Legion::Processor::TOC_PROC);
      output.target_procs.push_back(task.target_proc);
    }
    else if(task.tag & prefer_omp && !local_omps.empty()) {
      output.chosen_variant = find_variant(
        ctx, task.task_id, omp_variants, Legion::Processor::OMP_PROC);
      output.target_procs = local_omps;
    }
    else {
      output.chosen_variant = find_variant(
        ctx, task.task_id, cpu_variants, Legion::Processor::LOC_PROC);
      output.target_procs = local_cpus;
    }

    output.chosen_instances.resize(task.regions.size());

    if(task.regions.size() > 0) {

      Legion::Memory target_mem;
      //   =
      //     DefaultMapper::default_policy_select_target_memory(
      //       ctx, task.target_proc, task.regions[0]);

      if(task.tag & prefer_gpu && !local_gpus.empty())
        target_mem = local_framebuffer;
      else
        target_mem = local_sysmem;

      // creating ordering constraint (SOA )
      std::vector<Legion::DimensionKind> ordering;
      ordering.push_back(Legion::DimensionKind::DIM_Y);
      ordering.push_back(Legion::DimensionKind::DIM_X);
      ordering.push_back(Legion::DimensionKind::DIM_F); // SOA
      Legion::OrderingConstraint ordering_constraint(
        ordering, true /*contiguous*/);

      std::vector<std::set<Legion::FieldID>> missing_fields(
        task.regions.size());
      runtime->filter_instances(ctx,
        task,
        output.chosen_variant,
        output.chosen_instances,
        missing_fields);

      for(size_t indx = 0; indx < task.regions.size(); indx++) {

        // Filling out "layout_constraints" with the defaults
        Legion::LayoutConstraintSet layout_constraints;
        // No specialization
        layout_constraints.add_constraint(Legion::SpecializedConstraint());
        layout_constraints.add_constraint(ordering_constraint);
        // Constrained for the target memory kind
        layout_constraints.add_constraint(
          Legion::MemoryConstraint(target_mem.kind()));
        // Have all the field for the instance available
        std::vector<Legion::FieldID> all_fields;
        for(auto fid : task.regions[indx].privilege_fields) {
          all_fields.push_back(fid);
        } // for
        layout_constraints.add_constraint(
          Legion::FieldConstraint(all_fields, true));

        // creating physical instance for the reduction task
        if(task.regions[indx].privilege == REDUCE) {
          create_reduction_instance(
            ctx, task, output, target_mem, indx, missing_fields);
        }
#if 0 // this block is only used for compacted instances
        else if(task.regions[indx].tag == mapper::exclusive_lr) {

          create_compacted_instance(
            ctx, task, output, target_mem, layout_constraints, indx);
          indx = indx + 2;
        }
#endif
        else {
          create_instance(
            ctx, task, output, target_mem, layout_constraints, indx);
        } // end if
      } // end for

    } // end if

    runtime->acquire_instances(ctx, output.chosen_instances);

  } // map_task

  /* This is a FleCSI specialization for the slice_task method
    that specify how resources are choosen for the task.
    In case of the Index task, it will specify what processes
    should be used by each index point.
    In particular, it provides FleCSI specific logic for how to map MPI tasks
  */

  virtual void slice_task(const Legion::Mapping::MapperContext,
    const Legion::Task & task,
    const Legion::Mapping::Mapper::SliceTaskInput & input,
    Legion::Mapping::Mapper::SliceTaskOutput & output) {

    using namespace Legion;
    using namespace mapper;

    switch(task.tag) {
#if 0 // this is not supported in FleCSI yet
      // when we launch subtasks
      // this tag is used to map nested tasks
      case subrank_launch:
        // expect a 1-D index domain
        assert(input.domain.get_dim() == 1);
        // send the whole domain to our local processor
        output.slices.resize(1);
        output.slices[0].domain = input.domain;
        output.slices[0].proc = task.target_proc;
        break;
#endif
      case force_rank_match: /* MPI tasks or tasks that need 1-to-1 matching
                                with MPI ranks*/
      {
        // Control replication has already subdivided the launch domain:
        assert(input.domain.get_dim() == 1);
        const Legion::Rect<1> r = input.domain;
        const auto me = r.lo[0];
        assert(r.hi[0] == me);

        output.slices.clear();
        // Find the CPU with the desired address space:
        Legion::Machine::ProcessorQuery pq =
          Legion::Machine::ProcessorQuery(machine).only_kind(
            Legion::Processor::LOC_PROC);
        for(Legion::Machine::ProcessorQuery::iterator it = pq.begin();
            it != pq.end();
            ++it) {
          Legion::Processor p = *it;
          if(p.address_space() == me) {
            auto & out = output.slices.emplace_back();
            out.domain = r;
            out.proc = p;
            break;
          }
        }
        assert(!output.slices.empty());
        break;
      }

      // general leaf tasks
      default:
        // We've already been control replicated, so just divide our points
        // over the local processors, depending on which kind we prefer
        if(task.tag == prefer_gpu && !local_gpus.empty()) {
          unsigned local_gpu_index = 0;
          for(Domain::DomainPointIterator itr(input.domain); itr; itr++) {
            TaskSlice slice;
            slice.domain = Domain(itr.p, itr.p);
            slice.proc = local_gpus[local_gpu_index++];
            if(local_gpu_index == local_gpus.size())
              local_gpu_index = 0;
            slice.recurse = false;
            slice.stealable = false;
            output.slices.push_back(slice);
          }
        }
        else if(task.tag == prefer_omp && !local_omps.empty()) {
          unsigned local_omp_index = 0;
          for(Domain::DomainPointIterator itr(input.domain); itr; itr++) {
            TaskSlice slice;
            slice.domain = Domain(itr.p, itr.p);
            slice.proc = local_omps[local_omp_index++];
            if(local_omp_index == local_omps.size())
              local_omp_index = 0;
            slice.recurse = false;
            slice.stealable = false;
            output.slices.push_back(slice);
          }
        }
        else {
          // Opt for our cpus instead of our OpenMP processors
          unsigned local_cpu_index = 0;
          for(Domain::DomainPointIterator itr(input.domain); itr; itr++) {
            TaskSlice slice;
            slice.domain = Domain(itr.p, itr.p);
            slice.proc = local_cpus[local_cpu_index++];
            if(local_cpu_index == local_cpus.size())
              local_cpu_index = 0;
            slice.recurse = false;
            slice.stealable = false;
            output.slices.push_back(slice);
          }
        }
    }

  } // slice_task

  virtual void map_copy(const Legion::Mapping::MapperContext ctx,
    const Legion::Copy & copy,
    const Legion::Mapping::Mapper::MapCopyInput & input,
    Legion::Mapping::Mapper::MapCopyOutput & output) {
    DefaultMapper::map_copy(ctx, copy, input, output);

    // currently our copy_plans are reused which is why we
    // want the gather copies to be optimized for repeated use.
    output.compute_preimages = true;
  } // map_copy

private:
  /*!
   This function will create PhysicalInstance for Reduction task
  */
  void create_reduction_instance(const Legion::Mapping::MapperContext ctx,
    const Legion::Task & task,
    Legion::Mapping::Mapper::MapTaskOutput & output,
    const Legion::Memory & target_mem,
    const size_t & idx,
    std::vector<std::set<Legion::FieldID>> & missing_fields) {

    Legion::Processor target_proc = output.target_procs[0];
    bool needs_field_constraint_check = false;

    const Legion::TaskLayoutConstraintSet & layout_constraints =
      runtime->find_task_layout_constraints(
        ctx, task.task_id, output.chosen_variant);

    size_t footprint;
    if(!default_create_custom_instances(ctx,
         target_proc,
         target_mem,
         task.regions[idx],
         idx,
         missing_fields[idx],
         layout_constraints,
         needs_field_constraint_check,
         output.chosen_instances[idx],
         &footprint)) {
      default_report_failed_instance_creation(
        task, idx, target_proc, target_mem, footprint);
    }
  } // create reduction instance

  /*!
   This function will find a variant from a VariantID map for the task
  */
  Legion::VariantID find_variant(const Legion::Mapping::MapperContext ctx,
    Legion::TaskID task_id,
    std::map<Legion::TaskID, Legion::VariantID> & variant,
    Legion::Processor::Kind processor_kind) {

    std::map<Legion::TaskID, Legion::VariantID>::const_iterator finder =
      variant.find(task_id);
    if(finder != variant.end())
      return finder->second;
    std::vector<Legion::VariantID> variants;
    runtime->find_valid_variants(ctx, task_id, variants, processor_kind);
    return variant[task_id] = variants.at(0);
  }

  static void report_size(const Legion::Task & task,
    std::size_t indx,
    std::size_t instance_size) {
    flog_devel(info) << "task " << task.get_task_name()
                     << " allocates physical instance with size "
                     << instance_size << " for the region requirement #" << indx
                     << std::endl;

    if(instance_size > 1000000000) {
      flog_devel(error)
        << "task " << task.get_task_name()
        << " is trying to allocate physical instance with the size > than 1 Gb("
        << instance_size << " )"
        << " for the region requirement # " << indx << std::endl;
    } // if
  }
  Legion::Mapping::PhysicalInstance get_instance(
    const Legion::Mapping::MapperContext ctx,
    const Legion::Task & task,
    const Legion::Memory & target_mem,
    const Legion::LayoutConstraintSet & layout_constraints,
    std::size_t indx,
    const std::vector<Legion::LogicalRegion> & regions) const {
    Legion::Mapping::PhysicalInstance result;
    std::size_t instance_size;
    bool created, res = runtime->find_or_create_physical_instance(ctx,
                    target_mem,
                    layout_constraints,
                    regions,
                    result,
                    created,
                    true /*acquire*/,
                    GC_NEVER_PRIORITY,
                    true,
                    &instance_size);
    flog_assert(res, "FLeCSI mapper failed to allocate instance");
    report_size(task, indx, instance_size);
    return result;
  }

  Realm::Machine machine;

  // the map of the locac intances that have been already created
  // the first key is the pair of Logical region and Memory that is
  // used as an identifier for the instance, second key is fid
  typedef std::map<std::set<Legion::FieldID>, Legion::Mapping::PhysicalInstance>
    field_instance_map_t;

  typedef std::map<std::pair<Legion::LogicalRegion, Legion::Memory>,
    field_instance_map_t>
    instance_map_t;

  instance_map_t local_instances_;

protected:
  std::map<Legion::TaskID, Legion::VariantID> cpu_variants;
  std::map<Legion::TaskID, Legion::VariantID> gpu_variants;
  std::map<Legion::TaskID, Legion::VariantID> omp_variants;

  Legion::Memory local_sysmem, local_zerocopy, local_framebuffer;
};

/*!
 mapper_registration is used to replace DefaultMapper with mpi_mapper_t in
 FLeCSI
 */

inline void
mapper_registration(Legion::Machine machine,
  Legion::HighLevelRuntime * rt,
  const std::set<Legion::Processor> & local_procs) {
  for(std::set<Legion::Processor>::const_iterator it = local_procs.begin();
      it != local_procs.end();
      it++) {
    mpi_mapper_t * mapper = new mpi_mapper_t(machine, rt, *it);
    rt->replace_default_mapper(mapper, *it);
  }
} // mapper registration

/// \}
} // namespace run
} // namespace flecsi

#endif<|MERGE_RESOLUTION|>--- conflicted
+++ resolved
@@ -86,17 +86,6 @@
     else {
       local_framebuffer = Memory::NO_MEMORY;
     }
-<<<<<<< HEAD
-    {
-      flog::devel_guard guard(legion_mapper_tag);
-      flog_devel(info) << "Mapper constructor" << std::endl
-                       << "\tlocal: " << local << std::endl
-                       << "\tcpus: " << local_cpus.size() << std::endl
-                       << "\tgpus: " << local_gpus.size() << std::endl
-                       << "\tsysmem: " << local_sysmem << std::endl;
-    } // scope
-=======
->>>>>>> 76bc05c4
   } // end mpi_mapper_t
 
   /*!
@@ -175,37 +164,6 @@
     return req.region;
   } // default_policy_select_instance_region
 
-<<<<<<< HEAD
-=======
-  /*!
-   THis function will create PhysicalInstance for Reduction task
-  */
-  void create_reduction_instance(const Legion::Mapping::MapperContext ctx,
-    const Legion::Task & task,
-    Legion::Mapping::Mapper::MapTaskOutput & output,
-    const Legion::Memory & target_mem,
-    const size_t & indx) {
-    // using dummy constraints for REDUCTION
-    std::set<Legion::FieldID> dummy_fields;
-    Legion::TaskLayoutConstraintSet dummy_constraints;
-
-    size_t instance_size = 0;
-    auto res = default_create_custom_instances(ctx,
-      task.target_proc,
-      target_mem,
-      task.regions[indx],
-      indx,
-      dummy_fields,
-      dummy_constraints,
-      false /*need check*/,
-      output.chosen_instances[indx],
-      &instance_size);
-    flog_assert(
-      res, " ERROR: FleCSI mapper failed to allocate reduction instance");
-    report_size(task, indx, instance_size);
-  } // create reduction instance
-
->>>>>>> 76bc05c4
 #if 0
   /*!
    This function will create compacted PhysicalInstance.
