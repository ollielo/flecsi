/*~-------------------------------------------------------------------------~~*
 * Copyright (c) 2014 Los Alamos National Security, LLC
 * All rights reserved.
 *~-------------------------------------------------------------------------~~*/

#include "flecsi/partition/index_partition.h"

#include <cinchtest.h>

#include <cmath>
#include <cassert>
#include <mpi.h>
#include <sstream>

using index_partition_t = flecsi::dmp::index_partition__<size_t>;
using ghost_info_t = index_partition_t::ghost_info_t;
using shared_info_t = index_partition_t::shared_info_t;

static constexpr size_t N = 8;

// test fixture
class ip_fixture_t : public ::testing::Test
{
protected:

  virtual
  void
  SetUp() override
  {
    int rank;
    int size;

    MPI_Comm_rank(MPI_COMM_WORLD, &rank);
    MPI_Comm_size(MPI_COMM_WORLD, &size);

    size_t part = N/size;
    size_t rem = N%size;

    std::vector<size_t> ntart_per_rank;
    for (int i =0; i<size; i++)
    {
      size_t start = i*(part + (rem > 0 ? 1 : 0));   
      ntart_per_rank.push_back(start);
    }
    
    size_t start = rank*(part + (rem > 0 ? 1 : 0));
    size_t end = rank < rem ? start + part+1 : start + part;

    std::vector<size_t> start_global_id;
	  size_t global_end=0;
	  for (int i=0; i<size; i++)
	  {
    	size_t start_i = rank*(part + (rem > 0 ? 1 : 0));
    	size_t end_i = rank < rem ? start_i + part+1 : start + part;
    	start_global_id.push_back(global_end);
    	global_end +=N*(end_i-start_i);
  	}//end for

    for(size_t j=0; j<N; ++j) {
    for(size_t i(start); i<end; ++i) {
      ghost_info_t ghost;
      const size_t id = j*N+i;
      // exclusive
      if(i>start && i<end-1) {
        ip_.exclusive.push_back(id);
        //std::cout << "rank: " << rank << " exclusive: " << id << std::endl;
      }
      else if(rank == 0 && i==start) {
        ip_.exclusive.push_back(id);
        //std::cout << "rank: " << rank << " exclusive: " << id << std::endl;
       }
      else if(rank == size-1 && i==end-1) {
        ip_.exclusive.push_back(id);
        //std::cout << "rank: " << rank << " exclusive: " << id << std::endl;
      }
      else if(i==start) {
          shared_info_t shared;
          shared.mesh_id = id;
          shared.global_id =0;
          shared.dependent_ranks.push_back(rank - 1);
          ip_.shared.push_back(shared);

          const size_t ghost_id = j*N+i-1;
          ghost.mesh_id =ghost_id ;
          ghost.global_id = start_global_id[rank-1]+(end-start)*j+1;
          ghost.rank =rank -1;
          ip_.ghost.push_back(ghost);
      }
      else if(i==end-1) {
          shared_info_t shared;
          shared.mesh_id = id;
          shared.global_id = 0;
          shared.dependent_ranks.push_back(rank + 1);
          ip_.shared.push_back(shared);

          const size_t ghost_id = j*N+i+1;
          ghost.mesh_id =ghost_id ;
          ghost.rank = rank+1 ;
          ghost.global_id = start_global_id[rank+1]+(end-start)*j;
          ip_.ghost.push_back(ghost);
      } // if
    } // for
  } // for

	//creating primary partitioning and filling global_id's for shared elements:
  int start_indx=0;
  size_t previous_indx=0;
  for (int i=0; i<ip_.exclusive.size(); i++){
    for (int j=start_indx; j<ip_.shared.size(); j++){
        if (ip_.exclusive[i]<ip_.shared_id(j))
        {
          ip_.primary.push_back(ip_.exclusive[i]);
          previous_indx=ip_.exclusive[i];
          j=ip_.shared.size()+1;
          start_indx=ip_.primary.size()-i-1;
        }//end if
        else
        {
          ip_.primary.push_back(ip_.shared_id(j));
          previous_indx=ip_.shared_id(j);
          ip_.shared[j].global_id = start_global_id[rank]+ip_.primary.size()-1;
          start_indx++;
        }//end else
      }//end for

      if (start_indx>(ip_.shared.size()-1))
      {
        if (ip_.exclusive[i]>previous_indx)
          ip_.primary.push_back(ip_.exclusive[i]);
      }

  }//end_for
  for (int i = start_indx; i< ip_.shared.size(); i++)
  {
      ip_.primary.push_back(ip_.shared_id(i));
      ip_.shared[i].global_id = start_global_id[rank]+ip_.primary.size()-1;
  }//end for


  if (size>1)
    assert (ip_.primary.size() == (ip_.exclusive.size()+ip_.shared.size()));

  } // SetUp

  virtual void TearDown() override {}

  index_partition_t ip_;

}; // ip_fixture_t

TEST_F(ip_fixture_t, basic) {
  int rank;

  MPI_Comm_rank(MPI_COMM_WORLD, &rank);

  if(rank == 0) {
    for(auto i: ip_.exclusive) {
      CINCH_CAPTURE() << i << std::endl;
    } // for

    for(size_t i=0; i< ip_.shared.size(); i++)
    {
      auto element_id=ip_.shared_id(i);
      CINCH_CAPTURE() << element_id << std::endl;
    } // for

    for(size_t i=0; i< ip_.ghost.size(); i++) {
      auto element_id=ip_.ghost_id(i);
      CINCH_CAPTURE() << element_id << std::endl;
    } // for
  } // if

} // basic
<<<<<<< HEAD
//FIXME
=======
>>>>>>> 275af06c

TEST(index_partition, compare_output) {
  int rank;

  MPI_Comm_rank(MPI_COMM_WORLD, &rank);

  if(rank == 0) {
    CINCH_ASSERT(TRUE, CINCH_EQUAL_BLESSED("index_partition.blessed"));
  } // if
} // compare_output

/*----------------------------------------------------------------------------*
 * Cinch test Macros
 *
 *  ==== I/O ====
 *  CINCH_CAPTURE()              : Insertion stream for capturing output.
 *                                 Captured output can be written or
 *                                 compared using the macros below.
 *
 *    EXAMPLE:
 *      CINCH_CAPTURE() << "My value equals: " << myvalue << std::endl;
 *
 *  CINCH_COMPARE_BLESSED(file); : Compare captured output with
 *                                 contents of a blessed file.
 *
 *  CINCH_WRITE(file);           : Write captured output to file.
 *
 *  CINCH_ASSERT(ASSERTION, ...) : Call Google test macro and automatically
 *                                 dump captured output (from CINCH_CAPTURE)
 *                                 on failure.
 *
 *  CINCH_EXPECT(ASSERTION, ...) : Call Google test macro and automatically
 *                                 dump captured output (from CINCH_CAPTURE)
 *                                 on failure.
 *
 * Google Test Macros
 *
 * Basic Assertions:
 *
 *  ==== Fatal ====             ==== Non-Fatal ====
 *  ASSERT_TRUE(condition);     EXPECT_TRUE(condition)
 *  ASSERT_FALSE(condition);    EXPECT_FALSE(condition)
 *
 * Binary Comparison:
 *
 *  ==== Fatal ====             ==== Non-Fatal ====
 *  ASSERT_EQ(val1, val2);      EXPECT_EQ(val1, val2)
 *  ASSERT_NE(val1, val2);      EXPECT_NE(val1, val2)
 *  ASSERT_LT(val1, val2);      EXPECT_LT(val1, val2)
 *  ASSERT_LE(val1, val2);      EXPECT_LE(val1, val2)
 *  ASSERT_GT(val1, val2);      EXPECT_GT(val1, val2)
 *  ASSERT_GE(val1, val2);      EXPECT_GE(val1, val2)
 *
 * String Comparison:
 *
 *  ==== Fatal ====                     ==== Non-Fatal ====
 *  ASSERT_STREQ(expected, actual);     EXPECT_STREQ(expected, actual)
 *  ASSERT_STRNE(expected, actual);     EXPECT_STRNE(expected, actual)
 *  ASSERT_STRCASEEQ(expected, actual); EXPECT_STRCASEEQ(expected, actual)
 *  ASSERT_STRCASENE(expected, actual); EXPECT_STRCASENE(expected, actual)
 *----------------------------------------------------------------------------*/

/*~------------------------------------------------------------------------~--*
 * Formatting options for vim.
 * vim: set tabstop=2 shiftwidth=2 expandtab :
 *~------------------------------------------------------------------------~--*/<|MERGE_RESOLUTION|>--- conflicted
+++ resolved
@@ -171,10 +171,6 @@
   } // if
 
 } // basic
-<<<<<<< HEAD
-//FIXME
-=======
->>>>>>> 275af06c
 
 TEST(index_partition, compare_output) {
   int rank;
