--- conflicted
+++ resolved
@@ -40,13 +40,8 @@
     size_t max_so_far = 0;
 
     for(size_t index = 0; index < handle.num_total_; ++index) {
-<<<<<<< HEAD
-      const offset_t & oi = handle.offsets[index];
-      max_so_far = (std::max)(max_so_far, oi.count());
-=======
       const vector_t & row = handle.new_entries[index];
-      max_so_far = std::max(max_so_far, row.size());
->>>>>>> c7eda940
+      max_so_far = std::max(max_so_far, oi.count());
     }
 
     return max_so_far;
