--- conflicted
+++ resolved
@@ -15,19 +15,8 @@
 
 /*!  @file */
 
-<<<<<<< HEAD
-#include "flecsi/data/reference.hh"
-#include "flecsi/exec/launch.hh"
-
-#include <cstddef>
-=======
-#if !defined(__FLECSI_PRIVATE__)
-#error Do not include this file directly!
-#endif
-
 #include "flecsi/data/privilege.hh"
 #include "flecsi/exec/launch.hh"
->>>>>>> 113a1550
 
 namespace flecsi {
 namespace data {
