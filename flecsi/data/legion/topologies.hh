/*
    @@@@@@@@  @@           @@@@@@   @@@@@@@@ @@
   /@@/////  /@@          @@////@@ @@////// /@@
   /@@       /@@  @@@@@  @@    // /@@       /@@
   /@@@@@@@  /@@ @@///@@/@@       /@@@@@@@@@/@@
   /@@////   /@@/@@@@@@@/@@       ////////@@/@@
   /@@       /@@/@@//// //@@    @@       /@@/@@
   /@@       @@@//@@@@@@ //@@@@@@  @@@@@@@@ /@@
   //       ///  //////   //////  ////////  //

   Copyright (c) 2016, Triad National Security, LLC
   All rights reserved.
                                                                              */
#pragma once

/*! @file */

#include "flecsi/runtime/backend.hh"
#include "flecsi/topology/common/core.hh"
#include <flecsi/data/common/data_reference.hh>
#include <flecsi/runtime/types.hh>
#include <flecsi/topology/unstructured_mesh/types.hh>
#include <flecsi/utils/flog.hh>

#if !defined(FLECSI_ENABLE_LEGION)
#error FLECSI_ENABLE_LEGION not defined! This file depends on Legion!
#endif

#include <legion.h>

flog_register_tag(topologies);

namespace flecsi {
namespace data {
// FIXME: get rid of this namespace
namespace legion {

using namespace topology;

template<typename TOPOLOGY_TYPE>
struct topology_instance;

/*----------------------------------------------------------------------------*
  Index Topology.
 *----------------------------------------------------------------------------*/

template<>
struct topology_instance<index_topology_t> {

  using topology_reference_t = topology_reference<index_topology_t>;

  static void create(topology_reference_t const & topology_reference,
    index_topology_t::coloring_t const & coloring) {

    {
      flog_tag_guard(topologies);
      flog_devel(info) << "Set coloring for " << topology_reference.identifier()
                       << std::endl;
    }

    auto legion_runtime = Legion::Runtime::get_runtime();
    auto legion_context = Legion::Runtime::get_context();
    auto & flecsi_context = runtime::context_t::instance();

    auto & runtime_data =
      flecsi_context.index_topology_instance(topology_reference.identifier());

    runtime_data.colors = coloring.size();

    // Maybe this line can go away
    runtime_data.index_space_id = unique_isid_t::instance().next();

    LegionRuntime::Arrays::Rect<1> bounds(0, coloring.size() - 1);
    Legion::Domain domain(Legion::Domain::from_rect<1>(bounds));

    runtime_data.index_space =
      legion_runtime->create_index_space(legion_context, domain);

    runtime_data.field_space =
      legion_runtime->create_field_space(legion_context);

    auto & field_info_store = flecsi_context.get_field_info_store(
      topology::id<topology::index_topology_t>(), storage_label_t::dense);

    Legion::FieldAllocator allocator = legion_runtime->create_field_allocator(
      legion_context, runtime_data.field_space);

    for(auto const & fi : field_info_store.field_info()) {
      allocator.allocate_field(fi.type_size, fi.fid);
    } // for

    runtime_data.logical_region = legion_runtime->create_logical_region(
      legion_context, runtime_data.index_space, runtime_data.field_space);

    Legion::IndexPartition index_partition =
      legion_runtime->create_equal_partition(
        legion_context, runtime_data.index_space, runtime_data.index_space);

    runtime_data.color_partition = legion_runtime->get_logical_partition(
      legion_context, runtime_data.logical_region, index_partition);

  } // create

  static void destroy(topology_reference_t const & topology_reference) {

    {
      flog_tag_guard(topologies);
      flog_devel(info) << "Set coloring for " << topology_reference.identifier()
                       << std::endl;
    }

    auto legion_runtime = Legion::Runtime::get_runtime();
    auto legion_context = Legion::Runtime::get_context();
    auto & flecsi_context = runtime::context_t::instance();

    auto & runtime_data =
      flecsi_context.index_topology_instance(topology_reference.identifier());

    legion_runtime->destroy_logical_region(
      legion_context, runtime_data.logical_region);

    legion_runtime->destroy_field_space(
      legion_context, runtime_data.field_space);

    legion_runtime->destroy_index_space(
      legion_context, runtime_data.index_space);

  } // destroy

}; // index_topology_t specialization

/*----------------------------------------------------------------------------*
  NTree Topology.
 *----------------------------------------------------------------------------*/

template<typename POLICY_TYPE>
struct topology_instance<ntree_topology<POLICY_TYPE>> {

  using topology_reference_t = topology_reference<ntree_topology<POLICY_TYPE>>;
  using coloring_t = typename ntree_topology<POLICY_TYPE>::coloring_t;

  static void create(topology_reference_t const & topology_reference,
    coloring_t const & coloring) {} // create

  static void destroy(topology_reference_t const & topology_reference) {}

}; // ntree_topology specialization

/*----------------------------------------------------------------------------*
  Set Topology.
 *----------------------------------------------------------------------------*/

template<typename POLICY_TYPE>
struct topology_instance<set_topology<POLICY_TYPE>> {

  using topology_reference_t = topology_reference<set_topology<POLICY_TYPE>>;

}; // set_topology specialization

/*----------------------------------------------------------------------------*
  Structured Mesh Topology.
 *----------------------------------------------------------------------------*/

template<typename POLICY_TYPE>
struct topology_instance<structured_mesh_topology<POLICY_TYPE>> {

  using topology_reference_t =
    topology_reference<structured_mesh_topology<POLICY_TYPE>>;

}; // structured_mesh_topology specialization

/*----------------------------------------------------------------------------*
  Unstructured Mesh Topology.
 *----------------------------------------------------------------------------*/

template<typename POLICY_TYPE>
struct topology_instance<unstructured_mesh_topology<POLICY_TYPE>> {

  using topology_reference_t =
<<<<<<< HEAD
    topology_reference_u<unstructured_mesh_topology_u<POLICY_TYPE>>;
  using coloring_t =
    typename topology::unstructured_mesh_topology_base_t::coloring_t;

  static void create(topology_reference_t const & topology_reference,
    coloring_t const & coloring) {

    auto legion_runtime = Legion::Runtime::get_runtime();
    auto legion_context = Legion::Runtime::get_context();
    auto & flecsi_context = execution::context_t::instance();

    auto & dense_field_info_store = flecsi_context.get_field_info_store(
      POLICY_TYPE::type_identifier_hash, storage_label_t::dense);

#if 0
    for(size_t is{0}; is<coloring.index_spaces; ++is) {

      for(auto const & fi : field_info_store.field_info()) {
        allocator.allocate_field(fi.type_size, fi.fid);
      } // for


    } // for

    auto & ragged_field_info_store = flecsi_context.get_field_info_store(
      /* unstructured_mesh_topology_u<POLICY_TYPE> */, storage_label_t::ragged);

    auto & sparse_field_info_store = flecsi_context.get_field_info_store(
      /* unstructured_mesh_topology_u<POLICY_TYPE> */, storage_label_t::sparse);

#endif
  } // create

  static void destroy(topology_reference_t const & topology_reference) {}
=======
    topology_reference<unstructured_mesh_topology<POLICY_TYPE>>;
>>>>>>> d2325574

}; // unstructured_mesh_topology specialization

// NOTE THAT THE HANDLE TYPE FOR THIS TYPE WILL NEED TO CAPTURE THE
// UNDERLYING TOPOLOGY TYPE, i.e., topology::mesh_topology_t<MESH_POLICY>

#if 0
template<typename MESH_POLICY>
struct client_handle_specialization<topology::mesh_topology_t<MESH_POLICY>> {

  using client_t = topology::mesh_topology_t<MESH_POLICY>;

  template<size_t NAMESPACE, size_t NAME>
  static client_handle<client_t, 0> get_client_handle() {
    client_handle<client_t, 0> h;
    return h;
  } // get_client_handle

}; // client_handle_specialization<topology::mesh_topology_t<MESH_POLICY>>
#endif

} // namespace legion
} // namespace data
} // namespace flecsi<|MERGE_RESOLUTION|>--- conflicted
+++ resolved
@@ -177,8 +177,7 @@
 struct topology_instance<unstructured_mesh_topology<POLICY_TYPE>> {
 
   using topology_reference_t =
-<<<<<<< HEAD
-    topology_reference_u<unstructured_mesh_topology_u<POLICY_TYPE>>;
+    topology_reference<unstructured_mesh_topology<POLICY_TYPE>>;
   using coloring_t =
     typename topology::unstructured_mesh_topology_base_t::coloring_t;
 
@@ -187,7 +186,7 @@
 
     auto legion_runtime = Legion::Runtime::get_runtime();
     auto legion_context = Legion::Runtime::get_context();
-    auto & flecsi_context = execution::context_t::instance();
+    auto & flecsi_context = runtime::context_t::instance();
 
     auto & dense_field_info_store = flecsi_context.get_field_info_store(
       POLICY_TYPE::type_identifier_hash, storage_label_t::dense);
@@ -203,18 +202,15 @@
     } // for
 
     auto & ragged_field_info_store = flecsi_context.get_field_info_store(
-      /* unstructured_mesh_topology_u<POLICY_TYPE> */, storage_label_t::ragged);
+      /* unstructured_mesh_topology<POLICY_TYPE> */, storage_label_t::ragged);
 
     auto & sparse_field_info_store = flecsi_context.get_field_info_store(
-      /* unstructured_mesh_topology_u<POLICY_TYPE> */, storage_label_t::sparse);
+      /* unstructured_mesh_topology<POLICY_TYPE> */, storage_label_t::sparse);
 
 #endif
   } // create
 
   static void destroy(topology_reference_t const & topology_reference) {}
-=======
-    topology_reference<unstructured_mesh_topology<POLICY_TYPE>>;
->>>>>>> d2325574
 
 }; // unstructured_mesh_topology specialization
 
