--- conflicted
+++ resolved
@@ -205,11 +205,7 @@
     auto & flecsi_context = runtime::context_t::instance();
 
     auto & dense_field_info_store = flecsi_context.get_field_info_store(
-<<<<<<< HEAD
-      topology::id<topology_t>, storage_label_t::dense);
-=======
       topology::id<topology_t>(), storage_label_t::dense);
->>>>>>> 77b57266
 
 #if 0
     for(size_t is{0}; is<coloring.index_spaces; ++is) {
