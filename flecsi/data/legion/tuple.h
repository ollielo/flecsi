/*~--------------------------------------------------------------------------~*
 *~--------------------------------------------------------------------------~*/

#pragma once

//----------------------------------------------------------------------------//
// POLICY_NAMESPACE must be defined before including storage_class.h!!!
// Using this approach allows us to have only one storage_class__
// definintion that can be used by all data policies -> code reuse...
#define POLICY_NAMESPACE legion
#include <flecsi/data/storage_class.h>
#undef POLICY_NAMESPACE
//----------------------------------------------------------------------------//

//----------------------------------------------------------------------------//
//! @file
//! @date Initial file creation: Apr 17, 2016
//----------------------------------------------------------------------------//

namespace flecsi {
namespace data {
namespace legion {

///
// FIXME: Tuple storage type.
///
template<>
struct storage_class__<tuple> {
<<<<<<< HEAD

  struct tuple_handle_t {}; // struct tuple_handle_t

  ///
  //
  ///
  template<typename T, size_t NS>
  static tuple_handle_t get_handle(uintptr_t runtime_namespace,
    const utils::const_string_t & key) {
    return {};
  } // get_handle

=======
>>>>>>> 0d0d3bf1
}; // struct storage_class__

} // namespace legion
} // namespace data
} // namespace flecsi

/*~-------------------------------------------------------------------------~-*
 *~-------------------------------------------------------------------------~-*/<|MERGE_RESOLUTION|>--- conflicted
+++ resolved
@@ -26,21 +26,6 @@
 ///
 template<>
 struct storage_class__<tuple> {
-<<<<<<< HEAD
-
-  struct tuple_handle_t {}; // struct tuple_handle_t
-
-  ///
-  //
-  ///
-  template<typename T, size_t NS>
-  static tuple_handle_t get_handle(uintptr_t runtime_namespace,
-    const utils::const_string_t & key) {
-    return {};
-  } // get_handle
-
-=======
->>>>>>> 0d0d3bf1
 }; // struct storage_class__
 
 } // namespace legion
