/*~--------------------------------------------------------------------------~*
 *~--------------------------------------------------------------------------~*/

#pragma once

//----------------------------------------------------------------------------//
// POLICY_NAMESPACE must be defined before including storage_class.h!!!
// Using this approach allows us to have only one storage_class__
// definintion that can be used by all data policies -> code reuse...
#define POLICY_NAMESPACE legion
#include <flecsi/data/storage_class.h>
#undef POLICY_NAMESPACE
//----------------------------------------------------------------------------//

//----------------------------------------------------------------------------//
//! @file
//! @date Initial file creation: Apr 17, 2016
//----------------------------------------------------------------------------//

namespace flecsi {
namespace data {
namespace legion {

///
// FIXME: Scoped storage type.
///
template<>
struct storage_class__<scoped> {

  ///
  //
  ///
  struct scoped_handle_t {}; // struct scoped_handle_t

<<<<<<< HEAD
  ///
  //
  ///
  template<typename T, size_t NS>
  static scoped_handle_t get_handle(uintptr_t runtime_namespace,
    const utils::const_string_t & key) {
    return {};
  } // get_handle

=======
>>>>>>> 0d0d3bf1
}; // struct storage_class__

} // namespace legion
} // namespace data
} // namespace flecsi

/*~-------------------------------------------------------------------------~-*
 *~-------------------------------------------------------------------------~-*/<|MERGE_RESOLUTION|>--- conflicted
+++ resolved
@@ -32,18 +32,6 @@
   ///
   struct scoped_handle_t {}; // struct scoped_handle_t
 
-<<<<<<< HEAD
-  ///
-  //
-  ///
-  template<typename T, size_t NS>
-  static scoped_handle_t get_handle(uintptr_t runtime_namespace,
-    const utils::const_string_t & key) {
-    return {};
-  } // get_handle
-
-=======
->>>>>>> 0d0d3bf1
 }; // struct storage_class__
 
 } // namespace legion
