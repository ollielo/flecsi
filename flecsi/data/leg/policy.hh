--- conflicted
+++ resolved
@@ -333,7 +333,6 @@
           (name(src.logical_partition, "?") + std::string("->")).c_str())) {}
 };
 
-<<<<<<< HEAD
 struct borrow : partition<true, false> {
   using Value = rect;
 
@@ -351,9 +350,7 @@
 
   using partition::partition;
 };
-=======
 /// \}
->>>>>>> 4b0c1921
 } // namespace leg
 
 using region_base = leg::region;
