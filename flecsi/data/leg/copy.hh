--- conflicted
+++ resolved
@@ -8,17 +8,12 @@
 
 namespace flecsi::data {
 namespace leg {
-<<<<<<< HEAD
-=======
 /// \addtogroup legion-data
 /// \{
-
-using rect = Legion::Rect<2>;
 
 // Legion performs better with regions partitioned (completely) into disjoint
 // subregions.  This internal topology stores two rectangles for each row;
 // memory is allocated only for the first.
->>>>>>> c4c8479c
 struct halves : topo::specialization<topo::color, halves> {
   using Field = flecsi::field<rect>;
   static const Field::definition<halves> field;
