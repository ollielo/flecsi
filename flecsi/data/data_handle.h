/*~--------------------------------------------------------------------------~*
 * Copyright (c) 2015 Los Alamos National Security, LLC
 * All rights reserved.
 *~--------------------------------------------------------------------------~*/

#ifndef flecsi_data_handle_h
#define flecsi_data_handle_h

//----------------------------------------------------------------------------//
//! @file
//! @date Initial file creation: Aug 01, 2016
//----------------------------------------------------------------------------//

namespace flecsi {

//----------------------------------------------------------------------------//
//! The data_handle_base_t type provides an empty base type for compile-time
//! identification of data handle objects.
//!
//! @ingroup data
//----------------------------------------------------------------------------//

struct data_handle_base_t {};

//----------------------------------------------------------------------------//
//! The data_handle_base__ type captures information about permissions
//! and specifies a data policy.
//!
//! @tparam T                     The data type referenced by the handle.
//! @tparam EXCLUSIVE_PERMISSIONS The permissions required on the exclusive
//!                               indices of the index partition.
//! @tparam SHARED_PERMISSIONS    The permissions required on the shared
//!                               indices of the index partition.
//! @tparam GHOST_PERMISSIONS     The permissions required on the ghost
//!                               indices of the index partition.
//! @tparam DATA_POLICY           The data policy for this handle type.
//!
//! @ingroup data
//----------------------------------------------------------------------------//

template<
  typename T,
  size_t EXCLUSIVE_PERMISSIONS,
  size_t SHARED_PERMISSIONS,
  size_t GHOST_PERMISSIONS,
  typename DATA_POLICY
>
struct data_handle_base__ : public DATA_POLICY, public data_handle_base_t {

  //--------------------------------------------------------------------------//
  //! Default constructor.
  //--------------------------------------------------------------------------//

  data_handle_base__()
  {}

  //--------------------------------------------------------------------------//
  //! Copy constructor.
  //--------------------------------------------------------------------------//

  data_handle_base__(const data_handle_base__& b)
  : DATA_POLICY(b){
    exclusive_data = b.exclusive_data;
    shared_data = b.shared_data;
    ghost_data = b.ghost_data;
    combined_data = b.combined_data;
    exclusive_size = b.exclusive_size;
    shared_size = b.shared_size;
    ghost_size = b.ghost_size;
    combined_size = b.combined_size;
    exclusive_buf = b.exclusive_buf;
    shared_buf = b.shared_buf;
    ghost_buf = b.ghost_buf;
    master = false;
  }

  T* exclusive_data = nullptr;
  T* exclusive_buf = nullptr;
  size_t exclusive_size = 0;
  
  T* shared_data = nullptr;
  T* shared_buf = nullptr;
  size_t shared_size = 0;
  
  T* ghost_data = nullptr;
  T* ghost_buf = nullptr;
  size_t ghost_size = 0;

  T* combined_data = nullptr;
  size_t combined_size = 0;
  bool master = true;
};

} // namespace flecsi

#include "flecsi_runtime_data_handle_policy.h"

namespace flecsi {
<<<<<<< HEAD

  template<
    typename T,
    size_t EP,
    size_t SP,
    size_t GP
  >
  using data_handle__ =
    data_handle_base__<T, EP, SP, GP, FLECSI_RUNTIME_DATA_HANDLE_POLICY>;
=======
  
//----------------------------------------------------------------------------//
//! The data_handle__ type is the high-level data handle type.
//!
//! @tparam T                     The data type referenced by the handle.
//! @tparam EXCLUSIVE_PERMISSIONS The permissions required on the exclusive
//!                               indices of the index partition.
//! @tparam SHARED_PERMISSIONS    The permissions required on the shared
//!                               indices of the index partition.
//! @tparam GHOST_PERMISSIONS     The permissions required on the ghost
//!                               indices of the index partition.
//! @tparam DATA_POLICY           The data policy for this handle type.
//!
//! @ingroup data
//----------------------------------------------------------------------------//

template<
  typename T,
  size_t EXCLUSIVE_PERMISSIONS,
  size_t SHARED_PERMISSIONS,
  size_t GHOST_PERMISSIONS
>
using data_handle__ = data_handle_base__<
  T,
  EXCLUSIVE_PERMISSIONS,
  SHARED_PERMISSIONS,
  GHOST_PERMISSIONS,
  FLECSI_RUNTIME_DATA_HANDLE_POLICY
>;
>>>>>>> 6c396d97

} // namespace flecsi

#endif // flecsi_data_handle_h

/*~-------------------------------------------------------------------------~-*
 * Formatting options for vim.
 * vim: set tabstop=2 shiftwidth=2 expandtab :
 *~-------------------------------------------------------------------------~-*/<|MERGE_RESOLUTION|>--- conflicted
+++ resolved
@@ -96,17 +96,6 @@
 #include "flecsi_runtime_data_handle_policy.h"
 
 namespace flecsi {
-<<<<<<< HEAD
-
-  template<
-    typename T,
-    size_t EP,
-    size_t SP,
-    size_t GP
-  >
-  using data_handle__ =
-    data_handle_base__<T, EP, SP, GP, FLECSI_RUNTIME_DATA_HANDLE_POLICY>;
-=======
   
 //----------------------------------------------------------------------------//
 //! The data_handle__ type is the high-level data handle type.
@@ -136,7 +125,6 @@
   GHOST_PERMISSIONS,
   FLECSI_RUNTIME_DATA_HANDLE_POLICY
 >;
->>>>>>> 6c396d97
 
 } // namespace flecsi
 
