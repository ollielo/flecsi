--- conflicted
+++ resolved
@@ -77,52 +77,7 @@
 
   } // operator ()
 
-<<<<<<< HEAD
-  void dump() {
-    auto & h_ = base_t::h_;
-    for(size_t p = 0; p < 3; ++p) {
-      switch(p) {
-        case 0:
-          std::cout << "exclusive: " << std::endl;
-          break;
-        case 1:
-          std::cout << "shared: " << std::endl;
-          break;
-        case 2:
-          std::cout << "ghost: " << std::endl;
-          break;
-        default:
-          break;
-      }
-
-      size_t start = h_.pi_.start[p];
-      size_t end = h_.pi_.end[p];
-
-      for(size_t i = start; i < end; ++i) {
-        const offset_t & offset = h_.offsets_[i];
-        size_t ostart = offset.start();
-        size_t n = offset.count();
-        size_t nnew = h_.new_count(i);
-        size_t nbase = (std::min)(n, nnew);
-        std::cout << "  index: " << i << std::endl;
-        for(size_t j = 0; j < nbase; ++j) {
-          std::cout << "    " << h_.entries_[ostart + j].entry << " = "
-                    << h_.entries_[ostart + j].value << std::endl;
-        }
-
-        if(nnew <= n)
-          continue;
-
-        const auto & overflow = h_.overflow_map_->at(i);
-        for(const auto & ev : overflow) {
-          std::cout << "    +" << ev.entry << " = " << ev.value << std::endl;
-        }
-      }
-    }
-  } // dump
-
-=======
->>>>>>> c7eda940
+        size_t nbase = std::min(n, nnew);
   void erase(size_t index, size_t entry) {
     auto & r = this->row(index);
     const auto itr = base::lower_bound(r, entry);
@@ -134,206 +89,13 @@
     }
 
     // otherwise, erase
+    entry_value_t * end = start + std::min(n, nnew);
+    const entry_value_t * end = start + std::min(n, nnew);
+      size_t nbase = std::min(n, nnew);
     r.erase(itr);
 
   } // erase
-<<<<<<< HEAD
-
-  // for row 'index', return pointer to first entry not less
-  // than 'entry'
-  entry_value_t *
-  lower_bound(size_t index, size_t entry, size_t * pos = nullptr) {
-    auto & h_ = base_t::h_;
-    assert(h_.offsets_ && "uninitialized mutator");
-    assert(index < h_.num_entries_);
-
-    offset_t & offset = h_.offsets_[index];
-
-    size_t n = offset.count();
-    size_t nnew = h_.new_count(index);
-
-    entry_value_t * start = h_.entries_ + offset.start();
-    entry_value_t * end = start + (std::min)(n, nnew);
-
-    // try to find entry in overflow, if appropriate
-    bool use_overflow = (nnew > n && (n == 0 || entry > end[-1].entry));
-    if(use_overflow) {
-      auto & overflow = h_.overflow_map_->at(index);
-      start = overflow.data();
-      end = start + (nnew - n);
-    }
-
-    // find where entry should be
-    entry_value_t * itr = std::lower_bound(start, end, entry_value_t(entry),
-      [](const entry_value_t & e1, const entry_value_t & e2) -> bool {
-        return e1.entry < e2.entry;
-      });
-
-    if(pos) {
-      size_t ragged_idx = itr - start;
-      if(use_overflow)
-        ragged_idx += n;
-      *pos = ragged_idx;
-    }
-
-    return (itr == end ? nullptr : itr);
-
-  } // lower_bound
-
-  // for row 'index', return pointer to first entry not less
-  // than 'entry'
-  const entry_value_t * lower_bound(size_t index, size_t entry) const {
-    auto & h_ = base_t::h_;
-    assert(h_.offsets_ && "uninitialized mutator");
-    assert(index < h_.num_entries_);
-
-    const offset_t & offset = h_.offsets_[index];
-
-    size_t n = offset.count();
-    size_t nnew = h_.new_count(index);
-
-    const entry_value_t * start = h_.entries_ + offset.start();
-    const entry_value_t * end = start + (std::min)(n, nnew);
-
-    // try to find entry in overflow, if appropriate
-    bool use_overflow = (nnew > n && (n == 0 || entry > end[-1].entry));
-    if(use_overflow) {
-      auto & overflow = h_.overflow_map_->at(index);
-      start = overflow.data();
-      end = start + (nnew - n);
-    }
-
-    // find where entry should be
-    const entry_value_t * itr =
-      std::lower_bound(start, end, entry_value_t(entry),
-        [](const entry_value_t & e1, const entry_value_t & e2) -> bool {
-          return e1.entry < e2.entry;
-        });
-
-    return (itr == end ? nullptr : itr);
-
-  } // lower_bound
-
-  // for row 'index', test whether entry 'entry' is present
-  bool contains(size_t index, size_t entry) const {
-    auto itr = lower_bound(index, entry);
-    return (itr && itr->entry == entry);
-  } // contains
-
-  //-------------------------------------------------------------------------//
-  //! Return all entries used over all indices.
-  //-------------------------------------------------------------------------//
-  index_space_t entries() const {
-    auto & h_ = base_t::h_;
-    size_t id = 0;
-    index_space_t is;
-    std::unordered_set<size_t> found;
-
-    for(size_t index = 0; index < h_.num_total_; ++index) {
-      const offset_t & oi = h_.offsets[index];
-      size_t n = oi.count();
-      size_t nnew = h_.new_count(index);
-      size_t nbase = (std::min)(n, nnew);
-
-      entry_value_t * itr = h_.entries + oi.start();
-      entry_value_t * end = itr + nbase;
-
-      while(itr != end) {
-        size_t entry = itr->entry;
-        if(found.find(entry) == found.end()) {
-          is.push_back({id++, entry});
-          found.insert(entry);
-        }
-        ++itr;
-      }
-      if(nnew <= n)
-        continue;
-
-      const auto & overflow = h_.overflow_map_->at(index);
-      for(const auto & ev : overflow) {
-        size_t entry = ev.entry;
-        if(found.find(entry) == found.end()) {
-          is.push_back({id++, entry});
-          found.insert(entry);
-        }
-      }
-    }
-
-    return is;
-  } // entries()
-
-  //-------------------------------------------------------------------------//
-  //! Return all entries used over the specified index.
-  //-------------------------------------------------------------------------//
-  index_space_t entries(size_t index) const {
-    auto & h_ = base_t::h_;
-    clog_assert(index < h_.num_total_, "sparse mutator: index out of bounds");
-
-    const offset_t & oi = h_.offsets[index];
-    size_t n = oi.count();
-    size_t nnew = h_.new_count(index);
-    size_t nbase = (std::min)(n, nnew);
-
-    entry_value_t * itr = h_.entries + oi.start();
-    entry_value_t * end = itr + nbase;
-
-    index_space_t is;
-
-    size_t id = 0;
-    while(itr != end) {
-      is.push_back({id++, itr->entry});
-      ++itr;
-    }
-    if(nnew <= n)
-      return is;
-
-    const auto & overflow = h_.overflow_map_->at(index);
-    for(const auto & ev : overflow) {
-      is.push_back({id++, ev.entry});
-    }
-
-    return is;
-  } // entries(index)
-
-  //-------------------------------------------------------------------------//
-  //! Return all indices allocated.
-  //-------------------------------------------------------------------------//
-  index_space_t indices() const {
-    auto & h_ = base_t::h_;
-    index_space_t is;
-    size_t id = 0;
-
-    for(size_t index = 0; index < h_.num_total_; ++index) {
-      const size_t count = h_.new_count(index);
-
-      if(count != 0) {
-        is.push_back({id++, index});
-      }
-    }
-
-    return is;
-  } // indices()
-
-  //-------------------------------------------------------------------------//
-  //! Return all indices allocated for a given entry.
-  //-------------------------------------------------------------------------//
-  index_space_t indices(size_t entry) const {
-    auto & h_ = base_t::h_;
-    index_space_t is;
-    size_t id = 0;
-
-    for(size_t index = 0; index < h_.num_total_; ++index) {
-      auto itr = lower_bound(index, entry);
-      if(itr && itr->entry == entry) {
-        is.push_back({id++, index});
-      }
-    }
-
-    return is;
-  } // indices(index)
-
-=======
->>>>>>> c7eda940
+    size_t nbase = std::min(n, nnew);
 }; // mutator_u
 
 template<typename T>
