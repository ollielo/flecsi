// Copyright (C) 2016, Triad National Security, LLC
// All rights reserved.

#ifndef FLECSI_DATA_FIELD_HH
#define FLECSI_DATA_FIELD_HH

#include "flecsi/data/topology_slot.hh"
#include "flecsi/run/backend.hh"
#include "flecsi/util/demangle.hh"
#include <flecsi/data/layout.hh>
#include <flecsi/data/privilege.hh>

namespace flecsi {
namespace topo {
struct with_cleanup; // defined in terms of cleanup

template<class>
struct ragged; // defined in terms of field
} // namespace topo

namespace data {
/// \addtogroup data
/// \{

/// A data accessor.
/// Name via \c field::accessor.
/// Pass a \c field_reference to a task that accepts an accessor.
/// \tparam L data layout
/// \tparam T data type
/// \tparam Priv access privileges
template<layout L, typename T, Privileges Priv>
struct accessor;

template<class R, typename T>
struct reduction_accessor;

/// A specialized accessor for changing the extent of dynamic layouts.
/// Name via \c field::mutator.
template<layout, class, Privileges>
struct mutator;

<<<<<<< HEAD
namespace launch {
template<class P>
struct mapping;
}
=======
// Each field can have a destructor (for individual field values) registered
// that is invoked when the field is recreated or the region is destroyed.
struct cleanup {
  using function = std::function<void()>;

  void operator()(field_id_t f, function d) {
    fields.insert_or_assign(f, std::move(d));
  }

private:
  struct finalizer {
    finalizer(function f) noexcept : f(std::move(f)) {}
    finalizer(finalizer && o) noexcept {
      f.swap(o.f); // guarantee o.f is empty
    }
    ~finalizer() {
      if(f)
        f();
    }
    finalizer & operator=(finalizer o) noexcept {
      f.swap(o.f);
      return *this;
    }

  private:
    function f;
  };

  std::map<field_id_t, finalizer> fields;
};
>>>>>>> e16c4c19

namespace detail {
template<class T, auto S, class = void> // core topology type
struct cleanup {
  static data::cleanup & get(T & t) {
    return t.template get_partition<S>().cleanup;
  }
};
template<class T, auto S>
struct cleanup<T,
  S,
  std::enable_if_t<std::is_base_of_v<topo::with_cleanup, T>>> {
  static data::cleanup & get(T & t) {
    return t.cleanup;
  }
};
template<auto S, class T>
data::cleanup &
get_cleanup(T & t) {
  return cleanup<T, S>::get(t);
}

template<class, layout>
struct field_base {};
template<class, layout, class Topo, typename Topo::index_space>
struct field_register;

// All field registration is ultimately defined in terms of raw fields.
template<class T, class Topo, typename Topo::index_space Space>
struct field_register<T, raw, Topo, Space> {
  explicit field_register(field_id_t i) : fid(i) {
    run::context::instance().add_field_info<Topo, Space, T>(i);
  }
  field_register() : field_register(fid_counter()) {}
  field_id_t fid;
};

// Work around the fact that std::is_trivially_move_constructible_v checks
// for a trivial destructor in some implementations:
template<class T>
union move_check // movable only if trivially so
{
  T t;
  ~move_check();
};
template<class T>
inline constexpr bool is_trivially_move_constructible_v =
  std::is_move_constructible_v<move_check<T>>;

struct particle_base {
  using size_type = std::size_t; // full-width since have only the one block
  struct link {
    // Only the first element of each run participates in the linked list.
    size_type prev, // head element has count of used elements instead
      next; // size of array is sentinel
  };
};

template<class T>
struct particle : particle_base {
  particle(size_type s, size_type p, size_type n) : free{p, n}, skip(s) {}
  // This class is indestructible; we run T's destructor when necessary.
  template<class... AA>
  link emplace(AA &&... aa) {
    struct guard {
      guard(particle & p) : p(p), ret(p.free) {}
      ~guard() {
        if(fail)
          p.free = ret;
      }
      particle & p;
      link ret;
      bool fail = true;
    } g(*this);
    new(&data) T(std::forward<AA>(aa)...);
    g.fail = false;
    return g.ret;
  }
  void reset() noexcept {
    data.~T();
  }
  void reset(size_type p, size_type n) noexcept {
    reset();
    free = {p, n};
  }

  union
  {
    T data; // pointer-interconvertible if standard-layout
    link free;
  };
  // To avoid a separate field allocation, this member has several meanings:
  // If first element (never part of a run): index of head of free list
  // Otherwise, if data exists: 0
  // Otherwise, if first or last of its free run: length of the run
  // Otherwise: unused
  // If the first slot is free, it is always the head of the free list.
  size_type skip;
};
} // namespace detail

template<class Topo>
struct field_reference_t : convert_tag {
  using Topology = Topo;
  using topology_t = typename Topo::core;

  // construct references just from field IDs.
  field_reference_t(field_id_t f, topology_t & t) : fid_(f), topology_(&t) {}

  field_id_t fid() const {
    return fid_;
  }
  topology_t & topology() const {
    return *topology_;
  } // topology_identifier

private:
  field_id_t fid_;
  topology_t * topology_;

}; // struct field_reference

/// Identifies a field on a particular topology instance.
/// Declare a task parameter as an \c accessor to use the field.
/// \tparam T data type (merely for type safety)
/// \tparam L data layout (similarly)
/// \tparam Space topology-relative index space
template<class T, layout L, class Topo, typename Topo::index_space Space>
struct field_reference : field_reference_t<Topo> {
  using Base = typename field_reference::field_reference_t; // TIP: dependent
  using value_type = T;
  static constexpr auto space = Space;

  using Base::Base;
  explicit field_reference(const Base & b) : Base(b) {}

  // Some of these types vary across topologies:
  template<class S>
  static auto & get_region(S & topo) {
    return topo.template get_region<Space>();
  }
  template<class S>
  static auto & get_partition(S & topo) {
    return topo.template get_partition<Space>();
  }

  auto & get_region() const {
    return get_region(this->topology());
  }
  auto & get_partition() const {
    return get_partition(this->topology());
  }

  auto & get_ragged() const {
    // A ragged_partition<...>::core, or borrowing of same:
    return this->topology().ragged.template get<Space>()[this->fid()];
  }
  void cleanup(std::function<void()> f) const {
    detail::get_cleanup<Space>(this->topology())(this->fid(), std::move(f));
  }

  template<layout L2, class T2 = T> // TODO: allow only safe casts
  auto cast() const {
    return field_reference<T2, L2, Topo, Space>(*this);
  }

  /// \if core
  /// Use this reference and return it.
  /// \endif
  template<class F>
  const field_reference & use(F && f) const {
    std::forward<F>(f)(*this);
    return *this;
  }

  static field_reference from_id(field_id_t f, typename Base::topology_t & t) {
    return {f, t};
  }
};

/// Identifies a field on a \c\ref mapping.
/// Declare a task parameter as a `multi<accessor<...>>` to use the field.
template<class T, layout L, class Topo, typename Topo::index_space S>
struct multi_reference : convert_tag {
  using Map = launch::mapping<Topo>;

  multi_reference(field_id_t f, Map & m) : f(f), m(&m) {}
  // Note that no correspondence between f and m is checked.
  multi_reference(const field_reference<T, L, Topo, S> & f, Map & m)
    : multi_reference(f.fid(), m) {}

  Map & map() const {
    return *m;
  }

  // i indexes into the depth of the map rather than being a color directly.
  auto data(Color i) const {
    return field_reference<T, L, typename Map::Borrow, S>::from_id(f, map()[i]);
  }

private:
  field_id_t f;
  Map * m;
};

// This is the portion of field validity that can be checked and that
// doesn't exclude things like std::tuple<int>.  It's similar to (the
// proposed) trivial relocatability, but excludes std::vector.
template<class T>
inline constexpr bool portable_v =
  std::is_object_v<T> && !std::is_pointer_v<T> &&
  detail::is_trivially_move_constructible_v<T>;
/// \}
} // namespace data

/// \addtogroup data
/// \{

/// Helper type to define and access fields.
/// \tparam T field value type:
///   - if any non-MPI tasks use the field, \c T must be a trivially copyable
///     type with no pointers or references
///   - if any instance of the field is resized, \c T must be trivially
///     relocatable; this weaker property is not formally recognized by the
///     language, but common implementations of \c std::vector and \c
///     std::unique_ptr qualify
/// \tparam L data layout
template<class T, data::layout L = data::dense>
struct field : data::detail::field_base<T, L> {
  using value_type = T;

  template<Privileges Priv>
  using accessor1 = data::accessor<L, T, Priv>;
  template<Privileges Priv>
  using mutator1 = data::mutator<L, T, Priv>;
  /// The accessor to use as a parameter to receive this sort of field.
  /// \tparam PP the appropriate number of privilege values, interpreted as
  ///   - exclusive
  ///   - shared, ghost
  ///   - exclusive, shared, ghost
  template<partition_privilege_t... PP>
  using accessor = accessor1<privilege_pack<PP...>>;
  /// The mutator to use as a parameter for this sort of field (usable only
  /// for certain layouts).
  /// \tparam PP as for \c accessor
  template<partition_privilege_t... PP>
  using mutator = mutator1<privilege_pack<PP...>>;

  template<class Topo, typename Topo::index_space S>
  using Register = data::detail::field_register<T, L, Topo, S>;
  template<class Topo, typename Topo::index_space S>
  using Reference = data::field_reference<T, L, Topo, S>;

  /// A field registration.
  /// Instances may be freely copied; they must all be created before any
  /// instance of \a Topo.
  ///
  /// \warning
  /// Field definitions are typically declared \c const. If placed in a header
  /// make sure to declare them as <tt>inline const</tt> to avoid breaking ODR.
  ///
  /// \tparam Topo (specialized) topology type
  /// \tparam Space index space
  template<class Topo, typename Topo::index_space Space = Topo::default_space()>
  struct definition : Register<Topo, Space> {
    using Topology = Topo;
    using Field = field;

    /// Return a reference to a field instance.
    /// \param t topology instance (must be allocated)
    auto operator()(data::topology_slot<Topo> & t) const {
      return (*this)(t.get());
    }
    Reference<Topo, Space> operator()(typename Topo::core & t) const {
      return {this->fid, t};
    }
    // For indirect and borrow topologies:
    template<template<class> class C, class P>
    std::enable_if_t<std::is_same_v<typename P::Base, Topo>,
      Reference<P, Space>>
    operator()(C<P> & t) const {
      return {this->fid, t};
    }
    /// Return a reference to a mapped field instance.
    data::multi_reference<T, L, Topo, Space> operator()(
      data::launch::mapping<Topo> & m) const {
      return {this->fid, m};
    }
  };

  /// Fields cannot be constructed.  Use \c definition instead.
  field() = delete;

#ifdef DOXYGEN
  /// Reduction accessor corresponding to this field type.
  /// This is only implemented for a Dense layout.
  /// \sa data::reduction_accessor
  template<class R>
  using reduction = reduction_accessor<R, T>;
#endif
};
/// \}

namespace data {
/// \addtogroup data
/// \{
namespace detail {
template<class T>
struct field_base<T, dense> {
  using base_type = field<T, raw>;
  template<class R>
  using reduction = reduction_accessor<R, T>;
};
template<class T>
struct field_base<T, single> {
  using base_type = field<T>;
};
template<class T>
struct field_base<T, ragged> {
  using base_type = field<T, raw>;
  using Offsets = field<std::size_t>;
};
template<class T>
struct field_base<T, sparse> {
  using key_type = std::size_t;
  using base_type = field<std::pair<key_type, T>, ragged>;
};
template<class T>
struct field_base<T, data::particle> {
  using base_type = field<particle<T>, raw>;
};

// Many compilers incorrectly require the 'template' for a base class.
template<class T, layout L, class Topo, typename Topo::index_space Space>
struct field_register : field<T, L>::base_type::template Register<Topo, Space> {
  using Base = typename field<T, L>::base_type::template Register<Topo, Space>;
  using Base::Base;
};
template<class T, class Topo, typename Topo::index_space Space>
struct field_register<T, ragged, Topo, Space>
  : field<T, ragged>::base_type::template Register<topo::ragged<Topo>, Space> {
  using Offsets = typename field<T, ragged>::Offsets;
  // We use the same field ID for the offsets:
  typename Offsets::template Register<Topo, Space> off{field_register::fid};
};
} // namespace detail

template<class F, Privileges Priv>
using field_accessor = // for convenience with decltype
  typename std::remove_reference_t<F>::Field::template accessor1<Priv>;
// Accessors that are always used with the same (internal) field can be
// automatically initialized with its ID rather than having to be serialized.
template<const auto & F, Privileges Priv>
struct accessor_member : field_accessor<decltype(F), Priv> {
  using base_type = typename accessor_member::accessor;
  accessor_member() : base_type(F.fid) {}
  using base_type::operator=; // for single

  template<class G>
  void topology_send(G && g) {
    // Using get_base() works around a GCC 9 bug that claims that the
    // inheritance of various accessor types is ambiguous.
    std::forward<G>(g)(get_base(), F);
  }
  template<class G, class S>
  void topology_send(G && g, S && s) { // s: topology -> subtopology
    std::forward<G>(g)(get_base(),
      [&s](auto & t) { return F(std::invoke(std::forward<S>(s), t.get())); });
  }

  base_type & get_base() {
    return *this;
  }
  const base_type & get_base() const {
    return *this;
  }
};

namespace detail {
template<class T>
struct scalar_value;
} // namespace detail

/// \}
} // namespace data
} // namespace flecsi

#endif<|MERGE_RESOLUTION|>--- conflicted
+++ resolved
@@ -39,12 +39,11 @@
 template<layout, class, Privileges>
 struct mutator;
 
-<<<<<<< HEAD
 namespace launch {
 template<class P>
 struct mapping;
 }
-=======
+
 // Each field can have a destructor (for individual field values) registered
 // that is invoked when the field is recreated or the region is destroyed.
 struct cleanup {
@@ -75,7 +74,6 @@
 
   std::map<field_id_t, finalizer> fields;
 };
->>>>>>> e16c4c19
 
 namespace detail {
 template<class T, auto S, class = void> // core topology type
