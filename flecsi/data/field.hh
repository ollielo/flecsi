--- conflicted
+++ resolved
@@ -187,13 +187,8 @@
   using topology_t = typename Topo::core;
   static constexpr auto space = Space;
 
-<<<<<<< HEAD
   // construct references just from field IDs.
-  field_reference_t(field_id_t f, topology_t & t) : fid_(f), topology_(&t) {}
-=======
-  field_reference(const field_info_t & info, topology_t & topology)
-    : fid_(info.fid), topology_(&topology) {}
->>>>>>> 9a658efa
+  field_reference(field_id_t f, topology_t & t) : fid_(f), topology_(&t) {}
 
   field_id_t fid() const {
     return fid_;
@@ -202,31 +197,7 @@
     return *topology_;
   } // topology_identifier
 
-<<<<<<< HEAD
-private:
-  field_id_t fid_;
-  topology_t * topology_;
-
-}; // struct field_reference
-
-/// Identifies a field on a particular topology instance.
-/// Declare a task parameter as an \c accessor to use the field.
-/// \tparam T data type (merely for type safety)
-/// \tparam L data layout (similarly)
-/// \tparam Space topology-relative index space
-template<class T, layout L, class Topo, typename Topo::index_space Space>
-struct field_reference : field_reference_t<Topo> {
-  using Base = typename field_reference::field_reference_t; // TIP: dependent
-  using value_type = T;
-  static constexpr auto space = Space;
-
-  using Base::Base;
-  explicit field_reference(const Base & b) : Base(b) {}
-
   // Some of these types vary across topologies:
-=======
-  // We can't forward-declare partition, so just deduce these:
->>>>>>> 9a658efa
   template<class S>
   static auto & get_region(S & topo) {
     return topo.template get_region<Space>();
@@ -243,22 +214,17 @@
     return get_partition(*topology_);
   }
 
-<<<<<<< HEAD
   auto & get_ragged() const {
     // A ragged_partition<...>::core, or borrowing of same:
-    return this->topology().ragged.template get<Space>()[this->fid()];
-=======
-  auto & get_ragged() const { // -> ragged_partition<...>::core
     return topology_->ragged.template get<Space>()[fid_];
->>>>>>> 9a658efa
   }
   void cleanup(std::function<void()> f) const {
-    detail::get_cleanup<Space>(this->topology())(this->fid(), std::move(f));
+    detail::get_cleanup<Space> (*topology_)(fid_, std::move(f));
   }
 
   template<layout L2, class T2 = T> // TODO: allow only safe casts
   auto cast() const {
-    return field_reference<T2, L2, Topo, Space>({fid_, 0, {}}, *topology_);
+    return field_reference<T2, L2, Topo, Space>(fid_, *topology_);
   }
 
   /// \if core
@@ -270,10 +236,9 @@
     return *this;
   }
 
-<<<<<<< HEAD
-  static field_reference from_id(field_id_t f, typename Base::topology_t & t) {
-    return {f, t};
-  }
+private:
+  field_id_t fid_;
+  topology_t * topology_;
 };
 
 /// Identifies a field on a \c\ref mapping.
@@ -292,18 +257,13 @@
   }
 
   // i indexes into the depth of the map rather than being a color directly.
-  auto data(Color i) const {
-    return field_reference<T, L, typename Map::Borrow, S>::from_id(f, map()[i]);
+  field_reference<T, L, typename Map::Borrow, S> data(Color i) const {
+    return {f, map()[i]};
   }
 
 private:
   field_id_t f;
   Map * m;
-=======
-private:
-  field_id_t fid_;
-  topology_t * topology_;
->>>>>>> 9a658efa
 };
 
 // This is the portion of field validity that can be checked and that
