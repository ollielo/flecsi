/*
    @@@@@@@@  @@           @@@@@@   @@@@@@@@ @@
   /@@/////  /@@          @@////@@ @@////// /@@
   /@@       /@@  @@@@@  @@    // /@@       /@@
   /@@@@@@@  /@@ @@///@@/@@       /@@@@@@@@@/@@
   /@@////   /@@/@@@@@@@/@@       ////////@@/@@
   /@@       /@@/@@//// //@@    @@       /@@/@@
   /@@       @@@//@@@@@@ //@@@@@@  @@@@@@@@ /@@
   //       ///  //////   //////  ////////  //

   Copyright (c) 2016, Los Alamos National Security, LLC
   All rights reserved.
                                                                              */
#pragma once

/*! @file */

#include <cinchlog.h>
#include <functional>
#include <unordered_map>
#include <unordered_set>

#include <flecsi/runtime/types.h>
#include <flecsi/utils/common.h>

namespace flecsi {
namespace data {

/*!
  The storage__ type provides a high-level data model context interface that
  is implemented by the given storage policy. It provides an interface for
  client and field registration.

  @tparam USER_META_DATA A user-defined meta data type.
  @tparam STORAGE_POLICY The backend storage policy.

  @ingroup data
 */

template<typename STORAGE_POLICY>
struct storage__ : public STORAGE_POLICY {

  //--------------------------------------------------------------------------//
  // Public type definitions.
  //--------------------------------------------------------------------------//

  using registration_function_t = std::function<void(size_t)>;
  using field_registration_function_t = std::function<void(size_t, size_t)>;
  using unique_fid_t = utils::unique_id_t<field_id_t, FLECSI_GENERATED_ID_MAX>;
  using field_value_t = std::pair<field_id_t, field_registration_function_t>;
  using client_value_t = std::pair<field_id_t, registration_function_t>;

  using field_entry_t = std::unordered_map<size_t, field_value_t>;
  using client_entry_t = std::unordered_map<size_t, client_value_t>;

  /*!
    Register a field with the runtime.
    
    @param client_key The data client indentifier hash.
    @param key        The identifier hash.
    @param callback   The registration call back function.
   */

  bool register_field(
      size_t client_key,
      size_t key,
      const field_registration_function_t & callback) {
    if (field_registry_.find(client_key) != field_registry_.end()) {
      if (field_registry_[client_key].find(key) !=
          field_registry_[client_key].end()) {
        clog(warn) << "field key already exists" << std::endl;
      } // if
    } // if

    field_registry_[client_key][key] =
        std::make_pair(unique_fid_t::instance().next(), callback);

    return true;
  } // register_field

  /*!
   */

  auto const & field_registry() const {
    return field_registry_;
  } // field_registry

  /*!
   */

  auto const & client_registry() const {
    return client_registry_;
  } // client_registry

  /*!
    Register a client with the runtime.

<<<<<<< HEAD
  //--------------------------------------------------------------------------//
  //! Register a client with the runtime.
  //!
  //! @param type_hash The data client indentifier hash.
  //! @param key        The identifier hash.
  //! @param callback   The registration call back function.
  //--------------------------------------------------------------------------//
=======
    @param client_key The data client indentifier hash.
    @param key        The identifier hash.
    @param callback   The registration call back function.
   */
>>>>>>> 55433210

  bool register_client(
      size_t type_hash,
      size_t key,
      const registration_function_t & callback) {
    if (client_registry_.find(type_hash) != client_registry_.end()) {
      clog_assert(
          client_registry_[type_hash].find(key) ==
              client_registry_[type_hash].end(),
          "client key already exists");
    } // if

    client_registry_[type_hash][key] =
        std::make_pair(unique_fid_t::instance().next(), callback);

    return true;
  } // register_client

<<<<<<< HEAD
  bool register_client_fields(size_t type_hash) {
    return registered_client_fields_.insert(type_hash).second;
  }

  //--------------------------------------------------------------------------//
  //! Search for a client at the runtime.
  //!
  //! @param type_hash The data client indentifier hash.
  //--------------------------------------------------------------------------//
=======
  /*!
   */

  bool register_client_fields(size_t client_key) {
    return registered_client_fields_.insert(client_key).second;
  }

  /*!
    Search for a client at the runtime.

    @param client_key The data client indentifier hash.
   */
>>>>>>> 55433210

  void assert_client_exists(size_t type_hash, size_t client_hash) {
    clog_assert(client_registry_.find(type_hash) != client_registry_.end(),
        "\nThe data_client type you are trying to access with key " << 
        type_hash << " does not exist!" <<
        "\nMake sure it has been properly registered!");
    clog_assert(client_registry_[type_hash].find(client_hash) !=
      client_registry_[type_hash].end(),
      "\nThe data_client instance you are trying to access with key " << 
      client_hash << " does not exist!" <<
      "\nMake sure it has been properly registered!");
  } // register_client

  /*!
    Myer's singleton instance.

    @return The single instance of this type.
   */

  static storage__ & instance() {
    static storage__ d;
    return d;
  } // instance

  //--------------------------------------------------------------------------//
  // FIXME: What are these for?
  //--------------------------------------------------------------------------//

  void move(uintptr_t from, uintptr_t to) {}

  void reset(uintptr_t runtime_namespace) {}

private:

  // Default constructor
  storage__() : STORAGE_POLICY() {}

  // Destructor
  ~storage__() {}

  // We don't need any of these
  storage__(const storage__ &) = delete;
  storage__ & operator=(const storage__ &) = delete;
  storage__(storage__ &&) = delete;
  storage__ & operator=(storage__ &&) = delete;

  std::unordered_set<size_t> registered_client_fields_;
  std::unordered_map<size_t, field_entry_t> field_registry_;
  std::unordered_map<size_t, client_entry_t> client_registry_;

}; // class storage__

} // namespace data
} // namespace flecsi

#include <flecsi/runtime/flecsi_runtime_storage_policy.h>

namespace flecsi {
namespace data {

using storage_t = storage__<FLECSI_RUNTIME_STORAGE_POLICY>;

} // namespace data
} // namespace flecsi<|MERGE_RESOLUTION|>--- conflicted
+++ resolved
@@ -95,20 +95,10 @@
   /*!
     Register a client with the runtime.
 
-<<<<<<< HEAD
-  //--------------------------------------------------------------------------//
-  //! Register a client with the runtime.
-  //!
-  //! @param type_hash The data client indentifier hash.
-  //! @param key        The identifier hash.
-  //! @param callback   The registration call back function.
-  //--------------------------------------------------------------------------//
-=======
     @param client_key The data client indentifier hash.
     @param key        The identifier hash.
     @param callback   The registration call back function.
    */
->>>>>>> 55433210
 
   bool register_client(
       size_t type_hash,
@@ -127,17 +117,6 @@
     return true;
   } // register_client
 
-<<<<<<< HEAD
-  bool register_client_fields(size_t type_hash) {
-    return registered_client_fields_.insert(type_hash).second;
-  }
-
-  //--------------------------------------------------------------------------//
-  //! Search for a client at the runtime.
-  //!
-  //! @param type_hash The data client indentifier hash.
-  //--------------------------------------------------------------------------//
-=======
   /*!
    */
 
@@ -150,7 +129,6 @@
 
     @param client_key The data client indentifier hash.
    */
->>>>>>> 55433210
 
   void assert_client_exists(size_t type_hash, size_t client_hash) {
     clog_assert(client_registry_.find(type_hash) != client_registry_.end(),
