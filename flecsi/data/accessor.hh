// Copyright (c) 2016, Triad National Security, LLC
// All rights reserved.

#ifndef FLECSI_DATA_ACCESSOR_HH
#define FLECSI_DATA_ACCESSOR_HH

#include "flecsi/execution.hh"
#include "flecsi/topo/size.hh"
#include "flecsi/util/array_ref.hh"
#include <flecsi/data/field.hh>

#include <algorithm>
#include <iterator>
#include <memory>
#include <stack>

namespace flecsi {
namespace topo {
template<class Topo, typename Topo::index_space>
struct ragged_partitioned;
}

namespace data {
/// \addtogroup data
/// \{

template<class>
struct multi;

namespace detail {
template<class A>
void
construct(const A & a) {
  std::uninitialized_default_construct(a.begin(), a.end());
}
template<class T, layout L, Privileges P, bool Span>
void
destroy_task(typename field<T, L>::template accessor1<P> a) {
  const auto && s = [&] {
    if constexpr(Span)
      return a.span();
    else
      return a;
  }();
  std::destroy(s.begin(), s.end());
}
template<Privileges P,
  bool Span = true,
  class T,
  layout L,
  class Topo,
  typename Topo::index_space S>
void
destroy(const field_reference<T, L, Topo, S> & r) {
  execute<destroy_task<T, L, privilege_repeat<rw, privilege_count(P)>, Span>,
    portable_v<T> ? loc | leaf : flecsi::mpi>(r);
}
template<class T>
inline constexpr bool forward_v = std::is_base_of_v<std::forward_iterator_tag,
  typename std::iterator_traits<T>::iterator_category>;
template<class T, Privileges P>
using element_t = std::conditional_t<privilege_write(P), T, const T>;
template<class T, Privileges P, bool M>
using particle_raw =
  typename field<T, data::particle>::base_type::template accessor1<
    !M && get_privilege(0, P) == wo ? privilege_pack<rw> : P>;

template<class A, class = void>
struct multi_buffer {};
template<class A>
struct multi_buffer<A, util::voided<typename A::TaskBuffer>> {
  using TaskBuffer = std::vector<typename A::TaskBuffer>;
  void buffer(TaskBuffer & b) {
    const auto aa = static_cast<multi<A> &>(*this).accessors();
    // NB: Some of these will be unused because the accessors are discarded.
    b.resize(aa.size());
    auto i = b.begin();
    for(auto & a : aa)
      a.buffer(*i++);
  }
};
} // namespace detail

// All accessors are ultimately implemented in terms of those for the raw
// layout, minimizing the amount of backend-specific code required.

/// Accessor for a single value.
template<typename DATA_TYPE, Privileges PRIVILEGES>
struct accessor<single, DATA_TYPE, PRIVILEGES> : bind_tag, send_tag {
  using value_type = DATA_TYPE;
  // We don't actually inherit from base_type; we don't want its interface.
  using base_type = accessor<dense, DATA_TYPE, PRIVILEGES>;
  using element_type = typename base_type::element_type;

  explicit accessor(std::size_t s) : base(s) {}
  accessor(const base_type & b) : base(b) {}

  /// Get the value.
  FLECSI_INLINE_TARGET element_type & get() const {
    return base(0);
  } // data
  /// Convert to the value.
  FLECSI_INLINE_TARGET operator element_type &() const {
    return get();
  } // value

  /// Assign to the value.
  const accessor & operator=(const DATA_TYPE & value) const {
    return const_cast<accessor &>(*this) = value;
  } // operator=
  /// Assign to the value.
  accessor & operator=(const DATA_TYPE & value) {
    get() = value;
    return *this;
  } // operator=

  /// Get the value.
  element_type & operator*() const {
    return get();
  }
  /// Access a member of the value.
  element_type * operator->() const {
    return &get();
  } // operator->

  base_type & get_base() {
    return base;
  }
  const base_type & get_base() const {
    return base;
  }
  template<class F>
  void send(F && f) {
    std::forward<F>(f)(
      get_base(), [](const auto & r) { return r.template cast<dense>(); });
  }

private:
  base_type base;
}; // struct accessor

template<class R, typename T>
struct reduction_accessor : bind_tag {
  using element_type = T;
  using size_type = typename util::span<element_type>::size_type;

  explicit reduction_accessor(field_id_t f) : f(f) {}

  FLECSI_INLINE_TARGET
  auto operator[](size_type index) const {
    return [&v = s[index]](const T & r) { v = R::combine(v, r); };
  }

  field_id_t field() const {
    return f;
  }

  void bind(util::span<element_type> x) { // for bind_accessors
    s = x;
  }

  FLECSI_INLINE_TARGET
  auto span() const {
    return s;
  }

private:
  field_id_t f;
  util::span<element_type> s;
};

/// Accessor for potentially uninitialized memory.
template<typename DATA_TYPE, Privileges PRIVILEGES>
struct accessor<raw, DATA_TYPE, PRIVILEGES> : bind_tag {
  using value_type = DATA_TYPE;
  using element_type = detail::element_t<DATA_TYPE, PRIVILEGES>;

  explicit accessor(field_id_t f) : f(f) {}

  field_id_t field() const {
    return f;
  }

  /// Get the allocated memory.
  /// \return \c util::span
  FLECSI_INLINE_TARGET
  auto span() const {
    return s;
  }

  void bind(util::span<element_type> x) { // for bind_accessors
    s = x;
  }

private:
  field_id_t f;
  util::span<element_type> s;
}; // struct accessor

/// Accessor for ordinary fields.
/// \see \link accessor<raw,DATA_TYPE,PRIVILEGES> the base class\endlink
template<class T, Privileges P>
struct accessor<dense, T, P> : accessor<raw, T, P>, send_tag {
  using base_type = accessor<raw, T, P>;
  using base_type::base_type;
  using size_type = typename decltype(base_type(0).span())::size_type;

  accessor(const base_type & b) : base_type(b) {}

  /// Index with bounds checking (except with \c NDEBUG).
  FLECSI_INLINE_TARGET
  typename accessor::element_type & operator()(size_type index) const {
    const auto s = this->span();
    flog_assert(index < s.size(), "index out of range");
    return s[index];
  } // operator()

  /// Index without bounds checking (even without \c NDEBUG).
  FLECSI_INLINE_TARGET
  typename accessor::element_type & operator[](size_type index) const {
    return this->span()[index];
  }

  base_type & get_base() {
    return *this;
  }
  const base_type & get_base() const {
    return *this;
  }
  template<class F>
  void send(F && f) {
    std::forward<F>(f)(get_base(), [](const auto & r) {
      // TODO: use just one task for all fields
      if constexpr(privilege_discard(P) && !std::is_trivially_destructible_v<T>)
        r.get_region().cleanup(r.fid(), [r] { detail::destroy<P>(r); });
      return r.template cast<raw>();
    });
    if constexpr(privilege_discard(P))
      detail::construct(this->span()); // no-op on caller side
  }
};

// The offsets privileges are separate because they are writable for mutators
// but read-only for even writable accessors.

/// Accessor for ragged fields.
/// \tparam P if write-only, rows do not change size but their elements are
///   reinitialized
/// \see \link accessor<raw,DATA_TYPE,PRIVILEGES> the base class\endlink
template<class T, Privileges P, Privileges OP = P>
struct ragged_accessor
  : accessor<raw, T, P>,
    send_tag,
    util::with_index_iterator<const ragged_accessor<T, P, OP>> {
  using base_type = typename ragged_accessor::accessor;
  using typename base_type::element_type;
  using Offsets = accessor<dense, std::size_t, OP>;
  using Offset = typename Offsets::value_type;
  using size_type = typename Offsets::size_type;
  using row = util::span<element_type>;

  using base_type::base_type;
  ragged_accessor(const base_type & b) : base_type(b) {}

  /// Get the row at an index point.
  /// \return \c util::span
  row operator[](size_type i) const {
    // Without an extra element, we must store one endpoint implicitly.
    // Storing the end usefully ignores any overallocation.
    return this->span().first(off(i)).subspan(i ? off(i - 1) : 0);
  }
  /// Return the number of rows.
  size_type size() const noexcept {
    return off.span().size();
  }
  /// Return the number of elements across all rows.
  Offset total() const noexcept {
    const auto s = off.span();
    return s.empty() ? 0 : s.back();
  }

  /// Get the elements without any row structure.
  util::span<element_type> span() const {
    return get_base().span().first(total());
  }

  base_type & get_base() {
    return *this;
  }
  const base_type & get_base() const {
    return *this;
  }

  Offsets & get_offsets() {
    return off;
  }
  const Offsets & get_offsets() const {
    return off;
  }
  template<class F>
  void send(F && f) {
    f(get_base(), [](const auto & r) {
      using R = std::remove_reference_t<decltype(r)>;
      const field_id_t i = r.fid();
      r.get_region().template ghost_copy<P>(r);
      using Topo = typename topo::ragged_partitioned<typename R::Topology,
        R::space>::base_type;
      typename Topo::core & t = r.get_ragged();
      t.template get_region<topo::elements>().cleanup(i, [=] {
        if constexpr(!std::is_trivially_destructible_v<T>)
          detail::destroy<P>(r);
      });
      // Resize after the ghost copy (which can add elements and can perform
      // its own resize) rather than in the mutator before getting here:
      if constexpr(privilege_write(OP))
<<<<<<< HEAD
        r.get_partition(r.topology().ragged).resize();
      return field_reference<T,
        raw,
        topo::policy_t<std::remove_reference_t<decltype(t)>>,
        R::space>::from_id(i, t);
=======
        t.resize();
      // We rely on the fact that field_reference uses only the field ID.
      return field_reference<T, raw, Topo, topo::elements>({i, 0, {}}, t);
>>>>>>> c8b972b7
    });
    std::forward<F>(f)(get_offsets(), [](const auto & r) {
      // Disable normal ghost copy of offsets:
      r.get_region().template ghost<privilege_pack<wo, wo>>(r.fid());
      return r.template cast<dense, Offset>();
    });
    // These do nothing on the caller side:
    if constexpr(privilege_discard(OP)) {
      const auto s = off.span();
      std::fill(s.begin(), s.end(), 0);
    }
    else if constexpr(privilege_discard(P))
      detail::construct(span());
  }

  template<class Topo, typename Topo::index_space S>
  static ragged_accessor parameter(
    const field_reference<T, data::ragged, Topo, S> & r) {
    return exec::replace_argument<base_type>(r.template cast<data::raw>());
  }

private:
  Offsets off{this->field()};
};

template<class T, Privileges P>
struct accessor<ragged, T, P>
  : ragged_accessor<T, P, privilege_repeat<ro, privilege_count(P)>> {
  using accessor::ragged_accessor::ragged_accessor;
};

/// Mutator for ragged fields.
/// \tparam P if write-only, all rows are discarded
template<class T, Privileges P>
struct mutator<ragged, T, P>
  : bind_tag, send_tag, util::with_index_iterator<const mutator<ragged, T, P>> {
  using base_type = ragged_accessor<T, P>;
  using size_type = typename base_type::size_type;

private:
  using base_row = typename base_type::row;
  using base_size = typename base_row::size_type;

public:
  struct Overflow {
    base_size del;
    std::vector<T> add;
  };
  using TaskBuffer = std::vector<Overflow>;

private:
  struct raw_row {
    using size_type = base_size;

    base_row s;
    Overflow * o;

    T & operator[](size_type i) const {
      const auto b = brk();
      if(i < b)
        return s[i];
      i -= b;
      flog_assert(i < o->add.size(), "index out of range");
      return o->add[i];
    }

    size_type brk() const noexcept {
      return s.size() - o->del;
    }
    size_type size() const noexcept {
      return brk() + o->add.size();
    }

    void destroy(size_type skip = 0) const {
      std::destroy(s.begin() + skip, s.begin() + brk());
    }
  };

public:
  /// A row handle.
  struct row : util::with_index_iterator<const row>, private raw_row {
    using value_type = T;
    using typename raw_row::size_type;
    using difference_type = typename base_row::difference_type;
    using typename row::with_index_iterator::iterator;

    row(const raw_row & r) : raw_row(r) {}

    /// \name std::vector operations
    /// \{
    void assign(size_type n, const T & t) const {
      clear();
      resize(n, t);
    }
    template<class I, class = std::enable_if_t<!std::is_integral_v<I>>>
    void assign(I a, I b) const {
      clear();
      if constexpr(detail::forward_v<I>) {
        for(auto n = std::min(std::distance(a, b), s.size()); n--; ++a)
          push_span(*a);
        o->add.assign(a, b);
      }
      else
        while(a != b)
          push_back(*a++);
    }
    void assign(std::initializer_list<T> l) const {
      assign(l.begin(), l.end());
    }

    using raw_row::operator[];
    T & front() const {
      return *this->begin();
    }
    T & back() const {
      return this->end()[-1];
    }

    using raw_row::size;
    bool empty() const noexcept {
      return !this->size();
    }
    size_type max_size() const noexcept {
      return o->add.max_size();
    }
    size_type capacity() const noexcept {
      // We can't count the span and the vector, since the client might remove
      // all the elements from the span and then add to the vector up to our
      // return value.  The strange result is
      // that size() can be greater than capacity(), but that just means that
      // every operation might invalidate everything.
      const auto c = o->add.capacity();
      return o->add.empty() ? std::max(s.size(), c) : c;
    }
    void reserve(size_type n) const {
      if(!o->add.empty() || n > s.size())
        o->add.reserve(n);
    }
    void shrink_to_fit() const { // repacks into span; only basic guarantee
      const size_type mv = std::min(o->add.size(), o->del);
      const auto b = o->add.begin(), e = b + mv;
      std::uninitialized_move(b, e, s.end());
      o->del -= mv;
      if(mv || o->add.size() < o->add.capacity())
        decltype(o->add)(
          std::move_iterator(e), std::move_iterator(o->add.end()))
          .swap(o->add);
    }

    void clear() const noexcept {
      o->add.clear();
      for(auto n = brk(); n--;)
        pop_span();
    }
    iterator insert(iterator i, const T & t) const {
      return put(i, t);
    }
    iterator insert(iterator i, T && t) const {
      return put(i, std::move(t));
    }
    iterator insert(iterator i, size_type n, const T & t) const {
      const auto b = brki();
      auto & a = o->add;
      if(i < b) {
        const size_type
          // used elements assigned from t:
          filla = std::min(n, b.index() - i.index()),
          fillx = n - filla, // other spaces to fill
          fillc = std::min(fillx, o->del), // slack spaces constructed from t
          fillo = fillx - fillc, // overflow copies of t
          // slack spaces move-constructed from used elements:
          mvc = std::min(o->del - fillc, filla);

        // Perform the moves and fills mostly in reverse order.
        T *const s0 = s.data(), *const ip = s0 + i.index(),
                 *const bp = s0 + b.index();
        // FIXME: Is there a way to do just one shift?
        a.insert(a.begin(), fillo, t); // first to reduce the volume of shifting
        a.insert(a.begin() + fillo, bp - (filla - mvc), bp);
        std::uninitialized_move_n(
          bp - filla, mvc, std::uninitialized_fill_n(bp, fillc, t));
        o->del -= fillc + mvc; // before copies that might throw
        std::fill(ip, std::move_backward(ip, bp - filla, bp), t);
      }
      else {
        if(i == b)
          for(; n && o->del; --n) // fill in the gap
            push_span(t);
        a.insert(a.begin(), n, t);
      }
      return i;
    }
    template<class I, class = std::enable_if_t<!std::is_integral_v<I>>>
    iterator insert(iterator i, I a, I b) const {
      // FIXME: use size when available
      for(iterator j = i; a != b; ++a, ++j)
        insert(j, *a);
      return i;
    }
    iterator insert(iterator i, std::initializer_list<T> l) const {
      return insert(i, l.begin(), l.end());
    }
    template<class... AA>
    iterator emplace(iterator i, AA &&... aa) const {
      return put<true>(i, std::forward<AA>(aa)...);
    }
    iterator erase(iterator i) const noexcept {
      const auto b = brki();
      if(i < b) {
        std::move(i + 1, b, i);
        pop_span();
      }
      else
        o->add.erase(o->add.begin() + (i - b));
      return i;
    }
    iterator erase(iterator i, iterator j) const noexcept {
      const auto b = brki();
      if(i < b) {
        if(j == i)
          ;
        else if(j <= b) {
          std::move(j, b, i);
          for(auto n = j - i; n--;)
            pop_span();
        }
        else {
          erase(b, j);
          erase(i, b);
        }
      }
      else {
        const auto ab = o->add.begin();
        o->add.erase(ab + (i - b), ab + (j - b));
      }
      return i;
    }
    void push_back(const T & t) const {
      emplace_back(t);
    }
    void push_back(T && t) const {
      emplace_back(std::move(t));
    }
    template<class... AA>
    T & emplace_back(AA &&... aa) const {
      return !o->del || !o->add.empty()
               ? o->add.emplace_back(std::forward<AA>(aa)...)
               : push_span(std::forward<AA>(aa)...);
    }
    void pop_back() const noexcept {
      if(o->add.empty())
        pop_span();
      else
        o->add.pop_back();
    }
    void resize(size_type n) const {
      extend(n);
    }
    void resize(size_type n, const T & t) const {
      extend(n, t);
    }
    /// \}

    // No swap: it would swap the handles, not the contents

  private:
    using raw_row::brk;
    using raw_row::o;
    using raw_row::s;

    auto brki() const noexcept {
      return this->begin() + brk();
    }
    template<bool Destroy = false, class... AA>
    iterator put(iterator i, AA &&... aa) const {
      static_assert(Destroy || sizeof...(AA) == 1);
      const auto b = brki();
      auto & a = o->add;
      if(i < b) {
        auto & last = s[brk() - 1];
        if(o->del)
          push_span(std::move(last));
        else
          a.insert(a.begin(), std::move(last));
        std::move_backward(i, b - 1, b);
        if constexpr(Destroy) {
          auto * p = &*i;
          p->~T();
          new(p) T(std::forward<AA>(aa)...);
        }
        else
          *i = (std::forward<AA>(aa), ...);
      }
      else if(i == b && o->del)
        push_span(std::forward<AA>(aa)...);
      else {
        const auto j = a.begin() + (i - b);
        if constexpr(Destroy)
          a.emplace(j, std::forward<AA>(aa)...);
        else
          a.insert(j, std::forward<AA>(aa)...);
      }
      return i;
    }
    template<class... U> // {} or {const T&}
    void extend(size_type n, U &&... u) const {
      auto sz = this->size();
      if(n <= sz) {
        while(sz-- > n)
          pop_back();
      }
      else {
        // We can reduce the reservation because we're only appending:
        if(const auto sc = o->add.empty() ? s.size() : brk(); n > sc)
          o->add.reserve(n - sc);

        struct cleanup {
          const row & r;
          size_type sz0;
          bool fail = true;
          ~cleanup() {
            if(fail)
              r.resize(sz0);
          }
        } guard = {*this, sz};

        while(sz++ < n)
          emplace_back(std::forward<U>(u)...);
        guard.fail = false;
      }
    }
    template<class... AA>
    T & push_span(AA &&... aa) const {
      auto & ret = *new(&s[brk()]) T(std::forward<AA>(aa)...);
      --o->del;
      return ret;
    }
    void pop_span() const noexcept {
      ++o->del;
      s[brk()].~T();
    }
  };

  mutator(const base_type & b, const topo::resize::policy & p)
    : acc(b), grow(p) {}

  /// Get the row at an index point.
  row operator[](size_type i) const {
    return raw_get(i);
  }
  /// Get the number of rows.
  size_type size() const noexcept {
    return acc.size();
  }

  base_type & get_base() {
    return acc;
  }
  const base_type & get_base() const {
    return acc;
  }
  auto & get_size() {
    return sz;
  }
  const topo::resize::policy & get_grow() const {
    return grow;
  }
  void buffer(TaskBuffer & b) { // for unbind_accessors
    over = &b;
  }
  template<class F>
  void send(F && f) {
    f(get_base(), util::identity());
    std::forward<F>(f)(
      get_size(), [](const auto & r) { return r.get_ragged().sizes(); });
    if(over)
      over->resize(acc.size()); // no-op on caller side
  }

  void commit() const {
    // To move each element before overwriting it, we propagate moves outward
    // from each place where the movement switches from rightward to leftward.
    const auto all = acc.get_base().span();
    const size_type n = size();
    // Read and write cursors.  It would be possible, if ugly, to run cursors
    // backwards for the rightward-moving portions and do without the stack.
    size_type is = 0, id = 0;
    base_size js = 0, jd = 0;
    raw_row rs = raw_get(is), rd = raw_get(id);
    struct work {
      void operator()() const {
        if(assign)
          *w = std::move(*r);
        else
          new(w) T(std::move(*r));
      }
      T *r, *w;
      bool assign;
    };
    std::stack<work> stk;
    const auto back = [&stk] {
      for(; !stk.empty(); stk.pop())
        stk.top()();
    };
    for(;; ++js, ++jd) {
      while(js == rs.size()) { // js indexes the split row
        if(++is == n)
          break;
        rs = raw_get(is);
        js = 0;
      }
      if(is == n)
        break;
      while(jd == rd.s.size()) { // jd indexes the span (including slack space)
        if(++id == n)
          break; // we can write off the end of the last
        else
          rd = raw_get(id);
        jd = 0;
      }
      const auto r = &rs[js], w = rd.s.data() + jd;
      flog_assert(w != all.end(),
        "ragged entries for last " << n - is << " rows overrun allocation for "
                                   << all.size() << " entries");
      if(r != w)
        stk.push({r, w, jd < rd.brk()});
      // Perform this move, and any already queued, if it's not to the right.
      // Offset real elements by one position to come after insertions.
      if(rs.s.data() + std::min(js + 1, rs.brk()) > w)
        back();
    }
    back();
    if(jd < rd.brk())
      rd.destroy(jd);
    while(++id < n)
      raw_get(id).destroy();
    auto & off = acc.get_offsets();
    base_size delta = 0; // may be "negative"; aliasing is implausible
    for(is = 0; is < n; ++is) {
      auto & ov = (*over)[is];
      off(is) += delta += ov.add.size() - ov.del;
      ov.add.clear();
    }
    sz = grow(acc.total(), all.size());
  }

private:
  raw_row raw_get(size_type i) const {
    return {get_base()[i], &(*over)[i]};
  }

  base_type acc;
  topo::resize::accessor<wo> sz;
  topo::resize::policy grow;
  TaskBuffer * over = nullptr;
};

// Many compilers incorrectly require the 'template' for a base class.

/// Accessor for sparse fields.
/// \tparam P cannot be write-only
/// \see \link ragged_accessor the base class\endlink
template<class T, Privileges P>
struct accessor<sparse, T, P>
  : field<T, sparse>::base_type::template accessor1<P>,
    util::with_index_iterator<const accessor<sparse, T, P>> {
  static_assert(!privilege_discard(P),
    "sparse accessor requires read permission");

private:
  using Field = field<T, sparse>;
  using FieldBase = typename Field::base_type;

public:
  using value_type = typename FieldBase::value_type;
  using base_type = typename FieldBase::template accessor1<P>;
  using element_type =
    std::tuple_element_t<1, typename base_type::element_type>;

private:
  using base_row = typename base_type::row;

public:
  /// A mapping backed by a row.  Use the \c ragged interface to iterate.
  struct row {
    using key_type = typename Field::key_type;
    row(base_row s) : s(s) {}
    /// Find an element.
    /// \param c must exist
    element_type & operator()(key_type c) const {
      return std::partition_point(
        s.begin(), s.end(), [c](const value_type & v) { return v.first < c; })
        ->second;
    }

  private:
    base_row s;
  };

  using base_type::base_type;
  accessor(const base_type & b) : base_type(b) {}

  /// Get the row at an index point.
  row operator[](typename accessor::size_type i) const {
    return get_base()[i];
  }

  base_type & get_base() {
    return *this;
  }
  const base_type & get_base() const {
    return *this;
  }
  template<class F>
  void send(F && f) {
    std::forward<F>(f)(get_base(),
      [](const auto & r) { return r.template cast<ragged, value_type>(); });
  }
};

/// Mutator for sparse fields.
/// \tparam P if write-only, all rows are discarded
template<class T, Privileges P>
struct mutator<sparse, T, P>
  : bind_tag, send_tag, util::with_index_iterator<const mutator<sparse, T, P>> {
private:
  using Field = field<T, sparse>;

public:
  using base_type = typename Field::base_type::template mutator1<P>;
  using size_type = typename base_type::size_type;
  using TaskBuffer = typename base_type::TaskBuffer;

private:
  using base_row = typename base_type::row;
  using base_iterator = typename base_row::iterator;

public:
  /// A row handle.
  struct row {
    using key_type = typename Field::key_type;
    using value_type = typename base_row::value_type;
    using size_type = typename base_row::size_type;

    /// Bidirectional iterator over key-value pairs.
    /// \warning Unlike \c std::map::iterator, this sort of iterator is
    ///   invalidated by insertions/deletions.
    struct iterator {
    public:
      using value_type = std::pair<const key_type &, T &>;
      using difference_type = std::ptrdiff_t;
      using reference = value_type;
      using pointer = void;
      // We could easily implement random access, but std::map doesn't.
      using iterator_category = std::bidirectional_iterator_tag;

      iterator(base_iterator i = {}) : i(i) {}

      /// Get an element.
      /// \return a pair of references
      value_type operator*() const {
        return {i->first, i->second};
      }

      iterator & operator++() {
        ++i;
        return *this;
      }
      iterator operator++(int) {
        iterator ret = *this;
        ++*this;
        return ret;
      }
      iterator & operator--() {
        --i;
        return *this;
      }
      iterator operator--(int) {
        iterator ret = *this;
        --*this;
        return ret;
      }

      bool operator==(const iterator & o) const {
        return i == o.i;
      }
      bool operator!=(const iterator & o) const {
        return i != o.i;
      }

      base_iterator get_base() const {
        return i;
      }

    private:
      base_iterator i;
    };

    row(base_row r) : r(r) {}

    /// \name std::map operations
    /// \{
    T & operator[](key_type c) const {
      return try_emplace(c).first->second;
    }

    iterator begin() const noexcept {
      return r.begin();
    }
    iterator end() const noexcept {
      return r.end();
    }

    bool empty() const noexcept {
      return r.empty();
    }
    size_type size() const noexcept {
      return r.size();
    }
    size_type max_size() const noexcept {
      return r.max_size();
    }

    void clear() const noexcept {
      r.clear();
    }
    std::pair<iterator, bool> insert(const value_type & p) const {
      auto [i, hit] = lookup(p.first);
      if(!hit)
        i = r.insert(i, p); // assignment is no-op
      return {i, !hit};
    }
    // TODO: insert(U&&), insert(value_type&&)
    template<class I>
    void insert(I a, I b) const {
      for(; a != b; ++a)
        insert(*a);
    }
    void insert(std::initializer_list<value_type> l) const {
      insert(l.begin(), l.end());
    }
    template<class U>
    std::pair<iterator, bool> insert_or_assign(key_type c, U && u) const {
      auto [i, hit] = lookup(c);
      if(hit)
        i->second = std::forward<U>(u);
      else
        i = r.insert(i, {c, std::forward<U>(u)}); // assignment is no-op
      return {i, !hit};
    }
    // We don't support emplace since we can't avoid moving the result.
    template<class... AA>
    std::pair<iterator, bool> try_emplace(key_type c, AA &&... aa) const {
      auto [i, hit] = lookup(c);
      if(!hit)
        i = r.insert(i,
          {std::piecewise_construct,
            std::make_tuple(c),
            std::forward_as_tuple(
              std::forward<AA>(aa)...)}); // assignment is no-op
      return {i, !hit};
    }

    iterator erase(iterator i) const {
      return r.erase(i.get_base());
    }
    iterator erase(iterator i, iterator j) const {
      return r.erase(i.get_base(), j.get_base());
    }
    size_type erase(key_type c) const {
      const auto [i, hit] = lookup(c);
      if(hit)
        r.erase(i);
      return hit;
    }
    // No swap: it would swap the handles, not the contents

    size_type count(key_type c) const {
      return lookup(c).second;
    }
    iterator find(key_type c) const {
      const auto [i, hit] = lookup(c);
      return hit ? i : end();
    }
    std::pair<iterator, iterator> equal_range(key_type c) const {
      const auto [i, hit] = lookup(c);
      return {i, i + hit};
    }
    iterator lower_bound(key_type c) const {
      return lower(c);
    }
    iterator upper_bound(key_type c) const {
      const auto [i, hit] = lookup(c);
      return i + hit;
    }
    /// \}

  private:
    base_iterator lower(key_type c) const {
      return std::partition_point(
        r.begin(), r.end(), [c](const value_type & v) { return v.first < c; });
    }
    std::pair<base_iterator, bool> lookup(key_type c) const {
      const auto i = lower(c);
      return {i, i != r.end() && i->first == c};
    }

    // We simply keep the (ragged) row sorted; this avoids the complexity of
    // two lookaside structures and is efficient for small numbers of inserted
    // elements and for in-order initialization.
    base_row r;
  };

  mutator(const base_type & b) : rag(b) {}

  /// Get the row at an index point.
  row operator[](size_type i) const {
    return get_base()[i];
  }
  /// Get the number of rows.
  size_type size() const noexcept {
    return rag.size();
  }

  base_type & get_base() {
    return rag;
  }
  const base_type & get_base() const {
    return rag;
  }
  template<class F>
  void send(F && f) {
    std::forward<F>(f)(get_base(), [](const auto & r) {
      return r.template cast<ragged, typename base_row::value_type>();
    });
  }
  void buffer(TaskBuffer & b) { // for unbind_accessors
    rag.buffer(b);
  }

  void commit() const {
    rag.commit();
  }

private:
  base_type rag;
};

template<class T, Privileges P, bool M>
struct particle_accessor : detail::particle_raw<T, P, M>, send_tag {
  static_assert(privilege_count(P) == 1, "particles cannot be ghosts");
  using base_type = detail::particle_raw<T, P, M>;
  using size_type = typename decltype(base_type(0).span())::size_type;
  using Particle = typename base_type::value_type;
  // Override base class aliases:
  using value_type = T;
  using element_type = detail::element_t<T, P>;

  struct iterator {
    using reference = element_type &;
    using value_type = element_type;
    using pointer = element_type *;
    using difference_type = std::ptrdiff_t;
    using iterator_category = std::bidirectional_iterator_tag;

    iterator() noexcept : iterator(nullptr, 0) {}
    iterator(const particle_accessor * a, size_type i) : a(a), i(i) {}

    reference operator*() const {
      return a->span()[i].data;
    }
    pointer operator->() const {
      return &**this;
    }

    iterator & operator++() {
      const auto s = a->span();
      if(++i != s.size())
        i += s[i].skip;
      return *this;
    }
    iterator operator++(int) {
      iterator ret = *this;
      ++*this;
      return ret;
    }
    iterator & operator--() {
      if(--i)
        i -= a->span()[i].skip;
      return *this;
    }
    iterator operator--(int) {
      iterator ret = *this;
      --*this;
      return ret;
    }

    bool operator==(const iterator & o) const {
      return i == o.i;
    }
    bool operator!=(const iterator & o) const {
      return i != o.i;
    }
    bool operator<(const iterator & o) const {
      return i < o.i;
    }
    bool operator<=(const iterator & o) const {
      return i <= o.i;
    }
    bool operator>(const iterator & o) const {
      return i > o.i;
    }
    bool operator>=(const iterator & o) const {
      return i >= o.i;
    }

    size_type location() const noexcept {
      return i;
    }

  private:
    const particle_accessor * a;
    size_type i;
  };

  using base_type::base_type;
  particle_accessor(const base_type & b) : base_type(b) {}

  // This interface is a subset of that proposed for std::hive.

  size_type size() const {
    const auto s = this->span();
    const auto n = s.size();
    const auto i = n ? s.front().skip : 0;
    return i == n ? n : s[i].free.prev;
  }
  size_type capacity() const {
    return this->span().size();
  }
  bool empty() const {
    return !size();
  }

  iterator begin() const {
    const auto s = this->span();
    return {this, s.empty() || s.front().skip ? 0 : 1 + first_skip()};
  }
  iterator end() const {
    return {this, capacity()};
  }

  iterator get_iterator_from_pointer(element_type * the_pointer) const {
    static_assert(std::is_standard_layout_v<Particle>);
    const auto * const p = reinterpret_cast<Particle *>(the_pointer);
    const auto ret = p - this->span().data();
    // Some skipfield values are unused, so this isn't reliable:
    flog_assert(!p->skip != !ret, "field slot is empty");
    return iterator(this, ret);
  }

  base_type & get_base() {
    return *this;
  }
  const base_type & get_base() const {
    return *this;
  }

  template<class F>
  void send(F && f) {
    std::forward<F>(f)(get_base(), [](const auto & r) {
      if constexpr(privilege_discard(P) && !std::is_trivially_destructible_v<T>)
        r.get_region().cleanup(r.fid(), [r] { detail::destroy<P, false>(r); });
      return r.template cast<raw, Particle>();
    });
  }

protected:
  size_type first_skip() const { // after special first element
    const auto s = this->span();
    return s.size() == 1 ? 0 : s[1].skip;
  }
};

template<class T, Privileges P>
struct accessor<particle, T, P> : particle_accessor<T, P, false> {
  using accessor::particle_accessor::particle_accessor;

  template<class F>
  void send(F && f) {
    accessor::particle_accessor::send(std::forward<F>(f));
    if constexpr(privilege_discard(P))
      detail::construct(*this); // no-op on caller side
  }
};

template<class T, Privileges P>
struct mutator<particle, T, P> : particle_accessor<T, P, true> {
  using base_type = particle_accessor<T, P, true>;
  using typename base_type::iterator;
  using typename base_type::value_type;
  using Skip = typename base_type::base_type::value_type::size_type;

  // We don't support automatic resizing since we don't control the region.
  // TODO: Support manual resizing (by updating the skipfield appropriately)
  using base_type::base_type;

  // Since, by design, the skipfield data structure requires no lookaside
  // tables, accessor could provide it instead of having this class at all.
  // However, the natural wo semantics differ between the two cases.

  void clear() const {
    std::destroy(this->begin(), this->end());
    init();
  }

  iterator insert(const value_type & v) const {
    return emplace(v);
  }
  iterator insert(value_type && v) const {
    return emplace(std::move(v));
  }
  /// Create an element, in constant time.
  /// \return an iterator to the new element
  template<class... AA>
  iterator emplace(AA &&... aa) const {
    const auto s = this->span();
    const auto n = s.size();
    flog_assert(n, "no particle space");
    Skip &ptr = s.front().skip, ret = ptr;
    flog_assert(ret != n, "too many particles");
    auto * const head = &s[ret];
    Skip & skip = head->skip;
    const auto link = head->emplace(std::forward<AA>(aa)...);
    if(!ret || skip == 1) // erasing a run
      ptr = link.next;
    else { // shrinking a run
      auto & h2 = s[++ptr];
      h2.skip = head[skip - 1].skip = skip - 1;
      h2.free.next = link.next;
    }
    if(ret)
      skip = 0;
    if(ptr != n) // update size
      s[ptr].free.prev = link.prev + 1;
    return {this, ret};
  }

  /// Remove an element, in constant time.
  /// \return an iterator past the removed element
  iterator erase(const iterator & it) const {
    const auto s = this->span();
    const auto n = s.size();
    flog_assert(n, "no particles to erase");
    Skip & ptr = s.front().skip;
    const typename mutator::size_type i = it.location();
    auto * const rm = &s[i];

    const Skip end = i > 1 ? rm[-1].skip : 0, // adjacent empty run lengths
      beg = i && i < n - 1 ? rm[1].skip : 0;
    if(i)
      rm[-end].skip = rm[beg].skip = beg + end + 1; // set up new run

    if(end)
      rm->reset(); // no links in middle of run
    // Update free list:
    if(beg) {
      const auto & f = rm[1].free;
      Skip & up = ptr == i + 1 ? ptr : s[f.prev].free.next;
      if(end)
        up = f.next; // remove right-hand run from list
      else {
        --up;
        rm->reset(f.prev, f.next);
      }
    }
    else if(!end) { // new run
      Skip & up = ptr ? ptr : s.front().free.next; // keep element 0 first
      if(!ptr && up < n)
        s[up].free.prev = i;
      rm->reset(ptr && ptr < n ? /* size: */ s[ptr].free.prev : ptr, up);
      up = i;
    }
    --s[ptr].free.prev;

    return iterator(this, 1 + (i ? i + beg : this->first_skip()));
  }

  void commit() const {}

  template<class F>
  void send(F && f) {
    base_type::send(std::forward<F>(f));
    if constexpr(privilege_discard(P))
      init(); // no-op on caller side
  }

private:
  void init() const {
    const auto s = this->span();
    if(const auto n = s.size()) {
      auto & a = s.front();
      a.free = {0, 1};
      a.skip = 0;
      if(n > 1) {
        auto & b = s[1];
        b.free = {0, n};
        b.skip = s.back().skip = n - 1;
      }
    }
  }
};

namespace detail {
// The backend knows where field data is stored for the current task.
// If 'device' is in fact a pointer to device data, they copy it into 'host'
// when this type is processed as a "task parameter".
template<class T>
struct scalar_value : bind_tag {
  const T * device;
  T * host;
};

template<auto & F>
struct scalar_access : bind_tag {

  typedef
    typename std::remove_reference_t<decltype(F)>::Field::value_type value_type;

  template<class Func, class S>
  void topology_send(Func && f, S && s) {
    accessor_member<F, privilege_pack<ro>> acc;
    acc.topology_send(f, std::forward<S>(s));

    scalar_value<value_type> dummy{
      {}, acc.get_base().get_base().span().data(), &scalar_};
    std::forward<Func>(f)(dummy, [](auto &) { return nullptr; });
  }

  FLECSI_INLINE_TARGET const value_type * operator->() const {
    return &scalar_;
  }

  const value_type & operator*() const {
    return scalar_;
  }

private:
  value_type scalar_;
};
} // namespace detail

/// Metadata provided with this type is made available on the host if
/// read-only even if fields are stored on a device.  Use `*sa` or `sa->` to
/// access it.
/// \tparam P produces an ordinary accessor if writable
template<const auto & F, Privileges P>
using scalar_access = std::conditional_t<privilege_merge(P) == ro,
  detail::scalar_access<F>,
  accessor_member<F, P>>;

// This gets the short name since users must declare parameters with it.
template<class A>
struct multi : detail::multi_buffer<A>, send_tag, bind_tag {
  multi(Color n, const A & a)
    : vp(std::make_shared<std::vector<round>>(n, round{{}, a})) {}
  multi(const multi &) = default; // implement move as copy

  Color depth() const {
    return vp->size();
  }

  auto components() const { // for(auto [c,a] : m.components())
    return util::transform_view(
      *vp, [](const round & r) -> std::pair<Color, const A &> {
        return {borrow::get_row(r.row), r.a};
      });
  }
  // Usable on caller side:
  auto accessors() {
    return xform(*vp);
  }
  auto accessors() const {
    return xform(std::as_const(*vp));
  }

  template<class F>
  void send(F && f) {
    auto & v = *vp;
    Color i = 0;
    for(auto & [c, a] : v) {
      f(c.get_base(), [&](auto & r) {
        flog_assert(r.map().depth() == Color(v.size()),
          "launch map has depth " << r.map().depth() << ", not " << v.size());
        return r.map()[i].get_claims();
      });
      f(a, [&](auto & r) -> decltype(auto) { return r.data(i); });
      ++i;
    }
    // no-op on caller side:
    v.erase(std::remove_if(v.begin(),
              v.end(),
              [](const round & r) {
                return !r.row.get_base().get_base().span().empty() &&
                       !borrow::get_size(r.row);
              }),
      v.end());
  }

private:
  struct round {
    accessor_member<topo::claims::field, privilege_pack<ro>> row;
    A a;
  };
  template<class V>
  static auto xform(V & v) {
    return util::transform_view(
      v, [](auto & r) -> auto & { return r.a; });
  }

  // Avoid losing contents when moved into a user parameter.
  // We could use TaskBuffer for the purpose, but not on the caller side.
  std::shared_ptr<std::vector<round>> vp;
};

/// \}
} // namespace data

template<data::layout L, class T, Privileges P>
struct exec::detail::task_param<data::accessor<L, T, P>> {
  template<class Topo, typename Topo::index_space S>
  static auto replace(const data::field_reference<T, L, Topo, S> & r) {
    return data::accessor<L, T, P>(r.fid());
  }
};
template<data::layout L, class T, Privileges P>
struct exec::detail::task_param<data::mutator<L, T, P>> {
  template<class Topo, typename Topo::index_space S>
  static auto replace(const data::field_reference<T, L, Topo, S> & r) {
    return data::mutator<L, T, P>(r.fid());
  }
};
template<class T, Privileges P>
struct exec::detail::task_param<data::mutator<data::ragged, T, P>> {
  using type = data::mutator<data::ragged, T, P>;
  template<class Topo, typename Topo::index_space S>
  static type replace(
    const data::field_reference<T, data::ragged, Topo, S> & r) {
<<<<<<< HEAD
    return {type::base_type::parameter(r),
      r.get_partition(r.topology().ragged).grow()};
=======
    return {type::base_type::parameter(r), r.get_ragged().growth};
>>>>>>> c8b972b7
  }
};
template<class T, Privileges P>
struct exec::detail::task_param<data::mutator<data::sparse, T, P>> {
  using type = data::mutator<data::sparse, T, P>;
  template<class Topo, typename Topo::index_space S>
  static type replace(
    const data::field_reference<T, data::sparse, Topo, S> & r) {
    return exec::replace_argument<typename type::base_type>(
      r.template cast<data::ragged,
        typename field<T, data::sparse>::base_type::value_type>());
  }
};
template<class R, typename T>
struct exec::detail::task_param<data::reduction_accessor<R, T>> {
  template<class Topo, typename Topo::index_space S>
  static auto replace(
    const data::field_reference<T, data::dense, Topo, S> & r) {
    return data::reduction_accessor<R, T>(r.fid());
  }
};
template<class A>
struct exec::detail::task_param<data::multi<A>> {
  using type = data::multi<A>;
  template<class T, data::layout L, class Topo, typename Topo::index_space S>
  static type replace(const data::multi_reference<T, L, Topo, S> & r) {
    return mk(r);
  }
  template<class P>
  static type replace(data::launch::mapping<P> & m) {
    return mk(m);
  }

private:
  template<class T>
  static type mk(T & t) {
    return {t.map().depth(), exec::replace_argument<A>(t.data(0))};
  }
};

} // namespace flecsi

#endif<|MERGE_RESOLUTION|>--- conflicted
+++ resolved
@@ -300,12 +300,9 @@
   template<class F>
   void send(F && f) {
     f(get_base(), [](const auto & r) {
-      using R = std::remove_reference_t<decltype(r)>;
       const field_id_t i = r.fid();
       r.get_region().template ghost_copy<P>(r);
-      using Topo = typename topo::ragged_partitioned<typename R::Topology,
-        R::space>::base_type;
-      typename Topo::core & t = r.get_ragged();
+      auto & t = r.get_ragged();
       t.template get_region<topo::elements>().cleanup(i, [=] {
         if constexpr(!std::is_trivially_destructible_v<T>)
           detail::destroy<P>(r);
@@ -313,17 +310,11 @@
       // Resize after the ghost copy (which can add elements and can perform
       // its own resize) rather than in the mutator before getting here:
       if constexpr(privilege_write(OP))
-<<<<<<< HEAD
-        r.get_partition(r.topology().ragged).resize();
+        t.resize();
       return field_reference<T,
         raw,
         topo::policy_t<std::remove_reference_t<decltype(t)>>,
-        R::space>::from_id(i, t);
-=======
-        t.resize();
-      // We rely on the fact that field_reference uses only the field ID.
-      return field_reference<T, raw, Topo, topo::elements>({i, 0, {}}, t);
->>>>>>> c8b972b7
+        topo::elements>::from_id(i, t);
     });
     std::forward<F>(f)(get_offsets(), [](const auto & r) {
       // Disable normal ghost copy of offsets:
@@ -1471,12 +1462,7 @@
   template<class Topo, typename Topo::index_space S>
   static type replace(
     const data::field_reference<T, data::ragged, Topo, S> & r) {
-<<<<<<< HEAD
-    return {type::base_type::parameter(r),
-      r.get_partition(r.topology().ragged).grow()};
-=======
-    return {type::base_type::parameter(r), r.get_ragged().growth};
->>>>>>> c8b972b7
+    return {type::base_type::parameter(r), r.get_ragged().grow()};
   }
 };
 template<class T, Privileges P>
