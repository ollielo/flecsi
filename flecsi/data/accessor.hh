/*
    @@@@@@@@  @@           @@@@@@   @@@@@@@@ @@
   /@@/////  /@@          @@////@@ @@////// /@@
   /@@       /@@  @@@@@  @@    // /@@       /@@
   /@@@@@@@  /@@ @@///@@/@@       /@@@@@@@@@/@@
   /@@////   /@@/@@@@@@@/@@       ////////@@/@@
   /@@       /@@/@@//// //@@    @@       /@@/@@
   /@@       @@@//@@@@@@ //@@@@@@  @@@@@@@@ /@@
   //       ///  //////   //////  ////////  //

   Copyright (c) 2016, Triad National Security, LLC
   All rights reserved.
                                                                              */
#pragma once

/*!
  @file

  This file contains implementations of field accessor types.
 */

<<<<<<< HEAD
#include "flecsi/data/reference.hh"
=======
#if !defined(__FLECSI_PRIVATE__)
#error Do not include this file directly!
#endif

>>>>>>> 113a1550
#include "flecsi/execution.hh"
#include "flecsi/topo/size.hh"
#include "flecsi/util/array_ref.hh"
#include <flecsi/data/field.hh>

#include <algorithm>
#include <iterator>
#include <memory>
#include <stack>

namespace flecsi {
namespace data {

namespace detail {
template<class A>
void
construct(const A & a) {
  const auto s = a.span();
  std::uninitialized_default_construct(s.begin(), s.end());
}
template<class T, layout L, Privileges P>
void
destroy_task(typename field<T, L>::template accessor1<P> a) {
  const auto s = a.span();
  std::destroy(s.begin(), s.end());
}
template<Privileges P,
  class T,
  layout L,
  class Topo,
  typename Topo::index_space S>
void
destroy(const field_reference<T, L, Topo, S> & r) {
  execute<destroy_task<T, L, privilege_repeat<rw, privilege_count(P)>>>(r);
}
template<class T>
inline constexpr bool forward_v = std::is_base_of_v<std::forward_iterator_tag,
  typename std::iterator_traits<T>::iterator_category>;
} // namespace detail

// All accessors are ultimately implemented in terms of those for the raw
// layout, minimizing the amount of backend-specific code required.

template<typename DATA_TYPE, Privileges PRIVILEGES>
struct accessor<single, DATA_TYPE, PRIVILEGES> : bind_tag, send_tag {
  using value_type = DATA_TYPE;
  // We don't actually inherit from base_type; we don't want its interface.
  using base_type = accessor<dense, DATA_TYPE, PRIVILEGES>;
  using element_type = typename base_type::element_type;

  explicit accessor(std::size_t s) : base(s) {}
  accessor(const base_type & b) : base(b) {}

  element_type & get() const {
    return base(0);
  } // data
  operator element_type &() const {
    return get();
  } // value

  const accessor & operator=(const DATA_TYPE & value) const {
    return const_cast<accessor &>(*this) = value;
  } // operator=
  accessor & operator=(const DATA_TYPE & value) {
    get() = value;
    return *this;
  } // operator=

  element_type operator->() const {
    static_assert(
      std::is_pointer<value_type>::value, "-> called on non-pointer type");
    return get();
  } // operator->

  base_type & get_base() {
    return base;
  }
  const base_type & get_base() const {
    return base;
  }
  template<class F>
  void send(F && f) {
    f(get_base(), [](const auto & r) { return r.template cast<dense>(); });
  }

private:
  base_type base;
}; // struct accessor

template<typename DATA_TYPE, Privileges PRIVILEGES>
struct accessor<raw, DATA_TYPE, PRIVILEGES> : bind_tag {
  using value_type = DATA_TYPE;
  using element_type = std::
    conditional_t<privilege_write(PRIVILEGES), value_type, const value_type>;

  explicit accessor(field_id_t f) : f(f) {}

  field_id_t field() const {
    return f;
  }

  FLECSI_INLINE_TARGET
  auto span() const {
    return s;
  }

  void bind(util::span<element_type> x) { // for bind_accessors
    s = x;
  }

private:
  field_id_t f;
  util::span<element_type> s;
}; // struct accessor

template<class T, Privileges P>
struct accessor<dense, T, P> : accessor<raw, T, P>, send_tag {
  using base_type = accessor<raw, T, P>;
  using base_type::base_type;
  using size_type = typename decltype(base_type(0).span())::size_type;

  accessor(const base_type & b) : base_type(b) {}

  /*!
    Provide logical array-based access to the data referenced by this
    accessor.

    @param index The index of the logical array to access.
   */
  FLECSI_INLINE_TARGET
  typename accessor::element_type & operator()(size_type index) const {
    const auto s = this->span();
    flog_assert(index < s.size(), "index out of range");
    return s[index];
  } // operator()

  FLECSI_INLINE_TARGET
  typename accessor::element_type & operator[](size_type index) const {
    return this->span()[index];
  }

  base_type & get_base() {
    return *this;
  }
  const base_type & get_base() const {
    return *this;
  }
  template<class F>
  void send(F && f) {
    f(get_base(), [](const auto & r) {
      // TODO: use just one task for all fields
      if constexpr(privilege_discard(P) && !std::is_trivially_destructible_v<T>)
        r.get_region().cleanup(r.fid(), [r] { detail::destroy<P>(r); });
      return r.template cast<raw>();
    });
    if constexpr(privilege_discard(P))
      detail::construct(*this); // no-op on caller side
  }
};

// The offsets privileges are separate because they are writable for mutators
// but read-only for even writable accessors.
template<class T, Privileges P, Privileges OP = P>
struct ragged_accessor
  : accessor<raw, T, P>,
    send_tag,
    util::with_index_iterator<const ragged_accessor<T, P, OP>> {
  using base_type = typename ragged_accessor::accessor;
  using typename base_type::element_type;
  using Offsets = accessor<dense, std::size_t, OP>;
  using Offset = typename Offsets::value_type;
  using size_type = typename Offsets::size_type;
  using row = util::span<element_type>;

  using base_type::base_type;
  ragged_accessor(const base_type & b) : base_type(b) {}

  row operator[](size_type i) const {
    // Without an extra element, we must store one endpoint implicitly.
    // Storing the end usefully ignores any overallocation.
    return this->span().first(off(i)).subspan(i ? off(i - 1) : 0);
  }
  size_type size() const noexcept { // not total!
    return off.span().size();
  }
  Offset total() const noexcept {
    const auto s = off.span();
    return s.empty() ? 0 : s.back();
  }

  util::span<element_type> span() const {
    return get_base().span().first(total());
  }

  base_type & get_base() {
    return *this;
  }
  const base_type & get_base() const {
    return *this;
  }

  Offsets & get_offsets() {
    return off;
  }
  const Offsets & get_offsets() const {
    return off;
  }
  template<class F>
  void send(F && f) {
    f(get_base(), [](const auto & r) {
      using R = std::remove_reference_t<decltype(r)>;
      const field_id_t i = r.fid();
      r.get_region().template ghost_copy<P>(r);
      auto & t = r.topology().ragged;
      r.get_region(t).cleanup(
        i,
        [=] {
          if constexpr(!std::is_trivially_destructible_v<T>)
            detail::destroy<P>(r);
        },
        privilege_discard(P));
      // Resize after the ghost copy (which can add elements and can perform
      // its own resize) rather than in the mutator before getting here:
      if constexpr(privilege_write(OP))
        r.get_partition(r.topology().ragged).resize();
      // We rely on the fact that field_reference uses only the field ID.
      return field_reference<T,
        raw,
        topo::ragged<typename R::Topology>,
        R::space>({i, 0, {}}, t);
    });
    f(get_offsets(), [](const auto & r) {
      // Disable normal ghost copy of offsets:
      r.get_region().template ghost<privilege_pack<wo, wo>>(r.fid());
      return r.template cast<dense, Offset>();
    });
    if constexpr(privilege_discard(P))
      detail::construct(*this); // no-op on caller side
  }

  template<class Topo, typename Topo::index_space S>
  static ragged_accessor parameter(
    const field_reference<T, data::ragged, Topo, S> & r) {
    return exec::replace_argument<base_type>(r.template cast<data::raw>());
  }

private:
  Offsets off{this->field()};
};

template<class T, Privileges P>
struct accessor<ragged, T, P>
  : ragged_accessor<T, P, privilege_repeat<ro, privilege_count(P)>> {
  using accessor::ragged_accessor::ragged_accessor;
};

template<class T, Privileges P>
struct mutator<ragged, T, P>
  : bind_tag, send_tag, util::with_index_iterator<const mutator<ragged, T, P>> {
  static_assert(privilege_write(P) && !privilege_discard(P),
    "mutators require read/write permissions");
  using base_type = ragged_accessor<T, P>;
  using size_type = typename base_type::size_type;

private:
  using base_row = typename base_type::row;
  using base_size = typename base_row::size_type;

public:
  struct Overflow {
    base_size del;
    std::vector<T> add;
  };
  using TaskBuffer = std::vector<Overflow>;

private:
  struct raw_row {
    using size_type = base_size;

    base_row s;
    Overflow * o;

    T & operator[](size_type i) const {
      const auto b = brk();
      if(i < b)
        return s[i];
      i -= b;
      flog_assert(i < o->add.size(), "index out of range");
      return o->add[i];
    }

    size_type brk() const noexcept {
      return s.size() - o->del;
    }
    size_type size() const noexcept {
      return brk() + o->add.size();
    }

    void destroy(size_type skip = 0) const {
      std::destroy(s.begin() + skip, s.begin() + brk());
    }
  };

public:
  struct row : util::with_index_iterator<const row>, private raw_row {
    using value_type = T;
    using typename raw_row::size_type;
    using difference_type = typename base_row::difference_type;
    using typename row::with_index_iterator::iterator;

    row(const raw_row & r) : raw_row(r) {}

    void assign(size_type n, const T & t) const {
      clear();
      resize(n, t);
    }
    template<class I, class = std::enable_if_t<!std::is_integral_v<I>>>
    void assign(I a, I b) const {
      clear();
      if constexpr(detail::forward_v<I>) {
        for(auto n = std::min(std::distance(a, b), s.size()); n--; ++a)
          push_span(*a);
        o->add.assign(a, b);
      }
      else
        while(a != b)
          push_back(*a++);
    }
    void assign(std::initializer_list<T> l) const {
      assign(l.begin(), l.end());
    }

    using raw_row::operator[];
    T & front() const {
      return *this->begin();
    }
    T & back() const {
      return this->end()[-1];
    }

    using raw_row::size;
    bool empty() const noexcept {
      return !this->size();
    }
    size_type max_size() const noexcept {
      return o->add.max_size();
    }
    size_type capacity() const noexcept {
      // We can't count the span and the vector, since the client might remove
      // all the elements from the span and then add to the vector up to our
      // return value.  The strange result is
      // that size() can be greater than capacity(), but that just means that
      // every operation might invalidate everything.
      const auto c = o->add.capacity();
      return o->add.empty() ? std::max(s.size(), c) : c;
    }
    void reserve(size_type n) const {
      if(!o->add.empty() || n > s.size())
        o->add.reserve(n);
    }
    void shrink_to_fit() const { // repacks into span; only basic guarantee
      const size_type mv = std::min(o->add.size(), o->del);
      const auto b = o->add.begin(), e = b + mv;
      std::uninitialized_move(b, e, s.end());
      o->del -= mv;
      if(mv || o->add.size() < o->add.capacity())
        decltype(o->add)(
          std::move_iterator(e), std::move_iterator(o->add.end()))
          .swap(o->add);
    }

    void clear() const noexcept {
      o->add.clear();
      for(auto n = brk(); n--;)
        pop_span();
    }
    iterator insert(iterator i, const T & t) const {
      return put(i, t);
    }
    iterator insert(iterator i, T && t) const {
      return put(i, std::move(t));
    }
    iterator insert(iterator i, size_type n, const T & t) const {
      const auto b = brki();
      auto & a = o->add;
      if(i < b) {
        const size_type
          // used elements assigned from t:
          filla = std::min(n, b.index() - i.index()),
          fillx = n - filla, // other spaces to fill
          fillc = std::min(fillx, o->del), // slack spaces constructed from t
          fillo = fillx - fillc, // overflow copies of t
          // slack spaces move-constructed from used elements:
          mvc = std::min(o->del - fillc, filla);

        // Perform the moves and fills mostly in reverse order.
        T *const s0 = s.data(), *const ip = s0 + i.index(),
                 *const bp = s0 + b.index();
        // FIXME: Is there a way to do just one shift?
        a.insert(a.begin(), fillo, t); // first to reduce the volume of shifting
        a.insert(a.begin() + fillo, bp - (filla - mvc), bp);
        std::uninitialized_move_n(
          bp - filla, mvc, std::uninitialized_fill_n(bp, fillc, t));
        o->del -= fillc + mvc; // before copies that might throw
        std::fill(ip, std::move_backward(ip, bp - filla, bp), t);
      }
      else {
        if(i == b)
          for(; n && o->del; --n) // fill in the gap
            push_span(t);
        a.insert(a.begin(), n, t);
      }
      return i;
    }
    template<class I, class = std::enable_if_t<!std::is_integral_v<I>>>
    iterator insert(iterator i, I a, I b) const {
      // FIXME: use size when available
      for(iterator j = i; a != b; ++a, ++j)
        insert(j, *a);
      return i;
    }
    iterator insert(iterator i, std::initializer_list<T> l) const {
      return insert(i, l.begin(), l.end());
    }
    template<class... AA>
    iterator emplace(iterator i, AA &&... aa) const {
      return put<true>(i, std::forward<AA>(aa)...);
    }
    iterator erase(iterator i) const noexcept {
      const auto b = brki();
      if(i < b) {
        std::move(i + 1, b, i);
        pop_span();
      }
      else
        o->add.erase(o->add.begin() + (i - b));
      return i;
    }
    iterator erase(iterator i, iterator j) const noexcept {
      const auto b = brki();
      if(i < b) {
        if(j == i)
          ;
        else if(j <= b) {
          std::move(j, b, i);
          for(auto n = j - i; n--;)
            pop_span();
        }
        else {
          erase(b, j);
          erase(i, b);
        }
      }
      else {
        const auto ab = o->add.begin();
        o->add.erase(ab + (i - b), ab + (j - b));
      }
      return i;
    }
    void push_back(const T & t) const {
      emplace_back(t);
    }
    void push_back(T && t) const {
      emplace_back(std::move(t));
    }
    template<class... AA>
    T & emplace_back(AA &&... aa) const {
      return !o->del || !o->add.empty()
               ? o->add.emplace_back(std::forward<AA>(aa)...)
               : push_span(std::forward<AA>(aa)...);
    }
    void pop_back() const noexcept {
      if(o->add.empty())
        pop_span();
      else
        o->add.pop_back();
    }
    void resize(size_type n) const {
      extend(n);
    }
    void resize(size_type n, const T & t) const {
      extend(n, t);
    }
    // No swap: it would swap the handles, not the contents

  private:
    using raw_row::brk;
    using raw_row::o;
    using raw_row::s;

    auto brki() const noexcept {
      return this->begin() + brk();
    }
    template<bool Destroy = false, class... AA>
    iterator put(iterator i, AA &&... aa) const {
      static_assert(Destroy || sizeof...(AA) == 1);
      const auto b = brki();
      auto & a = o->add;
      if(i < b) {
        auto & last = s[brk() - 1];
        if(o->del)
          push_span(std::move(last));
        else
          a.insert(a.begin(), std::move(last));
        std::move_backward(i, b - 1, b);
        if constexpr(Destroy) {
          auto * p = &*i;
          p->~T();
          new(p) T(std::forward<AA>(aa)...);
        }
        else
          *i = (std::forward<AA>(aa), ...);
      }
      else if(i == b && o->del)
        push_span(std::forward<AA>(aa)...);
      else {
        const auto j = a.begin() + (i - b);
        if constexpr(Destroy)
          a.emplace(j, std::forward<AA>(aa)...);
        else
          a.insert(j, std::forward<AA>(aa)...);
      }
      return i;
    }
    template<class... U> // {} or {const T&}
    void extend(size_type n, U &&... u) const {
      auto sz = this->size();
      if(n <= sz) {
        while(sz-- > n)
          pop_back();
      }
      else {
        // We can reduce the reservation because we're only appending:
        if(const auto sc = o->add.empty() ? s.size() : brk(); n > sc)
          o->add.reserve(n - sc);

        struct cleanup {
          const row & r;
          size_type sz0;
          bool fail = true;
          ~cleanup() {
            if(fail)
              r.resize(sz0);
          }
        } guard = {*this, sz};

        while(sz++ < n)
          emplace_back(std::forward<U>(u)...);
        guard.fail = false;
      }
    }
    template<class... AA>
    T & push_span(AA &&... aa) const {
      auto & ret = *new(&s[brk()]) T(std::forward<AA>(aa)...);
      --o->del;
      return ret;
    }
    void pop_span() const noexcept {
      ++o->del;
      s[brk()].~T();
    }
  };

  mutator(const base_type & b, const topo::resize::policy & p)
    : acc(b), grow(p) {}

  row operator[](size_type i) const {
    return raw_get(i);
  }
  size_type size() const noexcept {
    return acc.size();
  }

  base_type & get_base() {
    return acc;
  }
  const base_type & get_base() const {
    return acc;
  }
  auto & get_size() {
    return sz;
  }
  const topo::resize::policy & get_grow() const {
    return grow;
  }
  void buffer(TaskBuffer & b) { // for unbind_accessors
    over = &b;
  }
  template<class F>
  void send(F && f) {
    f(get_base(), util::identity());
    f(get_size(), [](const auto & r) {
      return r.get_partition(r.topology().ragged).sizes();
    });
    if(over)
      over->resize(acc.size()); // no-op on caller side
  }

  void commit() const {
    // To move each element before overwriting it, we propagate moves outward
    // from each place where the movement switches from rightward to leftward.
    const auto all = acc.get_base().span();
    const size_type n = size();
    // Read and write cursors.  It would be possible, if ugly, to run cursors
    // backwards for the rightward-moving portions and do without the stack.
    size_type is = 0, id = 0;
    base_size js = 0, jd = 0;
    raw_row rs = raw_get(is), rd = raw_get(id);
    struct work {
      void operator()() const {
        if(assign)
          *w = std::move(*r);
        else
          new(w) T(std::move(*r));
      }
      T *r, *w;
      bool assign;
    };
    std::stack<work> stk;
    const auto back = [&stk] {
      for(; !stk.empty(); stk.pop())
        stk.top()();
    };
    for(;; ++js, ++jd) {
      while(js == rs.size()) { // js indexes the split row
        if(++is == n)
          break;
        rs = raw_get(is);
        js = 0;
      }
      if(is == n)
        break;
      while(jd == rd.s.size()) { // jd indexes the span (including slack space)
        if(++id == n)
          break; // we can write off the end of the last
        else
          rd = raw_get(id);
        jd = 0;
      }
      const auto r = &rs[js], w = rd.s.data() + jd;
      flog_assert(w != all.end(),
        "ragged entries for last " << n - is << " rows overrun allocation for "
                                   << all.size() << " entries");
      if(r != w)
        stk.push({r, w, jd < rd.brk()});
      // Perform this move, and any already queued, if it's not to the right.
      // Offset real elements by one position to come after insertions.
      if(rs.s.data() + std::min(js + 1, rs.brk()) > w)
        back();
    }
    back();
    if(jd < rd.brk())
      rd.destroy(jd);
    while(++id < n)
      raw_get(id).destroy();
    auto & off = acc.get_offsets();
    base_size delta = 0; // may be "negative"; aliasing is implausible
    for(is = 0; is < n; ++is) {
      auto & ov = (*over)[is];
      off(is) += delta += ov.add.size() - ov.del;
      ov.add.clear();
    }
    sz = grow(acc.total(), all.size());
  }

private:
  raw_row raw_get(size_type i) const {
    return {get_base()[i], &(*over)[i]};
  }

  base_type acc;
  topo::resize::accessor<wo> sz;
  topo::resize::policy grow;
  TaskBuffer * over = nullptr;
};

// Many compilers incorrectly require the 'template' for a base class.
template<class T, Privileges P>
struct accessor<sparse, T, P>
  : field<T, sparse>::base_type::template accessor1<P>,
    util::with_index_iterator<const accessor<sparse, T, P>> {
  static_assert(!privilege_discard(P),
    "sparse accessor requires read permission");

private:
  using Field = field<T, sparse>;
  using FieldBase = typename Field::base_type;

public:
  using value_type = typename FieldBase::value_type;
  using base_type = typename FieldBase::template accessor1<P>;
  using element_type =
    std::tuple_element_t<1, typename base_type::element_type>;

private:
  using base_row = typename base_type::row;

public:
  // Use the ragged interface to obtain the span directly.
  struct row {
    using key_type = typename Field::key_type;
    row(base_row s) : s(s) {}
    element_type & operator()(key_type c) const {
      return std::partition_point(
        s.begin(), s.end(), [c](const value_type & v) { return v.first < c; })
        ->second;
    }

  private:
    base_row s;
  };

  using base_type::base_type;
  accessor(const base_type & b) : base_type(b) {}

  row operator[](typename accessor::size_type i) const {
    return get_base()[i];
  }

  base_type & get_base() {
    return *this;
  }
  const base_type & get_base() const {
    return *this;
  }
  template<class F>
  void send(F && f) {
    f(get_base(),
      [](const auto & r) { return r.template cast<ragged, value_type>(); });
  }
};

template<class T, Privileges P>
struct mutator<sparse, T, P>
  : bind_tag, send_tag, util::with_index_iterator<const mutator<sparse, T, P>> {
private:
  using Field = field<T, sparse>;

public:
  using base_type = typename Field::base_type::template mutator1<P>;
  using size_type = typename base_type::size_type;
  using TaskBuffer = typename base_type::TaskBuffer;

private:
  using base_row = typename base_type::row;
  using base_iterator = typename base_row::iterator;

public:
  struct row {
    using key_type = typename Field::key_type;
    using value_type = typename base_row::value_type;
    using size_type = typename base_row::size_type;

    // NB: invalidated by insertions/deletions, unlike std::map::iterator.
    struct iterator {
    public:
      using value_type = std::pair<const key_type &, T &>;
      using difference_type = std::ptrdiff_t;
      using reference = value_type;
      using pointer = void;
      // We could easily implement random access, but std::map doesn't.
      using iterator_category = std::bidirectional_iterator_tag;

      iterator(base_iterator i = {}) : i(i) {}

      value_type operator*() const {
        return {i->first, i->second};
      }

      iterator & operator++() {
        ++i;
        return *this;
      }
      iterator operator++(int) {
        iterator ret = *this;
        ++*this;
        return ret;
      }
      iterator & operator--() {
        --i;
        return *this;
      }
      iterator operator--(int) {
        iterator ret = *this;
        --*this;
        return ret;
      }

      bool operator==(const iterator & o) const {
        return i == o.i;
      }
      bool operator!=(const iterator & o) const {
        return i != o.i;
      }

      base_iterator get_base() const {
        return i;
      }

    private:
      base_iterator i;
    };

    row(base_row r) : r(r) {}

    T & operator[](key_type c) const {
      return try_emplace(c).first->second;
    }

    iterator begin() const noexcept {
      return r.begin();
    }
    iterator end() const noexcept {
      return r.end();
    }

    bool empty() const noexcept {
      return r.empty();
    }
    size_type size() const noexcept {
      return r.size();
    }
    size_type max_size() const noexcept {
      return r.max_size();
    }

    void clear() const noexcept {
      r.clear();
    }
    std::pair<iterator, bool> insert(const value_type & p) const {
      auto [i, hit] = lookup(p.first);
      if(!hit)
        i = r.insert(i, p); // assignment is no-op
      return {i, !hit};
    }
    // TODO: insert(U&&), insert(value_type&&)
    template<class I>
    void insert(I a, I b) const {
      for(; a != b; ++a)
        insert(*a);
    }
    void insert(std::initializer_list<value_type> l) const {
      insert(l.begin(), l.end());
    }
    template<class U>
    std::pair<iterator, bool> insert_or_assign(key_type c, U && u) const {
      auto [i, hit] = lookup(c);
      if(hit)
        i->second = std::forward<U>(u);
      else
        i = r.insert(i, {c, std::forward<U>(u)}); // assignment is no-op
      return {i, !hit};
    }
    // We don't support emplace since we can't avoid moving the result.
    template<class... AA>
    std::pair<iterator, bool> try_emplace(key_type c, AA &&... aa) const {
      auto [i, hit] = lookup(c);
      if(!hit)
        i = r.insert(i,
          {std::piecewise_construct,
            std::make_tuple(c),
            std::forward_as_tuple(
              std::forward<AA>(aa)...)}); // assignment is no-op
      return {i, !hit};
    }

    iterator erase(iterator i) const {
      return r.erase(i.get_base());
    }
    iterator erase(iterator i, iterator j) const {
      return r.erase(i.get_base(), j.get_base());
    }
    size_type erase(key_type c) const {
      const auto [i, hit] = lookup(c);
      if(hit)
        r.erase(i);
      return hit;
    }
    // No swap: it would swap the handles, not the contents

    size_type count(key_type c) const {
      return lookup(c).second;
    }
    iterator find(key_type c) const {
      const auto [i, hit] = lookup(c);
      return hit ? i : end();
    }
    std::pair<iterator, iterator> equal_range(key_type c) const {
      const auto [i, hit] = lookup(c);
      return {i, i + hit};
    }
    iterator lower_bound(key_type c) const {
      return lower(c);
    }
    iterator upper_bound(key_type c) const {
      const auto [i, hit] = lookup(c);
      return i + hit;
    }

  private:
    base_iterator lower(key_type c) const {
      return std::partition_point(
        r.begin(), r.end(), [c](const value_type & v) { return v.first < c; });
    }
    std::pair<base_iterator, bool> lookup(key_type c) const {
      const auto i = lower(c);
      return {i, i != r.end() && i->first == c};
    }

    // We simply keep the (ragged) row sorted; this avoids the complexity of
    // two lookaside structures and is efficient for small numbers of inserted
    // elements and for in-order initialization.
    base_row r;
  };

  mutator(const base_type & b) : rag(b) {}

  row operator[](size_type i) const {
    return get_base()[i];
  }
  size_type size() const noexcept {
    return rag.size();
  }

  base_type & get_base() {
    return rag;
  }
  const base_type & get_base() const {
    return rag;
  }
  template<class F>
  void send(F && f) {
    f(get_base(), [](const auto & r) {
      return r.template cast<ragged, typename base_row::value_type>();
    });
  }
  void buffer(TaskBuffer & b) { // for unbind_accessors
    rag.buffer(b);
  }

  void commit() const {
    rag.commit();
  }

private:
  base_type rag;
};

template<auto & F>
struct scalar_access : bind_tag {

  typedef
    typename std::remove_reference_t<decltype(F)>::Field::value_type value_type;

  template<class Func, class S>
  void topology_send(Func && f, S && s) {
    accessor_member<F, privilege_pack<ro>> acc;
    acc.topology_send(std::forward<Func>(f), std::forward<S>(s));

    if(const auto p = acc.get_base().get_base().span().data())
      scalar_ = get_scalar_from_accessor(p);
  }

  const value_type * operator->() const {
    return &scalar_;
  }

  const value_type & operator*() const {
    return scalar_;
  }

private:
  value_type scalar_;
};

} // namespace data

template<data::layout L, class T, Privileges P>
struct exec::detail::task_param<data::accessor<L, T, P>> {
  template<class Topo, typename Topo::index_space S>
  static auto replace(const data::field_reference<T, L, Topo, S> & r) {
    return data::accessor<L, T, P>(r.fid());
  }
};
template<class T, Privileges P>
struct exec::detail::task_param<data::mutator<data::ragged, T, P>> {
  using type = data::mutator<data::ragged, T, P>;
  template<class Topo, typename Topo::index_space S>
  static type replace(
    const data::field_reference<T, data::ragged, Topo, S> & r) {
    return {type::base_type::parameter(r),
      r.get_partition(r.topology().ragged).growth};
  }
};
template<class T, Privileges P>
struct exec::detail::task_param<data::mutator<data::sparse, T, P>> {
  using type = data::mutator<data::sparse, T, P>;
  template<class Topo, typename Topo::index_space S>
  static type replace(
    const data::field_reference<T, data::sparse, Topo, S> & r) {
    return exec::replace_argument<typename type::base_type>(
      r.template cast<data::ragged,
        typename field<T, data::sparse>::base_type::value_type>());
  }
};

} // namespace flecsi<|MERGE_RESOLUTION|>--- conflicted
+++ resolved
@@ -19,14 +19,6 @@
   This file contains implementations of field accessor types.
  */
 
-<<<<<<< HEAD
-#include "flecsi/data/reference.hh"
-=======
-#if !defined(__FLECSI_PRIVATE__)
-#error Do not include this file directly!
-#endif
-
->>>>>>> 113a1550
 #include "flecsi/execution.hh"
 #include "flecsi/topo/size.hh"
 #include "flecsi/util/array_ref.hh"
