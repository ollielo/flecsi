--- conflicted
+++ resolved
@@ -142,11 +142,7 @@
   }; // struct entity_info_t
 
   struct entity_walker_t
-<<<<<<< HEAD
-    : public flecsi::utils::tuple_walker__<entity_walker_t> {
-=======
       : public ristra::utils::tuple_walker__<entity_walker_t> {
->>>>>>> 0d0d3bf1
 
     template<typename TUPLE_ENTRY_TYPE>
     void handle_type() {
@@ -176,11 +172,7 @@
 
   template<typename MESH_TYPE>
   struct connectivity_walker__
-<<<<<<< HEAD
-    : public flecsi::utils::tuple_walker__<connectivity_walker__<MESH_TYPE>> {
-=======
       : public ristra::utils::tuple_walker__<connectivity_walker__<MESH_TYPE>> {
->>>>>>> 0d0d3bf1
     using entity_types_t = typename MESH_TYPE::entity_types;
 
     template<typename TUPLE_ENTRY_TYPE>
@@ -222,11 +214,7 @@
 
   template<typename MESH_TYPE>
   struct binding_walker__
-<<<<<<< HEAD
-    : public flecsi::utils::tuple_walker__<binding_walker__<MESH_TYPE>> {
-=======
       : public ristra::utils::tuple_walker__<binding_walker__<MESH_TYPE>> {
->>>>>>> 0d0d3bf1
     using entity_types_t = typename MESH_TYPE::entity_types;
 
     template<typename TUPLE_ENTRY_TYPE>
@@ -268,13 +256,8 @@
   }; // struct binding_walker__
 
   template<typename MESH_TYPE>
-<<<<<<< HEAD
-  struct index_subspace_walker__
-    : public flecsi::utils::tuple_walker__<index_subspace_walker__<MESH_TYPE>> {
-=======
   struct index_subspace_walker__ : public ristra::utils::tuple_walker__<
                                        index_subspace_walker__<MESH_TYPE>> {
->>>>>>> 0d0d3bf1
 
     using entity_types_t = typename MESH_TYPE::entity_types;
 
@@ -351,12 +334,6 @@
       ent.dim = ei.dim;
       ent.size = ei.size;
 
-<<<<<<< HEAD
-      const field_info_t * fi = context.get_field_info_from_key(h.type_hash,
-        utils::hash::client_internal_field_hash(
-          utils::const_string_t("__flecsi_internal_entity_data__").hash(),
-          ent.index_space));
-=======
       const field_info_t * fi = context.get_field_info_from_key(
         h.type_hash,
         utils::hash::client_internal_field_hash(
@@ -366,18 +343,11 @@
           ent.index_space
         )
       );
->>>>>>> 0d0d3bf1
 
       if(fi) {
         ent.fid = fi->fid;
       }
 
-<<<<<<< HEAD
-      fi = context.get_field_info_from_key(h.type_hash,
-        utils::hash::client_internal_field_hash(
-          utils::const_string_t("__flecsi_internal_entity_id__").hash(),
-          ent.index_space));
-=======
       fi = context.get_field_info_from_key(
         h.type_hash,
         utils::hash::client_internal_field_hash(
@@ -387,7 +357,6 @@
           ent.index_space
         )
       );
->>>>>>> 0d0d3bf1
 
       if(fi) {
         ent.id_fid = fi->fid;
@@ -432,12 +401,6 @@
       adj.from_dim = hi.from_dim;
       adj.to_dim = hi.to_dim;
 
-<<<<<<< HEAD
-      const field_info_t * fi = context.get_field_info_from_key(h.type_hash,
-        utils::hash::client_internal_field_hash(
-          utils::const_string_t("__flecsi_internal_adjacency_offset__").hash(),
-          hi.index_space));
-=======
       const field_info_t * fi = context.get_field_info_from_key(
         h.type_hash,
         utils::hash::client_internal_field_hash(
@@ -447,18 +410,11 @@
           hi.index_space
         )
       );
->>>>>>> 0d0d3bf1
 
       if(fi) {
         adj.offset_fid = fi->fid;
       }
 
-<<<<<<< HEAD
-      fi = context.get_field_info_from_key(h.type_hash,
-        utils::hash::client_internal_field_hash(
-          utils::const_string_t("__flecsi_internal_adjacency_index__").hash(),
-          hi.index_space));
-=======
       fi = context.get_field_info_from_key(
         h.type_hash,
         utils::hash::client_internal_field_hash(
@@ -468,7 +424,6 @@
           hi.index_space
         )
       );
->>>>>>> 0d0d3bf1
 
       if(fi) {
         adj.index_fid = fi->fid;
@@ -511,13 +466,6 @@
       iss.domain = si.domain;
       iss.dim = si.dim;
 
-<<<<<<< HEAD
-      const field_info_t * fi = context.get_field_info_from_key(h.type_hash,
-        utils::hash::client_internal_field_hash(
-          utils::const_string_t("__flecsi_internal_index_subspace_index__")
-            .hash(),
-          si.index_subspace));
-=======
       const field_info_t * fi = context.get_field_info_from_key(
         h.type_hash,
         utils::hash::client_internal_field_hash(
@@ -527,7 +475,6 @@
           si.index_subspace
         )
       );
->>>>>>> 0d0d3bf1
 
       if(fi) {
         iss.index_fid = fi->fid;
@@ -565,11 +512,7 @@
   }; // struct entity_info_t
 
   struct entity_walker_t
-<<<<<<< HEAD
-    : public flecsi::utils::tuple_walker__<entity_walker_t> {
-=======
       : public ristra::utils::tuple_walker__<entity_walker_t> {
->>>>>>> 0d0d3bf1
 
     template<typename TUPLE_ENTRY_TYPE>
     void handle_type() {
@@ -625,12 +568,6 @@
       ent.index_space2 = ei.active_migrate_index_space;
       ent.size = ei.size;
 
-<<<<<<< HEAD
-      const field_info_t * fi = context.get_field_info_from_key(h.type_hash,
-        utils::hash::client_internal_field_hash(
-          utils::const_string_t("__flecsi_internal_entity_data__").hash(),
-          ent.index_space));
-=======
       const field_info_t * fi = context.get_field_info_from_key(
         h.type_hash,
         utils::hash::client_internal_field_hash(
@@ -640,19 +577,11 @@
           ent.index_space
         )
       );
->>>>>>> 0d0d3bf1
 
       if(fi) {
         ent.fid = fi->fid;
       }
 
-<<<<<<< HEAD
-      fi = context.get_field_info_from_key(h.type_hash,
-        utils::hash::client_internal_field_hash(
-          utils::const_string_t("__flecsi_internal_active_entity_data__")
-            .hash(),
-          ent.index_space));
-=======
       fi = context.get_field_info_from_key(
         h.type_hash,
         utils::hash::client_internal_field_hash(
@@ -662,19 +591,11 @@
           ent.index_space
         )
       );
->>>>>>> 0d0d3bf1
 
       if(fi) {
         ent.fid2 = fi->fid;
       }
 
-<<<<<<< HEAD
-      fi = context.get_field_info_from_key(h.type_hash,
-        utils::hash::client_internal_field_hash(
-          utils::const_string_t("__flecsi_internal_migrate_entity_data__")
-            .hash(),
-          ent.index_space));
-=======
       fi = context.get_field_info_from_key(
         h.type_hash,
         utils::hash::client_internal_field_hash(
@@ -684,7 +605,6 @@
           ent.index_space
         )
       );
->>>>>>> 0d0d3bf1
 
       if(fi) {
         ent.fid3 = fi->fid;
