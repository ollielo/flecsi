--- conflicted
+++ resolved
@@ -50,15 +50,10 @@
 struct partition {
   /// Get the number of subsets (also the number of rows).
   Color colors() const;
-<<<<<<< HEAD
-  template<topo::single_space> // for convenience for simple topologies
-  partition & get_partition(field_id_t) {
-=======
   /// Convenience function for simple topologies with just one partition.
   /// \return this object
   template<topo::single_space>
-  const partition & get_partition(field_id_t) const {
->>>>>>> c4c8479c
+  partition & get_partition(field_id_t) {
     return *this;
   }
 };
@@ -69,7 +64,6 @@
   explicit rows(region_base &);
 };
 
-<<<<<<< HEAD
 // A set of prefixes of some rows in a region_base.
 // Often each is shared with a data::prefixes object (from copy.hh).
 struct borrow : partition {
@@ -87,13 +81,6 @@
     field_id_t,
     completeness = incomplete);
 };
-=======
-/// Read from what might be a device pointer.
-/// The backend knows where field data is stored for the current task.
-/// \param p pointer to field data
-template<typename T>
-T get_scalar_from_accessor(const T * p);
->>>>>>> c4c8479c
 #endif
 
 // Adds backend-independent metadata.
