// Copyright (c) 2020, Triad National Security, LLC
// All rights reserved.

#ifndef FLECSI_DATA_TOPOLOGY_HH
#define FLECSI_DATA_TOPOLOGY_HH

#include "flecsi/data/backend.hh"
#include "flecsi/data/layout.hh"
#include "flecsi/data/privilege.hh"
#include "flecsi/util/constant.hh"
#include "flecsi/util/demangle.hh"

#include <map>
#include <set>

/// \cond core
namespace flecsi::data {
/// \defgroup topology-data Topology implementation
/// These types are movable but may not be copyable.
/// \ingroup data
/// \{

template<class, layout, class Topo, typename Topo::index_space>
struct field_reference;

#ifdef DOXYGEN // implemented per-backend
/// A rectangular abstract array.
struct region_base {
  /// Construct an array of several fields.
  /// \param s total size (perhaps much larger than what is allocated)
  /// \param f fields to define (not all of which need be allocated)
  /// \param n optional name for debugging
  region(size2 s, const fields & f, const char * n = nullptr);

  /// Get (bounding) size.
  size2 size() const;
};

/// Base class storing a prefix of each row in a \c region_base.
/// \note No constructors are specified.
struct partition {
  /// Get the number of subsets (also the number of rows).
  Color colors() const;
  /// Convenience function for simple topologies with just one partition.
  /// \return this object
  template<topo::single_space>
<<<<<<< HEAD
  partition & get_partition(field_id_t) {
=======
  const partition & get_partition() const {
>>>>>>> c8b972b7
    return *this;
  }
};

/// All of each row in a region_base.
struct rows : partition {
  /// Divide a region into rows.
  explicit rows(region_base &);
};

// A set of prefixes of some rows in a region_base.
// Often each is shared with a data::prefixes object (from copy.hh).
struct borrow : partition {
  // A prefix is represented by a backend-specific type:
  static auto make(prefixes_base::row,
    std::size_t r = color()); // "constructor"
  using Value = decltype(make({}));
  static std::size_t get_row(const Value &); // "accessor"
  static prefixes_base::row get_size(const Value &);

  // Derives row choices from the single Value object (if any) in each row of
  // the argument partition.
  borrow(region_base &,
    const partition &,
    field_id_t,
    completeness = incomplete);
};
#endif

// Adds backend-independent metadata.
struct region : region_base {
  using region_base::region_base;
  // key_type is a bit odd here, but we lack a generic single-type wrapper.
  template<class Topo, typename Topo::index_space S>
  region(size2 s, util::key_type<S, Topo>)
    : region_base(s,
        run::context::instance().get_field_info_store<Topo, S>(),
        (util::type<Topo>() + '[' +
          std::to_string(static_cast<std::underlying_type_t<decltype(S)>>(S)) +
          ']')
          .c_str()) {}

  template<class D>
  void cleanup(field_id_t f, D d) {
    // We assume that creating the objects will be successful:
    destroy.insert_or_assign(f, std::move(d));
  }

  // Return whether a copy is needed.
  template<Privileges P>
  bool ghost(field_id_t i) {
    constexpr auto n = privilege_count(P);
    static_assert(n > 1, "need shared/ghost privileges");
    constexpr auto g = get_privilege(n - 1, P);
    constexpr bool gr = privilege_read(g),
                   sw = privilege_write(get_privilege(n - 2, P));
    // The logic here is constructed to allow a single read/write set access:
    // writing to ghosts, or reading from them without also writing to shared,
    // clears the dirty bit, and otherwise writing to shared sets it.
    // Otherwise, it retains its value (and we don't copy).
    return (privilege_write(g) || !sw && gr ? dirty.erase(i)
                                            : sw && !dirty.insert(i).second) &&
           gr;
  }

  // Perform a ghost copy if needed.
  template<Privileges P,
    class T,
    layout L,
    class Topo,
    typename Topo::index_space S>
  void ghost_copy(const field_reference<T, L, Topo, S> & f) {
    constexpr auto np = privilege_count(P);
    static_assert(np == Topo::template privilege_count<S>,
      "privilege-count mismatch between accessor and topology type");
    if constexpr(np > 1)
      if(ghost<P>(f.fid()))
        f.topology().ghost_copy(f);
  }

  template<topo::single_space> // for convenience for simple topologies
  region & get_region() {
    return *this;
  }

private:
  // Each field can have a destructor (for individual field values) registered
  // that is invoked when the field is recreated or the region is destroyed.
  struct finalizer {
    template<class F>
    finalizer(F f) : f(std::move(f)) {}
    finalizer(finalizer && o) noexcept {
      f.swap(o.f); // guarantee o.f is empty
    }
    ~finalizer() {
      if(f)
        f();
    }
    finalizer & operator=(finalizer o) noexcept {
      f.swap(o.f);
      return *this;
    }

  private:
    std::function<void()> f;
  };

  std::map<field_id_t, finalizer> destroy;
  std::set<field_id_t> dirty;
};

template<class Topo, typename Topo::index_space Index = Topo::default_space()>
region
make_region(size2 s) {
  return {s, util::key_type<Index, Topo>()};
}

// Types ending in "ed" indicate that a region is bundled.
template<class P>
struct partitioned : region, P {
  template<class... TT>
  partitioned(region && r, TT &&... tt)
    : region(std::move(r)),
      P(static_cast<region &>(*this), std::forward<TT>(tt)...) {}
};

/// \}
} // namespace flecsi::data
/// \endcond

#endif<|MERGE_RESOLUTION|>--- conflicted
+++ resolved
@@ -44,11 +44,7 @@
   /// Convenience function for simple topologies with just one partition.
   /// \return this object
   template<topo::single_space>
-<<<<<<< HEAD
-  partition & get_partition(field_id_t) {
-=======
-  const partition & get_partition() const {
->>>>>>> c8b972b7
+  partition & get_partition() {
     return *this;
   }
 };
