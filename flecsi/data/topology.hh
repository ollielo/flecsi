--- conflicted
+++ resolved
@@ -81,16 +81,11 @@
   template<class Topo, typename Topo::index_space S>
   region(size2 s, util::key_type<S, Topo>)
     : region_base(s,
-<<<<<<< HEAD
-        run::context::instance().field_info_store<Topo, S>(),
+        run::context::field_info_store<Topo, S>(),
         (util::type<Topo>() + '[' +
           std::to_string(static_cast<std::underlying_type_t<decltype(S)>>(S)) +
           ']')
           .c_str()) {}
-=======
-        run::context::field_info_store<Topo, S>(),
-        (util::type<Topo>() + '[' + std::to_string(S) + ']').c_str()) {}
->>>>>>> 76bc05c4
 
   // Return whether a copy is needed.
   template<Privileges P>
