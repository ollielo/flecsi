--- conflicted
+++ resolved
@@ -97,7 +97,6 @@
       // TODO: deal with VERSION
       context.register_sparse_field_data(
         field_info.fid, field_info.size, color_info, max_entries_per_index);
-<<<<<<< HEAD
     }
     auto fieldMetaDataIter =
       context.registered_sparse_field_metadata().find(field_info.fid);
@@ -105,8 +104,6 @@
       auto & color_info =
         (context.coloring_info(field_info.index_space)).at(context.color());
       auto & index_coloring = context.coloring(field_info.index_space);
-=======
->>>>>>> aa615425
 
       context.register_sparse_field_metadata<DATA_TYPE>(
         field_info.fid, color_info, index_coloring);
@@ -123,11 +120,7 @@
     hb.index_space = field_info.index_space;
 
     using vector_t = typename ragged_data_handle_u<DATA_TYPE>::vector_t;
-<<<<<<< HEAD
-    hb.new_entries = reinterpret_cast<vector_t *>(&fd.new_entries[0]);
-=======
     hb.rows = reinterpret_cast<vector_t *>(&fd.rows[0]);
->>>>>>> aa615425
 
     return h;
   }
