--- conflicted
+++ resolved
@@ -71,7 +71,6 @@
     return {reinterpret_cast<T *>(v.data()), nelems};
   }
 
-<<<<<<< HEAD
   auto get_field_info(field_id_t fid) const {
     for(auto f : fs) {
       if(f->fid == fid)
@@ -80,34 +79,29 @@
     throw std::runtime_error("can not find field");
   }
 
+private:
+  size2 s; // (nranks, nelems)
+  fields fs; // fs[].fid is only unique within a region, i.e. r0.fs[].fid is
+             // unrelated to r1.fs[].fid even if they have the same value.
+
+  std::unordered_map<field_id_t, std::vector<std::byte>> storages;
+};
+
+struct region {
+  region(size2 s, const fields & fs) : p(new region_impl(s, fs)) {}
+
+  size2 size() const {
+    return p->size();
+  }
+
+  region_impl & operator*() const {
+    return *p;
+  }
+
 protected:
   void vacuous(field_id_t) {
     /* Nothing to do for  MPI backend */
   }
-
-=======
->>>>>>> 4cac6c05
-private:
-  size2 s; // (nranks, nelems)
-  fields fs; // fs[].fid is only unique within a region, i.e. r0.fs[].fid is
-             // unrelated to r1.fs[].fid even if they have the same value.
-
-  std::unordered_map<field_id_t, std::vector<std::byte>> storages;
-};
-
-struct region {
-  region(size2 s, const fields & fs) : p(new region_impl(s, fs)) {}
-
-  size2 size() const {
-    return p->size();
-  }
-
-  region_impl & operator*() const {
-    return *p;
-  }
-
-protected:
-  void vacuous(field_id_t) {}
 
 private:
   std::unique_ptr<region_impl> p; // to preserve an address on move
@@ -122,19 +116,11 @@
     return r;
   }
 
-<<<<<<< HEAD
-  explicit partition(region & r) : r(&r) {
+  explicit partition(region & r) : r(&*r) {
     // This constructor is usually (almost always) called when r.s.second != a
     // large number, meaning it has the actual value. In this case, r.s.second
     // is the number of elements in the partition on this rank (the same value
     // on all ranks though).
-=======
-  explicit partition(region & r) : r(&*r) {
-    // This constructor is usually (almost always) called when r.s.second != 4G
-    // meaning it has the actual value. In this case, r.s.second is the number
-    // of elements in the partition on this rank (the same value on all ranks
-    // though).
->>>>>>> 4cac6c05
     nelems = r.size().second;
   }
 
@@ -199,7 +185,7 @@
     const partition & p,
     field_id_t fid, // The field id for the metadata in the region in p.
     completeness = incomplete)
-    : r(r) {
+    : r(&*r) {
     // Called by upper layer, supplied with a region and a partition. There are
     // two regions involved. The region `r` has the storage for real field data
     // (e.g. density, pressure etc.) as the destination of the ghost copy. It
@@ -232,12 +218,12 @@
 
   template<typename T>
   auto get_storage(field_id_t fid) const {
-    return r.get_storage<T>(fid, max_end);
+    return r->get_storage<T>(fid, max_end);
   }
 
   // We use a reference to region instead of pointer since it is not nullable
   // nor needs to be redirected after initialization.
-  region_base & r;
+  mpi::region_impl * r;
 
   // Locally cached metadata on ranges of ghost index.
   std::vector<Value> ghost_ranges;
@@ -254,7 +240,7 @@
     const intervals &,
     field_id_t,
     completeness = incomplete)
-    : r(r) {}
+    : r(&*r) {}
 
 private:
   // The region `r` contains field data of shared entities on this rank as
@@ -262,7 +248,8 @@
   // direct access to the region.
   friend struct copy_engine;
 
-  region_base & r;
+//  region_base & r;
+    mpi::region_impl * r;
 };
 
 struct copy_engine {
@@ -323,11 +310,11 @@
   // for pressure, temperature, density etc.
   void operator()(field_id_t data_fid) const {
     auto source_storage =
-      source.r.get_storage<std::byte>(data_fid, max_local_source_idx);
+      source.r->get_storage<std::byte>(data_fid, max_local_source_idx);
     auto destination_storage = destination.get_storage<std::byte>(data_fid);
 
     // FIXME: should we assert(source_type_size == dest_type_size)?
-    auto type_size = source.r.get_field_info(data_fid)->type_size;
+    auto type_size = source.r->get_field_info(data_fid)->type_size;
 
     std::vector<MPI_Request> requests;
     requests.reserve(nreqs);
