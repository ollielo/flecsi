--- conflicted
+++ resolved
@@ -27,14 +27,10 @@
 
 namespace flecsi {
 namespace data {
-<<<<<<< HEAD
-=======
 /// \defgroup mpi-data MPI Data
 /// Direct data storage.
 /// \ingroup data
 /// \{
-
->>>>>>> c4c8479c
 namespace mpi {
 namespace detail {
 
@@ -580,14 +576,6 @@
   std::size_t max_local_source_idx = 0;
 };
 
-<<<<<<< HEAD
-=======
-template<typename T>
-T
-get_scalar_from_accessor(const T * ptr) {
-  return *ptr;
-}
 /// \}
->>>>>>> c4c8479c
 } // namespace data
 } // namespace flecsi