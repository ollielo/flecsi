// Copyright (C) 2016, Triad National Security, LLC
// All rights reserved.

#ifndef FLECSI_DATA_MPI_POLICY_HH
#define FLECSI_DATA_MPI_POLICY_HH

#include "flecsi/data/field_info.hh"
#include "flecsi/exec/task_attributes.hh"
#include "flecsi/run/backend.hh"
#include "flecsi/util/array_ref.hh"
#include "flecsi/util/mpi.hh"

#include <cstddef>
#include <numeric>
#include <unordered_map>
#include <utility>
#include <vector>

namespace flecsi {
namespace data {
namespace mpi {
/// \defgroup mpi-data MPI Data
/// Direct data storage.
/// \ingroup data
/// \{

namespace detail {

struct buffer {
  template<exec::task_processor_type_t ProcessorType =
             exec::task_processor_type_t::loc>
  std::byte * data() {
    return v.data();
  }

  std::size_t size() const {
    return v.size();
  }

#if defined(FLECSI_ENABLE_KOKKOS)
  auto kokkos_view() {
    return Kokkos::View<std::byte *,
      Kokkos::HostSpace,
      Kokkos::MemoryTraits<Kokkos::Unmanaged>>(v.data(), v.size());
  }

  auto kokkos_view() const {
    return Kokkos::View<const std::byte *,
      Kokkos::HostSpace,
      Kokkos::MemoryTraits<Kokkos::Unmanaged>>(v.data(), v.size());
  }
#endif

  void resize(std::size_t size) {
    v.resize(size);
  }

private:
  std::vector<std::byte> v;
};

#if defined(FLECSI_ENABLE_KOKKOS)
using buffer_impl_loc = buffer;

struct buffer_impl_toc {
  buffer_impl_toc() = default;
  buffer_impl_toc(const buffer_impl_toc &) = delete;
  buffer_impl_toc & operator=(const buffer_impl_toc &) = delete;

  std::byte * data() {
    return ptr;
  }

  std::size_t size() const {
    return s;
  }

  void resize(std::size_t ns) {
    // Kokkos does require calling of kokkos_malloc when ptr == nullptr.
    ptr = static_cast<std::byte *>(
      ptr ? Kokkos::kokkos_realloc<Kokkos::DefaultExecutionSpace>(ptr, ns)
          : Kokkos::kokkos_malloc<Kokkos::DefaultExecutionSpace>(ns));
    flog_assert(ptr != nullptr, "memory allocation failed");
    s = ns;
  }

  auto kokkos_view() {
    return Kokkos::View<std::byte *,
      Kokkos::DefaultExecutionSpace,
      Kokkos::MemoryTraits<Kokkos::Unmanaged>>(ptr, s);
  }

  auto kokkos_view() const {
    return Kokkos::View<const std::byte *,
      Kokkos::DefaultExecutionSpace,
      Kokkos::MemoryTraits<Kokkos::Unmanaged>>(ptr, s);
  }

  ~buffer_impl_toc() {
    if(ptr != nullptr && Kokkos::is_initialized())
      Kokkos::kokkos_free<Kokkos::DefaultExecutionSpace>(ptr);
  }

private:
  std::size_t s = 0;
  std::byte * ptr = nullptr;
};

struct storage {
  template<exec::task_processor_type_t ProcessorType>
  std::byte * data() {
    // HACK to treat mpi processor type as loc
    if constexpr(ProcessorType == exec::task_processor_type_t::mpi)
      return data<exec::task_processor_type_t::loc>();

    if(is_on != ProcessorType) {
      if(is_on == exec::task_processor_type_t::loc) {
        transfer(toc_buffer, loc_buffer);
      }
      else {
        transfer(loc_buffer, toc_buffer);
      }
    }
    is_on = ProcessorType;

    if constexpr(ProcessorType == exec::task_processor_type_t::loc)
      return loc_buffer.data();
    else
      return toc_buffer.data();
  }

  std::size_t size() const {
    if(is_on == exec::task_processor_type_t::loc)
      return loc_buffer.size();
    else
      return toc_buffer.size();
  }

  void resize(std::size_t size) {
    if(is_on == exec::task_processor_type_t::loc) {
      loc_buffer.resize(size);
    }
    else {
      toc_buffer.resize(size);
    }
  }

private:
  template<typename D, typename S>
  static void transfer(D & dst, const S & src) {
    // We need to resize buffer on the destination side such that we don't
    // attempt deep_copy to cause buffer overrun (Kokkos does check that).
    if(dst.size() < src.size())
      dst.resize(src.size());
    Kokkos::deep_copy(dst.kokkos_view(), src.kokkos_view());
  }

  exec::task_processor_type_t is_on = exec::task_processor_type_t::loc;
  // TODO: How to handle the case when ExecutionSpace is actually HostSpace
  //  (e.g. OpenMP)?
  // Why don't we use Kokkos_View directly? Ans: our region lives longer than
  // Kokkos.
  buffer_impl_loc loc_buffer;
  buffer_impl_toc toc_buffer;
};
#else // !defined(FLECSI_ENABLE_KOKKOS)
using storage = buffer;
#endif // defined(FLECSI_ENABLE_KOKKOS)
} // namespace detail

struct region_impl {
  // The constructor is collectively called on all ranks with the same s,
  // and fs. s.first is number of rows while s.second is number of columns.
  // MPI may assume "number of rows" == number of ranks. The number of columns
  // is a placeholder for the number of data points to be stored in a
  // particular row (aka rank), it could be exact or in the case when we don't
  // know the exact number yet, a large number (flecsi::data::logical_size) is
  // used.
  //
  // Generic frontend code supplies `s` and `fs` (for information about fields),
  // requesting memory to be (notionally) reserved from backend. Here we only
  // create the underlying std::vector<> without actually allocating any memory.
  // The client code (mostly exec::task_prologue) will call .get_storage() with
  // a field id and the number of elements on this rank, as determined by
  // partitioning of the field. We will then call .resize() on the
  // std::vector<>.
  region_impl(size2 s, const fields & fs) : s(std::move(s)), fs(fs) {
    for(const auto & f : fs) {
      storages[f->fid];
    }
  }

  size2 size() const {
    return s;
  }

  // The span is safe because it is used only within a user task while the
  // vectors are resized or destroyed only outside user tasks (though perhaps
  // during execute).
  template<class T,
    exec::task_processor_type_t ProcessorType =
      exec::task_processor_type_t::loc>
  util::span<T> get_storage(field_id_t fid) {
    return get_storage<T, ProcessorType>(fid, s.second);
  }

  template<class T,
    exec::task_processor_type_t ProcessorType =
      exec::task_processor_type_t::loc>
  util::span<T> get_storage(field_id_t fid, std::size_t nelems) {
    auto & v = storages.at(fid);
    std::size_t nbytes = nelems * sizeof(T);
    if(nbytes > v.size())
      v.resize(nbytes);
    return {reinterpret_cast<T *>(v.data<ProcessorType>()), nelems};
  }

  auto get_field_info(field_id_t fid) const {
    for(auto & f : fs) {
      if(f->fid == fid)
        return f;
    }
    throw std::runtime_error("can not find field");
  }

private:
  size2 s; // (nranks, nelems)
  fields fs; // fs[].fid is only unique within a region, i.e. r0.fs[].fid is
             // unrelated to r1.fs[].fid even if they have the same value.

  std::unordered_map<field_id_t, detail::storage> storages;
};

struct region {
  region(size2 s, const fields & fs, const char * = nullptr)
    : p(new region_impl(s, fs)) {}

  size2 size() const {
    return p->size();
  }

  region_impl & operator*() {
    return *p;
  }

  region_impl * operator->() {
    return p.get();
  }

private:
  std::unique_ptr<region_impl> p; // to preserve an address on move
};

struct partition {
  partition(partition &&) = default;
  partition & operator=(partition &&) & = default;

  Color colors() const {
    // number of rows, essentially the number of MPI ranks.
    return r->size().first;
  }

  template<typename T,
    exec::task_processor_type_t ProcessorType =
      exec::task_processor_type_t::loc>
  auto get_storage(field_id_t fid) const {
    return r->get_storage<T, ProcessorType>(fid, nelems);
  }

  auto get_raw_storage(field_id_t fid, std::size_t item_size) const {
    return r->get_storage<std::byte>(fid, nelems * item_size);
  }

  template<topo::single_space>
  partition & get_partition() {
    return *this;
  }

private:
  region_impl * r;

protected:
  partition(region & r) : r(&*r) {}

  region_impl & get_base() const {
    return *r;
  }

  // number of elements in this partition on this particular rank.
  size_t nelems = 0;
};

} // namespace mpi

// This type must be defined outside of namespace mpi to support
// forward declarations
struct partition : mpi::partition { // instead of "using partition ="
  using mpi::partition::partition;
};

namespace mpi {

struct rows : data::partition {
  explicit rows(region & r) : partition(r) {
    // This constructor is usually (almost always) called when r.s.second != a
    // large number, meaning it has the actual value. In this case, r.s.second
    // is the number of elements in the partition on this rank (the same value
    // on all ranks though).
    nelems = r.size().second;
  }
};

struct prefixes : data::partition, prefixes_base {
  template<class F>
  prefixes(region & r, F f) : partition(r) {
    // Constructor for the case when how the data is partitioned is stored
    // as a field in another region referenced by the "other' partition.
    // Delegate to update().
    update(std::move(f));
  }

  template<class F>
  void update(F f) {
    // The number of elements for each ranks is stored as a field of the
    // prefixes::row data type on the `other` partition.
    const auto s =
      f.get_partition().template get_storage<row>(f.fid()); // non-owning span
    flog_assert(
      s.size() == 1, "underlying partition must have size 1, not " << s.size());
    nelems = s[0];
  }

  size_t size() const {
    return nelems;
  }

  using partition::get_base;
};
/// \}
} // namespace mpi

// For backend-agnostic interface:
using region_base = mpi::region;
using mpi::rows, mpi::prefixes;

<<<<<<< HEAD
struct borrow : partition {
  using Value = std::pair<std::size_t, prefixes::row>; // [row,size]
  static Value make(prefixes::row r,
    std::size_t c = run::context::instance().color()) {
    return {c, r};
  }
  static std::size_t get_row(const Value & v) {
    return v.first;
  }
  static prefixes_base::row get_size(const Value & v) {
    return v.second;
  }

  borrow(region_base & r,
    const partition & p,
    field_id_t f,
    completeness = incomplete)
    : partition(r) {
    const auto s = p.get_storage<const Value>(f);
    switch(s.size()) {
      case 0:
        break;
      case 1: {
        auto & v = s[0];
        flog_assert(!v.second || v.first == run::context::instance().color(),
          "sorry: MPI backend does not implement cross-color access");
        nelems = v.second;
        break;
      }
      default:
        flog_fatal("underlying partition has size " << s.size() << " > 1");
    }
  }
};
=======
struct copy_engine;
>>>>>>> 9a658efa

struct intervals {
  using Value = subrow; // [begin, end)
  static Value make(subrow r, std::size_t = 0) {
    return r;
  }

  intervals(prefixes & pre,
    const partition & p,
    field_id_t fid, // The field id for the metadata in the region in p.
    completeness = incomplete)
    : r(&pre.get_base()) {
    // Called by upper layer, supplied with a region and a partition. There are
    // two regions involved. The region for `r` stores real field data
    // (e.g. density, pressure etc.) as the destination of the ghost copy. It
    // also contains the pairs of (rank, index) of shared entities on remote
    // peers. The region and associated storage in the partition `p` contains
    // metadata on which entities are local ghosts (destination of copy) on the
    // current rank. The metadata is in the form of [beginning index, ending
    // index), type aliased as Value, into the index space of the entity (e.g.
    // vertex, edge, cell). We thus need to use the p.get_storage() to get the
    // metadata, not the region.get_storage() which gives the real data. This
    // works the same way as how one partition stores the number of elements in
    // a particular 'shard' on a rank for another partition. In addition, we
    // also need to copy Values from the partition and save them locally. User
    // code might change it after this constructor returns. We can not use a
    // copy assignment directly here since metadata is an util::span while
    // ghost_ranges is a std::vector<>.
    ghost_ranges = to_vector(p.get_storage<Value>(fid));
    // Get The largest value of `end index` in ghost_ranges (i.e. the upper
    // bound). This tells how much memory needs to be allocated for ghost
    // entities.
    if(auto iter = std::max_element(ghost_ranges.begin(),
         ghost_ranges.end(),
         [](Value x, Value y) { return x.second < y.second; });
       iter != ghost_ranges.end()) {
      max_end = iter->second;
    }
  }

private:
  // This member function is only called by copy_engine.
  friend copy_engine;

  template<typename T>
  auto get_storage(field_id_t fid) const {
    return r->get_storage<T>(fid, max_end);
  }

  mpi::region_impl * r;

  // Locally cached metadata on ranges of ghost index.
  std::vector<Value> ghost_ranges;
  std::size_t max_end = 0;
};

struct points {
  using Value = std::pair<std::size_t, std::size_t>; // (rank, index)
  static Value make(std::size_t r, std::size_t i) {
    return {r, i};
  }

  points(prefixes & p, const intervals &, field_id_t, completeness = incomplete)
    : r(&p.get_base()) {}

private:
  // The region `r` contains field data of shared entities on this rank as
  // source to be copied to remote peers. We make copy_engine a friend to allow
  // direct access to the region.
  friend copy_engine;

  mpi::region_impl * r;
};

struct copy_engine {
  // One copy engine for each entity type i.e. vertex, cell, edge.
  copy_engine(const points & points,
    const intervals & intervals,
    field_id_t meta_fid /* for remote shared entities */)
    : source(points), destination(intervals) {
    // There is no information about the indices of local shared entities,
    // ranks and indices of the destination of copy i.e. (local source
    // index, {(remote dest rank, remote dest index)}). We need to do a shuffle
    // operation to reconstruct this info from {(local ghost index, remote
    // source rank, remote source index)}.
    auto remote_sources =
      destination.get_storage<const points::Value>(meta_fid);
    // Essentially a GroupByKey of remote_sources, keys are the remote source
    // ranks and values are vectors of remote source indices.
    SendPoints remote_shared_entities;
    for(const auto & [begin, end] : destination.ghost_ranges) {
      for(auto ghost_idx = begin; ghost_idx < end; ++ghost_idx) {
        const auto & shared = remote_sources[ghost_idx];
        remote_shared_entities[shared.first].emplace_back(shared.second);
        // We also group local ghost entities into
        // (src rank, { local ghost ids})
        ghost_entities[shared.first].emplace_back(ghost_idx);
      }
    }

    // Create the inverse mapping of group_shared_entities. This creates a map
    // from remote destination rank to a vector of *local* source indices. This
    // information is later used by MPI_Send().
    {
      std::size_t r = 0;
      for(auto &v : util::mpi::all_to_allv([&](int r, int) -> auto & {
            static const std::vector<std::size_t> empty;
            const auto i = remote_shared_entities.find(r);
            return i == remote_shared_entities.end() ? empty : i->second;
          })) {
        if(!v.empty())
          shared_entities.try_emplace(r, std::move(v));
        ++r;
      }
    }

    // We need to figure out the max local source index in order to give correct
    // nelems when calling region::get_storage().
    for(const auto & [rank, indices] : shared_entities) {
      max_local_source_idx = std::max(max_local_source_idx,
        *std::max_element(indices.begin(), indices.end()));
    }
    max_local_source_idx += 1;
  }

  // called with each field (and field_id_t) on the entity, for example, one
  // for pressure, temperature, density etc.
  void operator()(field_id_t data_fid) const {
    using util::mpi::test;

    // Since we are doing ghost copy via MPI, we always want the host side
    // version. Unless we are doing some direct CUDA MPI thing in the future.
    auto source_storage =
      source.r->get_storage<std::byte>(data_fid, max_local_source_idx);
    auto destination_storage = destination.get_storage<std::byte>(data_fid);
    auto type_size = source.r->get_field_info(data_fid)->type_size;

    std::vector<MPI_Request> requests;
    requests.reserve(ghost_entities.size() + shared_entities.size());

    std::vector<std::vector<std::byte>> recv_buffers;
    for(const auto & [src_rank, ghost_indices] : ghost_entities) {
      recv_buffers.emplace_back(ghost_indices.size() * type_size);
      requests.resize(requests.size() + 1);
      test(MPI_Irecv(recv_buffers.back().data(),
        int(recv_buffers.back().size()),
        MPI_BYTE,
        int(src_rank),
        0,
        MPI_COMM_WORLD,
        &requests.back()));
    }

    std::vector<std::vector<std::byte>> send_buffers;
    for(const auto & [dst_rank, shared_indices] : shared_entities) {
      requests.resize(requests.size() + 1);
      send_buffers.emplace_back(shared_indices.size() * type_size);
      std::size_t i = 0;
      for(auto shared_idx : shared_indices) {
        std::memcpy(send_buffers.back().data() + i++ * type_size,
          source_storage.data() + shared_idx * type_size,
          type_size);
      }
      test(MPI_Isend(send_buffers.back().data(),
        int(send_buffers.back().size()),
        MPI_BYTE,
        int(dst_rank),
        0,
        MPI_COMM_WORLD,
        &requests.back()));
    }

    std::vector<MPI_Status> status(requests.size());
    test(MPI_Waitall(int(requests.size()), requests.data(), status.data()));

    // copy from intermediate receive buffer to destination storage
    auto recv_buffer = recv_buffers.begin();
    for(const auto & [src_rank, ghost_indices] : ghost_entities) {
      std::size_t i = 0;
      for(auto ghost_idx : ghost_indices) {
        std::memcpy(destination_storage.data() + ghost_idx * type_size,
          recv_buffer->data() + i++ * type_size,
          type_size);
      }
      recv_buffer++;
    }
  }

private:
  // (remote rank, { local indices })
  using SendPoints = std::map<Color, std::vector<std::size_t>>;

  const points & source;
  const intervals & destination;
  SendPoints ghost_entities; // (src rank,  { local ghost indices})
  SendPoints shared_entities; // (dest rank, { local shared indices})
  std::size_t max_local_source_idx = 0;
};

} // namespace data
} // namespace flecsi

#endif<|MERGE_RESOLUTION|>--- conflicted
+++ resolved
@@ -343,7 +343,6 @@
 using region_base = mpi::region;
 using mpi::rows, mpi::prefixes;
 
-<<<<<<< HEAD
 struct borrow : partition {
   using Value = std::pair<std::size_t, prefixes::row>; // [row,size]
   static Value make(prefixes::row r,
@@ -378,9 +377,8 @@
     }
   }
 };
-=======
+
 struct copy_engine;
->>>>>>> 9a658efa
 
 struct intervals {
   using Value = subrow; // [begin, end)
