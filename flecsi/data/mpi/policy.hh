--- conflicted
+++ resolved
@@ -32,8 +32,7 @@
 /// Direct data storage.
 /// \ingroup data
 /// \{
-<<<<<<< HEAD
-namespace mpi {
+
 namespace detail {
 
 struct buffer {
@@ -177,8 +176,6 @@
 using storage = buffer;
 #endif // defined(FLECSI_ENABLE_KOKKOS)
 } // namespace detail
-=======
->>>>>>> 4b0c1921
 
 struct region_impl {
   // The constructor is collectively called on all ranks with the same s,
@@ -581,14 +578,5 @@
   std::size_t max_local_source_idx = 0;
 };
 
-<<<<<<< HEAD
-/// \}
-=======
-template<typename T>
-T
-get_scalar_from_accessor(const T * ptr) {
-  return *ptr;
-}
->>>>>>> 4b0c1921
 } // namespace data
 } // namespace flecsi