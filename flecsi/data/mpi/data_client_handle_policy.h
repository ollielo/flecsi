/*~--------------------------------------------------------------------------~*
 * Copyright (c) 2015 Los Alamos National Security, LLC
 * All rights reserved.
 *~--------------------------------------------------------------------------~*/

#ifndef flecsi_data_mpi_data_client_handle_policy_h
#define flecsi_data_mpi_data_client_handle_policy_h

//----------------------------------------------------------------------------//
//! @file
//! @date Initial file creation: Jun 21, 2017
//----------------------------------------------------------------------------//

#include "flecsi/runtime/types.h"

namespace flecsi {

//----------------------------------------------------------------------------//
//! FIXME: Description of class

//----------------------------------------------------------------------------//
<<<<<<< HEAD

struct data_client_handle_entity_t
{
=======
struct data_client_handle_entity_t
{
  using field_id_t = size_t;

  data_client_handle_entity_t() : index_space(0), dim(0), domain(0), size(0), fid(0) {}
>>>>>>> 3075ae5a
  size_t index_space;
  size_t dim;
  size_t domain;
  size_t size;
<<<<<<< HEAD
  size_t num_exclusive;
  size_t num_shared;
  size_t num_ghost;
  field_id_t fid;
  field_id_t id_fid;
}; // struct data_client_handle_entity_t

//----------------------------------------------------------------------------//
//! FIXME: Description of class
//----------------------------------------------------------------------------//
struct data_client_handle_adjacency
=======
  field_id_t fid;
//  Legion::LogicalRegion color_region;
}; // struct data_client_handle_entity

struct data_client_handle_adjacency_t
>>>>>>> 3075ae5a
{
  size_t adj_index_space;
  size_t from_index_space;
  size_t to_index_space;
  size_t from_domain;
  size_t to_domain;
  size_t from_dim;
  size_t to_dim;
  field_id_t index_fid;
  field_id_t entity_fid;
  field_id_t offset_fid;
};

struct mpi_data_client_handle_policy_t
{
  // FIXME: This needs to be exposed at a higher level
  static constexpr size_t MAX_ADJACENCIES = 20;
  static constexpr size_t MAX_ENTITIES = 5;

  size_t num_handle_entities;
  size_t num_handle_adjacencies;
  data_client_handle_entity_t handle_entities[MAX_ENTITIES];
  data_client_handle_adjacency_t handle_adjacencies[MAX_ADJACENCIES];
}; // struct data_client_handle_policy_t

} // namespace flecsi

#endif // flecsi_data_mpi_data_client_handle_policy_h

/*~-------------------------------------------------------------------------~-*
 * Formatting options for vim.
 * vim: set tabstop=2 shiftwidth=2 expandtab :
 *~-------------------------------------------------------------------------~-*/<|MERGE_RESOLUTION|>--- conflicted
+++ resolved
@@ -19,22 +19,17 @@
 //! FIXME: Description of class
 
 //----------------------------------------------------------------------------//
-<<<<<<< HEAD
 
-struct data_client_handle_entity_t
-{
-=======
 struct data_client_handle_entity_t
 {
   using field_id_t = size_t;
 
   data_client_handle_entity_t() : index_space(0), dim(0), domain(0), size(0), fid(0) {}
->>>>>>> 3075ae5a
+
   size_t index_space;
   size_t dim;
   size_t domain;
   size_t size;
-<<<<<<< HEAD
   size_t num_exclusive;
   size_t num_shared;
   size_t num_ghost;
@@ -45,14 +40,7 @@
 //----------------------------------------------------------------------------//
 //! FIXME: Description of class
 //----------------------------------------------------------------------------//
-struct data_client_handle_adjacency
-=======
-  field_id_t fid;
-//  Legion::LogicalRegion color_region;
-}; // struct data_client_handle_entity
-
 struct data_client_handle_adjacency_t
->>>>>>> 3075ae5a
 {
   size_t adj_index_space;
   size_t from_index_space;
