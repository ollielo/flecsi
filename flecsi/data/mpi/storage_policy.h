/*~--------------------------------------------------------------------------~*
 *  @@@@@@@@  @@           @@@@@@   @@@@@@@@ @@
 * /@@/////  /@@          @@////@@ @@////// /@@
 * /@@       /@@  @@@@@  @@    // /@@       /@@
 * /@@@@@@@  /@@ @@///@@/@@       /@@@@@@@@@/@@
 * /@@////   /@@/@@@@@@@/@@       ////////@@/@@
 * /@@       /@@/@@//// //@@    @@       /@@/@@
 * /@@       @@@//@@@@@@ //@@@@@@  @@@@@@@@ /@@
 * //       ///  //////   //////  ////////  //
 *
 * Copyright (c) 2016 Los Alamos National Laboratory, LLC
 * All rights reserved
 *~--------------------------------------------------------------------------~*/

#ifndef flecsi_mpi_storage_policy_h
#define flecsi_mpi_storage_policy_h

//#include <cassert>
//#include <memory>
//#include <typeinfo>
#include <unordered_map>
#include <unordered_set>
//#include <vector>

#include "flecsi/data/common/data_hash.h"
#include "flecsi/data/data_constants.h"
#include "flecsi/runtime/types.h"

// Include partial specializations
//#include "flecsi/data/mpi/global.h"
#include "flecsi/data/mpi/dense.h"
//#include "flecsi/data/mpi/sparse.h"
//#include "flecsi/data/mpi/scoped.h"
//#include "flecsi/data/mpi/tuple.h"

namespace flecsi {
namespace data {

struct mpi_storage_policy_t {

<<<<<<< HEAD
=======
  using registration_function_t = std::function<void(size_t)>;
  using field_registration_function_t = std::function<void(size_t, size_t)>;
  using unique_fid_t = utils::unique_id_t<field_id_t, FLECSI_GENERATED_ID_MAX>;
  using field_value_t = std::pair<field_id_t, field_registration_function_t>;
  using client_value_t = std::pair<field_id_t, registration_function_t>;

  using field_entry_t = std::unordered_map<size_t, field_value_t>;
  using client_entry_t = std::unordered_map<size_t, client_value_t>;

  bool
  register_field(
    size_t client_key,
    size_t key,
    const field_registration_function_t & callback
  )
  {
    if(field_registry_.find(client_key) != field_registry_.end()) {
      if(field_registry_[client_key].find(key) !=
        field_registry_[client_key].end()) {
        clog(warn) << "field key already exists" << std::endl;
      } // if
    } // if

    field_registry_[client_key][key] =
      std::make_pair(unique_fid_t::instance().next(), callback);

    return true;
  }

  auto const &
  field_registry()
  const
  {
    return field_registry_;
  } // field_registry

  auto const &
  client_registry()
  const
  {
    return client_registry_;
  } // client_registry

////////////////////////////////////////////////////////////////////////////////

  //--------------------------------------------------------------------------//
  //! Register a client with the runtime.
  //!
  //! @param client_key The data client indentifier hash.
  //! @param key        The identifier hash.
  //! @param callback   The registration call back function.
  //--------------------------------------------------------------------------//

  bool
  register_client(
    size_t client_key,
    size_t key,
    const registration_function_t & callback
  )
  {
    if(client_registry_.find(client_key) != client_registry_.end()) {
      clog_assert(client_registry_[client_key].find(key) ==
        client_registry_[client_key].end(),
        "client key already exists");
    } // if

    client_registry_[client_key][key] =
      std::make_pair(unique_fid_t::instance().next(), callback);

    return true;
  } // register_client

  bool
  register_client_fields(size_t client_key)
  {
    return registered_client_fields_.insert(client_key).second;
  }

private:
  std::unordered_set<size_t> registered_client_fields_;
  std::unordered_map<size_t, field_entry_t> field_registry_;
  std::unordered_map<size_t, client_entry_t> client_registry_;

>>>>>>> 3075ae5a
}; // struct mpi_storage_policy_t

} // namespace data
} // namespace flecsi

#endif // flecsi_mpi_storage_policy_h

/*~-------------------------------------------------------------------------~-*
 * Formatting options
 * vim: set tabstop=2 shiftwidth=2 expandtab :
 *~-------------------------------------------------------------------------~-*/<|MERGE_RESOLUTION|>--- conflicted
+++ resolved
@@ -38,92 +38,6 @@
 
 struct mpi_storage_policy_t {
 
-<<<<<<< HEAD
-=======
-  using registration_function_t = std::function<void(size_t)>;
-  using field_registration_function_t = std::function<void(size_t, size_t)>;
-  using unique_fid_t = utils::unique_id_t<field_id_t, FLECSI_GENERATED_ID_MAX>;
-  using field_value_t = std::pair<field_id_t, field_registration_function_t>;
-  using client_value_t = std::pair<field_id_t, registration_function_t>;
-
-  using field_entry_t = std::unordered_map<size_t, field_value_t>;
-  using client_entry_t = std::unordered_map<size_t, client_value_t>;
-
-  bool
-  register_field(
-    size_t client_key,
-    size_t key,
-    const field_registration_function_t & callback
-  )
-  {
-    if(field_registry_.find(client_key) != field_registry_.end()) {
-      if(field_registry_[client_key].find(key) !=
-        field_registry_[client_key].end()) {
-        clog(warn) << "field key already exists" << std::endl;
-      } // if
-    } // if
-
-    field_registry_[client_key][key] =
-      std::make_pair(unique_fid_t::instance().next(), callback);
-
-    return true;
-  }
-
-  auto const &
-  field_registry()
-  const
-  {
-    return field_registry_;
-  } // field_registry
-
-  auto const &
-  client_registry()
-  const
-  {
-    return client_registry_;
-  } // client_registry
-
-////////////////////////////////////////////////////////////////////////////////
-
-  //--------------------------------------------------------------------------//
-  //! Register a client with the runtime.
-  //!
-  //! @param client_key The data client indentifier hash.
-  //! @param key        The identifier hash.
-  //! @param callback   The registration call back function.
-  //--------------------------------------------------------------------------//
-
-  bool
-  register_client(
-    size_t client_key,
-    size_t key,
-    const registration_function_t & callback
-  )
-  {
-    if(client_registry_.find(client_key) != client_registry_.end()) {
-      clog_assert(client_registry_[client_key].find(key) ==
-        client_registry_[client_key].end(),
-        "client key already exists");
-    } // if
-
-    client_registry_[client_key][key] =
-      std::make_pair(unique_fid_t::instance().next(), callback);
-
-    return true;
-  } // register_client
-
-  bool
-  register_client_fields(size_t client_key)
-  {
-    return registered_client_fields_.insert(client_key).second;
-  }
-
-private:
-  std::unordered_set<size_t> registered_client_fields_;
-  std::unordered_map<size_t, field_entry_t> field_registry_;
-  std::unordered_map<size_t, client_entry_t> client_registry_;
-
->>>>>>> 3075ae5a
 }; // struct mpi_storage_policy_t
 
 } // namespace data
