--- conflicted
+++ resolved
@@ -53,20 +53,11 @@
       } // for
 
       cell_start_ = file_.tellg();
-<<<<<<< HEAD
-    } // if
-  } // simple_definition_t
-=======
-
-      std::getline(file_, line);
-
-      cell_size_ = file_.tellg() - cell_start_;
-    } else {
+    }
+    else {
       std::cout << "file open error" << std::endl;
     }// if
-
-  }
->>>>>>> 152a0fcc
+  } // simple_definition_t
 
   /// Copy constructor (disabled)
   simple_definition_t(const simple_definition_t &) = delete;
