--- conflicted
+++ resolved
@@ -173,7 +173,7 @@
           else
             return H5Dread;
         }()(dataset_id,
-          hdf5_type(item_size),
+          hdf5::datatype::bytes(item_size),
           H5S_ALL,
           H5S_ALL,
           H5P_DEFAULT,
@@ -252,27 +252,6 @@
     fumap.wait_all_results();
   }
 
-<<<<<<< HEAD
-=======
-  template<class Topo, typename Topo::index_space Index = Topo::default_space()>
-  void add_region(typename Topo::slot & slot) {
-    auto & fs = run::context::field_info_store<Topo, Index>();
-    FieldNames fn;
-    for(const auto p : fs) {
-      // TODO:  handle types other than double
-      if(p->name != "double")
-        continue;
-      auto & i = name_count[p->name];
-      fn.emplace(p->fid, p->name + " #" + std::to_string(++i));
-    }
-    hdf5_region_vector.emplace_back(
-      legion_hdf5_region_t{(slot->template get_region<Index>().logical_region),
-        (slot->template get_partition<Index>().logical_partition),
-        util::type<Topo>() + '[' + std::to_string(Index) + ']',
-        std::move(fn)});
-  }
-
->>>>>>> 76bc05c4
   inline void checkpoint_all_fields(const std::string & file_name,
     bool attach_flag = true) {
     checkpoint_data<true>(file_name, attach_flag);
