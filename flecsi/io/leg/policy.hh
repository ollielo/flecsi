--- conflicted
+++ resolved
@@ -152,13 +152,8 @@
         if constexpr(W)
           checkpoint_file.create_dataset(name, rect.volume(), item_size);
 
-<<<<<<< HEAD
-        const Legion::FieldAccessor<W ? READ_ONLY : WRITE_DISCARD,
+        const Legion::FieldAccessor<W ? LEGION_READ_ONLY : LEGION_WRITE_DISCARD,
           char,
-=======
-        const Legion::FieldAccessor<W ? LEGION_READ_ONLY : LEGION_WRITE_DISCARD,
-          double,
->>>>>>> a7ff10c0
           2,
           Legion::coord_t,
           Realm::AffineAccessor<char, 2, Legion::coord_t>>
@@ -234,15 +229,9 @@
       checkpoint_launcher.add_region_requirement(
         Legion::RegionRequirement(isd.partition->logical_partition,
           0 /*projection ID*/,
-<<<<<<< HEAD
-          W ? READ_ONLY : WRITE_DISCARD,
-          EXCLUSIVE,
-          isd.region->logical_region));
-=======
           W ? LEGION_READ_ONLY : LEGION_WRITE_DISCARD,
           LEGION_EXCLUSIVE,
-          it.logical_region));
->>>>>>> a7ff10c0
+          isd.region->logical_region));
 
       for(auto & it : field_size_map_vector[idx]) {
         checkpoint_launcher.region_requirements[idx].add_field(it.first);
