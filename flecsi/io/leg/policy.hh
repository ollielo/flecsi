--- conflicted
+++ resolved
@@ -42,25 +42,11 @@
 
 namespace flecsi {
 namespace io {
-<<<<<<< HEAD
-using FieldSizes = std::map<Legion::FieldID, std::size_t>;
-=======
 /// \defgroup legion-io Legion I/O
 /// \ingroup io
 /// \{
 
-using FieldNames = std::map<Legion::FieldID, std::string>;
-
-/*----------------------------------------------------------------------------*
-  HDF5 descriptor of one logical region, not called by users.
- *----------------------------------------------------------------------------*/
-struct legion_hdf5_region_t {
-  Legion::LogicalRegion logical_region;
-  Legion::LogicalPartition logical_partition;
-  std::string logical_region_name;
-  FieldNames field_string_map;
-};
->>>>>>> c4c8479c
+using FieldSizes = std::map<Legion::FieldID, std::size_t>;
 
 // This one task handles all I/O variations: read or Write, Attach or not.
 template<bool W, bool A>
@@ -74,13 +60,8 @@
 
   const std::byte * task_args = (const std::byte *)task->args;
 
-<<<<<<< HEAD
   const auto field_size_map_vector =
-    util::serial_get<std::vector<FieldSizes>>(task_args);
-=======
-  const auto field_string_map_vector =
-    util::serial::get<std::vector<FieldNames>>(task_args);
->>>>>>> c4c8479c
+    util::serial::get<std::vector<FieldSizes>>(task_args);
   const auto fname =
     util::serial::get<std::string>(task_args) + std::to_string(point);
 
@@ -230,26 +211,17 @@
   inline void checkpoint_data(const std::string & file_name, bool attach_flag) {
     Legion::Runtime * runtime = Legion::Runtime::get_runtime();
     Legion::Context ctx = Legion::Runtime::get_context();
-<<<<<<< HEAD
     auto & context = run::context::instance();
     auto & isd_vector = context.get_index_space_info();
+    namespace serial = util::serial;
 
     std::vector<FieldSizes> field_size_map_vector;
     for(auto & isd : isd_vector) {
       field_size_map_vector.emplace_back(make_field_size_map(isd.fields));
     }
-    const auto task_args = util::serial_buffer([&](auto & p) {
-      util::serial_put(p, field_size_map_vector);
-      util::serial_put(p, file_name);
-=======
-    namespace serial = util::serial;
-
     const auto task_args = serial::buffer([&](auto & p) {
-      serial::put(p, hdf5_region_vector.size());
-      for(auto & h : hdf5_region_vector)
-        serial::put(p, h.field_string_map);
+      serial::put(p, field_size_map_vector);
       serial::put(p, file_name);
->>>>>>> c4c8479c
     });
 
     const auto task_id =
