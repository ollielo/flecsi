// Low-level HDF5 interface.

#ifndef FLECSI_IO_HDF5_HH
#define FLECSI_IO_HDF5_HH

#include <string>

#include "flecsi/flog.hh"

#include <hdf5.h>
#ifdef H5_HAVE_PARALLEL
#include <mpi.h>
#endif

/// \cond core
namespace flecsi {
inline log::devel_tag io_tag("io");

namespace io {
/// \addtogroup io
/// \{
namespace detail {
// An RAII HDF5 file handle.
struct hdf5 {
  hdf5() noexcept : id(-1) {}

  hdf5(const char * f, bool create) {
    init(f, H5P_DEFAULT, create);
  }

#ifdef H5_HAVE_PARALLEL
  hdf5(const char * f, MPI_Comm comm, bool create) {
    hid_t file_access_plist_id = H5Pcreate(H5P_FILE_ACCESS);
    H5Pset_fapl_mpio(file_access_plist_id, comm, MPI_INFO_NULL);

    init(f, file_access_plist_id, create);

    H5Pclose(file_access_plist_id);
  }
#endif

  hdf5(hdf5 && h) noexcept {
    id = std::exchange(h.id, -1);
  }
  ~hdf5() {
    close();
  }

  void init(const char * f, hid_t file_access_plist_id, bool create) {
    id =
      (create ? H5Fcreate(f, H5F_ACC_TRUNC, H5P_DEFAULT, file_access_plist_id)
              : H5Fopen(f, H5F_ACC_RDWR, file_access_plist_id));

    const auto v = create ? "create" : "open";
    if(*this) {
      log::devel_guard guard(io_tag);
      flog_devel(info) << v << " HDF5 file " << f << " file_id " << id
                       << std::endl;
    }
    else {
      flog(error) << "H5F" << v << " failed: " << id << std::endl;
    }
  }

  bool close() { // true if successfully closed
    if(*this) {
      H5Fflush(id, H5F_SCOPE_LOCAL);
      if(const herr_t e = H5Fclose(id); e >= 0) {
        log::devel_guard guard(io_tag);
        flog_devel(info) << "Close HDF5 file_id " << id << std::endl;
        id = -1;
        return true;
      }
      else
        flog(error) << "H5Fclose failed: " << e << std::endl;
    }
    return false;
  }

  hdf5 & operator=(hdf5 && h) noexcept {
    hdf5(std::move(h)).swap(*this);
    return *this;
  }

  void swap(hdf5 & h) noexcept {
    std::swap(id, h.id);
  }

  explicit operator bool() const {
    return id >= 0;
  }
  operator hid_t() const {
    assert(*this);
    return id;
  }

private:
  hid_t id;
};
} // namespace detail

<<<<<<< HEAD
struct hdf5_type {
  explicit hdf5_type(hsize_t item_size)
    : id(H5Tarray_create2(H5T_NATIVE_B8, 1, &item_size)) {
    if(!*this)
      flog(error) << "H5Tarray_create2 failed: " << id << std::endl;
  }
  hdf5_type(hdf5_type && t) noexcept : id(std::exchange(t.id, -1)) {}
  ~hdf5_type() {
    if(*this)
      if(const herr_t e = H5Tclose(id); e < 0)
        flog(error) << "H5Tclose failed: " << e << std::endl;
  }

  hdf5_type & operator=(hdf5_type && t) noexcept {
    hdf5_type(std::move(t)).swap(*this);
    return *this;
  }

  void swap(hdf5_type & t) noexcept {
    std::swap(id, t.id);
  }

  explicit operator bool() const {
    return id >= 0;
  }
  operator hid_t() const {
    assert(*this);
    return id;
  }

private:
  hid_t id;
};

=======
// Higher-level interface with group support.
>>>>>>> c4c8479c
struct hdf5 {
  static hdf5 create(const std::string & file_name) {
    return {{file_name.c_str(), true}};
  }
  static hdf5 open(const std::string & file_name) {
    return {{file_name.c_str(), false}};
  }

#ifdef H5_HAVE_PARALLEL
  static hdf5 pcreate(const std::string & file_name, MPI_Comm comm) {
    return {{file_name.c_str(), comm, true}};
  }
  static hdf5 popen(const std::string & file_name, MPI_Comm comm) {
    return {{file_name.c_str(), comm, false}};
  }
#endif

  /// Must not be called repeatedly.
  /// \return whether the file was successfully closed
  bool close() {
    assert(hdf5_file_id);
    return hdf5_file_id.close();
  }

  bool write_string(const std::string & group_name,
    const std::string & dataset_name,
    const std::string & str) {

    [[maybe_unused]] herr_t status; // FIXME: report errors
    // TODO:FIXME
    // status = H5Eset_auto(NULL, NULL);
    // status = H5Gget_objinfo (hdf5_file_id, group_name, 0, NULL);

    const bool add = hdf5_groups.insert(group_name).second;
    const hid_t group_id =
      add ? H5Gcreate2(hdf5_file_id,
              group_name.c_str(),
              H5P_DEFAULT,
              H5P_DEFAULT,
              H5P_DEFAULT)
          : H5Gopen2(hdf5_file_id, group_name.c_str(), H5P_DEFAULT);
    if(group_id < 0) {
      flog(error) << (add ? "H5Gcreate2" : "H5Gopen2")
                  << " failed: " << group_id << std::endl;
      close();
      return false;
    }

    hid_t filetype = H5Tcopy(H5T_C_S1);
    status = H5Tset_size(filetype, H5T_VARIABLE);
    hid_t memtype = H5Tcopy(H5T_C_S1);
    status = H5Tset_size(memtype, H5T_VARIABLE);

    const hsize_t dim = 1;
    hid_t dataspace_id = H5Screate_simple(1, &dim, NULL);

    const auto data = str.c_str();
    hid_t dset = H5Dcreate2(group_id,
      dataset_name.c_str(),
      filetype,
      dataspace_id,
      H5P_DEFAULT,
      H5P_DEFAULT,
      H5P_DEFAULT);
    status = H5Dwrite(dset, memtype, H5S_ALL, H5S_ALL, H5P_DEFAULT, &data);

    H5Fflush(hdf5_file_id, H5F_SCOPE_LOCAL);
    status = H5Dclose(dset);
    status = H5Sclose(dataspace_id);
    status = H5Tclose(filetype);
    status = H5Tclose(memtype);
    status = H5Gclose(group_id);
    return true;
  }

  bool read_string(const std::string & group_name,
    const std::string & dataset_name,
    std::string & str) {

    [[maybe_unused]] herr_t status; // FIXME: report errors
    // TODO:FIXME
    // status = H5Eset_auto(NULL, NULL);
    // status = H5Gget_objinfo (hdf5_file_id, group_name, 0, NULL);

    hid_t group_id;
    group_id = H5Gopen2(hdf5_file_id, group_name.c_str(), H5P_DEFAULT);

    if(group_id < 0) {
      flog(error) << "H5Gopen2 failed: " << group_id << std::endl;
      close();
      return false;
    }

    hid_t dset = H5Dopen2(group_id, dataset_name.c_str(), H5P_DEFAULT);

    hid_t filetype = H5Dget_type(dset);
    hid_t memtype = H5Tcopy(H5T_C_S1);
    status = H5Tset_size(memtype, H5T_VARIABLE);

    char * data;
    status = H5Dread(dset, memtype, H5S_ALL, H5S_ALL, H5P_DEFAULT, &data);

    str += data;
    H5Fflush(hdf5_file_id, H5F_SCOPE_LOCAL);

    hid_t space = H5Dget_space(dset);
    status = H5Dvlen_reclaim(memtype, space, H5P_DEFAULT, &data);
    status = H5Dclose(dset);
    status = H5Tclose(filetype);
    status = H5Tclose(memtype);
    status = H5Gclose(group_id);
    return true;
  }

<<<<<<< HEAD
  bool create_dataset(const std::string & field_name,
    hsize_t nitems,
    hsize_t item_size) {
    const hsize_t dims[2] = {nitems, 1};
=======
  bool create_dataset(const std::string & field_name, hsize_t size) {
    const hsize_t nsize = util::ceil_div(size, {sizeof(double)});

    const hsize_t dims[2] = {nsize, 1};
>>>>>>> c4c8479c
    const hid_t dataspace_id = H5Screate_simple(2, dims, NULL);
    if(dataspace_id < 0) {
      flog(error) << "H5Screate_simple failed: " << dataspace_id << std::endl;
      close();
      return false;
    }

    const hdf5_type datatype_id(item_size);
    if(!datatype_id) {
      close();
      return false;
    }

#if 0
    hid_t group_id = H5Gcreate2(file_id, (*lr_it).logical_region_name.c_str(), H5P_DEFAULT, H5P_DEFAULT, H5P_DEFAULT);
    if (group_id < 0) {
      printf("H5Gcreate2 failed: %lld\n", (long long)group_id);
      H5Sclose(dataspace_id);
      close();
      return false;
    }
#endif
    hid_t dataset = H5Dcreate2(hdf5_file_id,
      field_name.c_str(),
      datatype_id,
      dataspace_id,
      H5P_DEFAULT,
      H5P_DEFAULT,
      H5P_DEFAULT);
    if(dataset < 0) {
      flog(error) << "H5Dcreate2 failed: " << dataset << std::endl;
      //    H5Gclose(group_id);
      H5Sclose(dataspace_id);
      close();
      return false;
    }
    H5Dclose(dataset);
    //   H5Gclose(group_id);
    H5Sclose(dataspace_id);
    H5Fflush(hdf5_file_id, H5F_SCOPE_LOCAL);
    return true;
  }

  hdf5(detail::hdf5 h) : hdf5_file_id(std::move(h)) {}

  detail::hdf5 hdf5_file_id;
  std::set<std::string> hdf5_groups;
};
/// \}
} // namespace io
} // namespace flecsi
/// \endcond

#endif<|MERGE_RESOLUTION|>--- conflicted
+++ resolved
@@ -99,7 +99,6 @@
 };
 } // namespace detail
 
-<<<<<<< HEAD
 struct hdf5_type {
   explicit hdf5_type(hsize_t item_size)
     : id(H5Tarray_create2(H5T_NATIVE_B8, 1, &item_size)) {
@@ -134,9 +133,7 @@
   hid_t id;
 };
 
-=======
 // Higher-level interface with group support.
->>>>>>> c4c8479c
 struct hdf5 {
   static hdf5 create(const std::string & file_name) {
     return {{file_name.c_str(), true}};
@@ -251,17 +248,10 @@
     return true;
   }
 
-<<<<<<< HEAD
   bool create_dataset(const std::string & field_name,
     hsize_t nitems,
     hsize_t item_size) {
     const hsize_t dims[2] = {nitems, 1};
-=======
-  bool create_dataset(const std::string & field_name, hsize_t size) {
-    const hsize_t nsize = util::ceil_div(size, {sizeof(double)});
-
-    const hsize_t dims[2] = {nsize, 1};
->>>>>>> c4c8479c
     const hid_t dataspace_id = H5Screate_simple(2, dims, NULL);
     if(dataspace_id < 0) {
       flog(error) << "H5Screate_simple failed: " << dataspace_id << std::endl;
