// Copyright (C) 2016, Triad National Security, LLC
// All rights reserved.

// Low-level HDF5 interface.

#ifndef FLECSI_IO_HDF5_HH
#define FLECSI_IO_HDF5_HH

<<<<<<< HEAD
=======
#include "flecsi/flog.hh"
#include "flecsi/util/demangle.hh"

>>>>>>> 76bc05c4
#include <hdf5.h>
#include <string>
#ifdef H5_HAVE_PARALLEL
#include <mpi.h>
#endif

#include "flecsi/flog.hh"

#include <stdexcept>

/// \cond core
namespace flecsi {
inline flog::devel_tag io_tag("io");

namespace io::hdf5 {
/// \addtogroup io
/// \{
struct exception : std::runtime_error {
  using runtime_error::runtime_error;
};
template<auto & F, class... TT>
auto // hid_t or herr_t
test(TT &&... tt) {
  const auto ret = F(std::forward<TT>(tt)...);
  if(ret < 0)
    throw exception(util::symbol<F>());
  return ret;
}

namespace detail {
<<<<<<< HEAD
// An RAII HDF5 file handle.
struct hdf5 {
  hdf5() noexcept : id(-1) {}

  hdf5(const char * f, bool create) {
    init(f, H5P_DEFAULT, create);
  }

#ifdef H5_HAVE_PARALLEL
  hdf5(const char * f, MPI_Comm comm, bool create) {
    hid_t file_access_plist_id = H5Pcreate(H5P_FILE_ACCESS);
    H5Pset_fapl_mpio(file_access_plist_id, comm, MPI_INFO_NULL);

    init(f, file_access_plist_id, create);

    H5Pclose(file_access_plist_id);
  }
#endif

  hdf5(hdf5 && h) noexcept {
    id = std::exchange(h.id, -1);
  }
  ~hdf5() {
    close();
  }

private:
  void init(const char * f, hid_t file_access_plist_id, bool create) {
    id =
      (create ? H5Fcreate(f, H5F_ACC_TRUNC, H5P_DEFAULT, file_access_plist_id)
              : H5Fopen(f, H5F_ACC_RDWR, file_access_plist_id));

    const auto v = create ? "create" : "open";
    if(*this) {
      flog::devel_guard guard(io_tag);
      flog_devel(info) << v << " HDF5 file " << f << " file_id " << id
                       << std::endl;
    }
    else {
      flog(error) << "H5F" << v << " failed: " << id << std::endl;
    }
  }

public:
  bool close() { // true if successfully closed
    if(*this) {
      H5Fflush(id, H5F_SCOPE_LOCAL);
      if(const herr_t e = H5Fclose(id); e >= 0) {
        flog::devel_guard guard(io_tag);
        flog_devel(info) << "Close HDF5 file_id " << id << std::endl;
        id = -1;
        return true;
      }
      else
        flog(error) << "H5Fclose failed: " << e << std::endl;
    }
    return false;
  }

  hdf5 & operator=(hdf5 && h) noexcept {
    hdf5(std::move(h)).swap(*this);
=======
struct id {
  explicit id(hid_t i = H5I_INVALID_HID) noexcept : h(i) {}
  id(id && h) noexcept : h(h.release()) {}

  explicit operator bool() const noexcept {
    return h >= 0;
  }
  operator hid_t() const noexcept {
    flog_assert(*this, "empty HDF5 ID");
    return h;
  }

protected:
  hid_t release() noexcept {
    return std::exchange(h, H5I_INVALID_HID);
  }
  void swap(id & i) noexcept {
    std::swap(h, i.h);
  }

private:
  hid_t h;
};

template<herr_t (&C)(hid_t)>
struct unique : id {
protected:
  using id::id;
  unique(unique &&) = default;
  ~unique() {
    if(*this)
      C(release()); // NB: error lost
  }

  unique & operator=(unique && h) & noexcept {
    unique(std::move(h)).swap(*this);
>>>>>>> 76bc05c4
    return *this;
  }

public:
  void close() {
    if(*this)
      test<C>(release());
  }

  void swap(unique & h) noexcept {
    id::swap(h);
  }
};

// An RAII HDF5 file handle.
struct file : unique<H5Fclose> {
  file() = default;
  file(const char * f, bool create)
    : unique(create
               ? test<H5Fcreate>(f, H5F_ACC_TRUNC, H5P_DEFAULT, H5P_DEFAULT)
               : test<H5Fopen>(f, H5F_ACC_RDWR, H5P_DEFAULT)) {
    log::devel_guard guard(io_tag);
    flog_devel(info) << (create ? "create" : "open") << " HDF5 file " << f
                     << " file_id " << *this << std::endl;
  }
};
} // namespace detail

struct group : detail::unique<H5Gclose> {
  group(hid_t f, const char * n, bool create)
    : unique(create
               ? test<H5Gcreate2>(f, n, H5P_DEFAULT, H5P_DEFAULT, H5P_DEFAULT)
               : test<H5Gopen2>(f, n, H5P_DEFAULT)) {}
};

struct dataset : detail::unique<H5Dclose> {
  dataset(hid_t l, const char * n, hid_t file, hid_t space)
    : unique(test<H5Dcreate2>(l,
        n,
        file,
        space,
        H5P_DEFAULT,
        H5P_DEFAULT,
        H5P_DEFAULT)) {}
  dataset(hid_t l, const char * n)
    : unique(test<H5Dopen2>(l, n, H5P_DEFAULT)) {}
};

struct dataspace : detail::unique<H5Sclose> {
  template<std::size_t N>
  explicit dataspace(const hsize_t (&s)[N])
    : unique(test<H5Screate_simple>(N, s, nullptr)) {}
  explicit dataspace(const dataset & d) : unique(test<H5Dget_space>(d)) {}
};

struct datatype : detail::unique<H5Tclose> {
  using unique::unique;
  explicit datatype(const dataset & d) : unique(test<H5Dget_type>(d)) {}

  static datatype copy(hid_t t) {
    return datatype(test<H5Tcopy>(t));
  }
  static datatype string() {
    auto ret = copy(H5T_C_S1);
    H5Tset_size(ret, H5T_VARIABLE);
    return ret;
  }
};

struct string {
  explicit string(const dataset & d) : dset(d) { // lifetime-bound
    test<H5Dread>(d, str, H5S_ALL, H5S_ALL, H5P_DEFAULT, &data);
  }
  ~string() {
    test<H5Dvlen_reclaim>(str, dataspace(dset), H5P_DEFAULT, &data);
  }

  operator char *() const {
    return data;
  }

private:
  datatype str = datatype::string();
  const dataset & dset;
  char * data;
};

struct hdf5_type {
  explicit hdf5_type(hsize_t item_size)
    : id(H5Tarray_create2(H5T_NATIVE_B8, 1, &item_size)) {
    if(!*this)
      flog(error) << "H5Tarray_create2 failed: " << id << std::endl;
  }
  hdf5_type(hdf5_type && t) noexcept : id(std::exchange(t.id, -1)) {}
  ~hdf5_type() {
    if(*this)
      if(const herr_t e = H5Tclose(id); e < 0)
        flog(error) << "H5Tclose failed: " << e << std::endl;
  }

  hdf5_type & operator=(hdf5_type && t) noexcept {
    hdf5_type(std::move(t)).swap(*this);
    return *this;
  }

  void swap(hdf5_type & t) noexcept {
    std::swap(id, t.id);
  }

  explicit operator bool() const {
    return id >= 0;
  }
  operator hid_t() const {
    assert(*this);
    return id;
  }

private:
  hid_t id;
};

// Higher-level interface with group support.
struct file {
  static file create(const std::string & file_name) {
    return {{file_name.c_str(), true}};
  }
  static file open(const std::string & file_name) {
    return {{file_name.c_str(), false}};
  }

#ifdef H5_HAVE_PARALLEL
  static hdf5 pcreate(const std::string & file_name, MPI_Comm comm) {
    return {{file_name.c_str(), comm, true}};
  }
  static hdf5 popen(const std::string & file_name, MPI_Comm comm) {
    return {{file_name.c_str(), comm, false}};
  }
#endif

  /// Must not be called repeatedly.
  void close() {
    assert(hdf5_file_id);
    hdf5_file_id.close();
  }

  void write_string(const std::string & group_name,
    const std::string & dataset_name,
    const std::string & str) {
    const auto filetype = datatype::string();
    const auto data = str.c_str();
    test<H5Dwrite>(dataset(group(hdf5_file_id,
                             group_name.c_str(),
                             hdf5_groups.insert(group_name).second),
                     dataset_name.c_str(),
                     filetype,
                     dataspace({1})),
      filetype,
      H5S_ALL,
      H5S_ALL,
      H5P_DEFAULT,
      &data);
    test<H5Fflush>(hdf5_file_id, H5F_SCOPE_LOCAL);
  }

  void read_string(const std::string & group_name,
    const std::string & dataset_name,
    std::string & str) {
    str += string(dataset(
      group(hdf5_file_id, group_name.c_str(), false), dataset_name.c_str()));
    test<H5Fflush>(hdf5_file_id, H5F_SCOPE_LOCAL);
  }

<<<<<<< HEAD
  bool create_dataset(const std::string & field_name,
    hsize_t nitems,
    hsize_t item_size) {
    const hsize_t dims[2] = {nitems, 1};
    const hid_t dataspace_id = H5Screate_simple(2, dims, NULL);
    if(dataspace_id < 0) {
      flog(error) << "H5Screate_simple failed: " << dataspace_id << std::endl;
      close();
      return false;
    }

    const hdf5_type datatype_id(item_size);
    if(!datatype_id) {
      close();
      return false;
    }

=======
  void create_dataset(const std::string & field_name, hsize_t size) {
>>>>>>> 76bc05c4
#if 0
    const group group_id(file_id, (*lr_it).logical_region_name.c_str(), true);
#endif
    dataset(hdf5_file_id,
      field_name.c_str(),
<<<<<<< HEAD
      datatype_id,
      dataspace_id,
      H5P_DEFAULT,
      H5P_DEFAULT,
      H5P_DEFAULT);
    if(dataset < 0) {
      flog(error) << "H5Dcreate2 failed: " << dataset << std::endl;
      //    H5Gclose(group_id);
      H5Sclose(dataspace_id);
      close();
      return false;
    }
    H5Dclose(dataset);
    //   H5Gclose(group_id);
    H5Sclose(dataspace_id);
    H5Fflush(hdf5_file_id, H5F_SCOPE_LOCAL);
    return true;
  }

  hdf5(detail::hdf5 h) : hdf5_file_id(std::move(h)) {}

  detail::hdf5 hdf5_file_id;
=======
      H5T_IEEE_F64LE,
      dataspace({util::ceil_div(size, {sizeof(double)}), 1}));
    test<H5Fflush>(hdf5_file_id, H5F_SCOPE_LOCAL);
  }

  file(detail::file f) : hdf5_file_id(std::move(f)) {}

  detail::file hdf5_file_id;
>>>>>>> 76bc05c4
  std::set<std::string> hdf5_groups;
};
/// \}
} // namespace io::hdf5
} // namespace flecsi
/// \endcond

#endif<|MERGE_RESOLUTION|>--- conflicted
+++ resolved
@@ -6,21 +6,15 @@
 #ifndef FLECSI_IO_HDF5_HH
 #define FLECSI_IO_HDF5_HH
 
-<<<<<<< HEAD
-=======
-#include "flecsi/flog.hh"
-#include "flecsi/util/demangle.hh"
-
->>>>>>> 76bc05c4
 #include <hdf5.h>
+#include <stdexcept>
 #include <string>
 #ifdef H5_HAVE_PARALLEL
 #include <mpi.h>
 #endif
 
 #include "flecsi/flog.hh"
-
-#include <stdexcept>
+#include "flecsi/util/demangle.hh"
 
 /// \cond core
 namespace flecsi {
@@ -42,69 +36,6 @@
 }
 
 namespace detail {
-<<<<<<< HEAD
-// An RAII HDF5 file handle.
-struct hdf5 {
-  hdf5() noexcept : id(-1) {}
-
-  hdf5(const char * f, bool create) {
-    init(f, H5P_DEFAULT, create);
-  }
-
-#ifdef H5_HAVE_PARALLEL
-  hdf5(const char * f, MPI_Comm comm, bool create) {
-    hid_t file_access_plist_id = H5Pcreate(H5P_FILE_ACCESS);
-    H5Pset_fapl_mpio(file_access_plist_id, comm, MPI_INFO_NULL);
-
-    init(f, file_access_plist_id, create);
-
-    H5Pclose(file_access_plist_id);
-  }
-#endif
-
-  hdf5(hdf5 && h) noexcept {
-    id = std::exchange(h.id, -1);
-  }
-  ~hdf5() {
-    close();
-  }
-
-private:
-  void init(const char * f, hid_t file_access_plist_id, bool create) {
-    id =
-      (create ? H5Fcreate(f, H5F_ACC_TRUNC, H5P_DEFAULT, file_access_plist_id)
-              : H5Fopen(f, H5F_ACC_RDWR, file_access_plist_id));
-
-    const auto v = create ? "create" : "open";
-    if(*this) {
-      flog::devel_guard guard(io_tag);
-      flog_devel(info) << v << " HDF5 file " << f << " file_id " << id
-                       << std::endl;
-    }
-    else {
-      flog(error) << "H5F" << v << " failed: " << id << std::endl;
-    }
-  }
-
-public:
-  bool close() { // true if successfully closed
-    if(*this) {
-      H5Fflush(id, H5F_SCOPE_LOCAL);
-      if(const herr_t e = H5Fclose(id); e >= 0) {
-        flog::devel_guard guard(io_tag);
-        flog_devel(info) << "Close HDF5 file_id " << id << std::endl;
-        id = -1;
-        return true;
-      }
-      else
-        flog(error) << "H5Fclose failed: " << e << std::endl;
-    }
-    return false;
-  }
-
-  hdf5 & operator=(hdf5 && h) noexcept {
-    hdf5(std::move(h)).swap(*this);
-=======
 struct id {
   explicit id(hid_t i = H5I_INVALID_HID) noexcept : h(i) {}
   id(id && h) noexcept : h(h.release()) {}
@@ -141,7 +72,6 @@
 
   unique & operator=(unique && h) & noexcept {
     unique(std::move(h)).swap(*this);
->>>>>>> 76bc05c4
     return *this;
   }
 
@@ -155,15 +85,31 @@
     id::swap(h);
   }
 };
-
+} // namespace detail
+
+struct plist : detail::unique<H5Pclose> {
+  explicit plist(hid_t cls) : unique(test<H5Pcreate>(cls)) {}
+};
+
+namespace detail {
 // An RAII HDF5 file handle.
 struct file : unique<H5Fclose> {
   file() = default;
-  file(const char * f, bool create)
-    : unique(create
-               ? test<H5Fcreate>(f, H5F_ACC_TRUNC, H5P_DEFAULT, H5P_DEFAULT)
-               : test<H5Fopen>(f, H5F_ACC_RDWR, H5P_DEFAULT)) {
-    log::devel_guard guard(io_tag);
+  file(const char * f, bool create) : file(f, create, H5P_DEFAULT) {}
+#ifdef H5_HAVE_PARALLEL
+  file(const char * f, MPI_Comm comm, bool create)
+    : file(f, create, [&] {
+        plist ret(H5P_FILE_ACCESS);
+        H5Pset_fapl_mpio(ret, comm, MPI_INFO_NULL);
+        return ret;
+      }()) {}
+#endif
+
+private:
+  file(const char * f, bool create, hid_t pl)
+    : unique(create ? test<H5Fcreate>(f, H5F_ACC_TRUNC, H5P_DEFAULT, pl)
+                    : test<H5Fopen>(f, H5F_ACC_RDWR, pl)) {
+    flog::devel_guard guard(io_tag);
     flog_devel(info) << (create ? "create" : "open") << " HDF5 file " << f
                      << " file_id " << *this << std::endl;
   }
@@ -201,6 +147,9 @@
   using unique::unique;
   explicit datatype(const dataset & d) : unique(test<H5Dget_type>(d)) {}
 
+  static datatype bytes(hsize_t item_size) {
+    return datatype(test<H5Tarray_create2>(H5T_NATIVE_B8, 1, &item_size));
+  }
   static datatype copy(hid_t t) {
     return datatype(test<H5Tcopy>(t));
   }
@@ -229,40 +178,6 @@
   char * data;
 };
 
-struct hdf5_type {
-  explicit hdf5_type(hsize_t item_size)
-    : id(H5Tarray_create2(H5T_NATIVE_B8, 1, &item_size)) {
-    if(!*this)
-      flog(error) << "H5Tarray_create2 failed: " << id << std::endl;
-  }
-  hdf5_type(hdf5_type && t) noexcept : id(std::exchange(t.id, -1)) {}
-  ~hdf5_type() {
-    if(*this)
-      if(const herr_t e = H5Tclose(id); e < 0)
-        flog(error) << "H5Tclose failed: " << e << std::endl;
-  }
-
-  hdf5_type & operator=(hdf5_type && t) noexcept {
-    hdf5_type(std::move(t)).swap(*this);
-    return *this;
-  }
-
-  void swap(hdf5_type & t) noexcept {
-    std::swap(id, t.id);
-  }
-
-  explicit operator bool() const {
-    return id >= 0;
-  }
-  operator hid_t() const {
-    assert(*this);
-    return id;
-  }
-
-private:
-  hid_t id;
-};
-
 // Higher-level interface with group support.
 struct file {
   static file create(const std::string & file_name) {
@@ -273,10 +188,10 @@
   }
 
 #ifdef H5_HAVE_PARALLEL
-  static hdf5 pcreate(const std::string & file_name, MPI_Comm comm) {
+  static file pcreate(const std::string & file_name, MPI_Comm comm) {
     return {{file_name.c_str(), comm, true}};
   }
-  static hdf5 popen(const std::string & file_name, MPI_Comm comm) {
+  static file popen(const std::string & file_name, MPI_Comm comm) {
     return {{file_name.c_str(), comm, false}};
   }
 #endif
@@ -314,65 +229,23 @@
     test<H5Fflush>(hdf5_file_id, H5F_SCOPE_LOCAL);
   }
 
-<<<<<<< HEAD
-  bool create_dataset(const std::string & field_name,
+  void create_dataset(const std::string & field_name,
     hsize_t nitems,
     hsize_t item_size) {
-    const hsize_t dims[2] = {nitems, 1};
-    const hid_t dataspace_id = H5Screate_simple(2, dims, NULL);
-    if(dataspace_id < 0) {
-      flog(error) << "H5Screate_simple failed: " << dataspace_id << std::endl;
-      close();
-      return false;
-    }
-
-    const hdf5_type datatype_id(item_size);
-    if(!datatype_id) {
-      close();
-      return false;
-    }
-
-=======
-  void create_dataset(const std::string & field_name, hsize_t size) {
->>>>>>> 76bc05c4
 #if 0
     const group group_id(file_id, (*lr_it).logical_region_name.c_str(), true);
 #endif
     dataset(hdf5_file_id,
       field_name.c_str(),
-<<<<<<< HEAD
-      datatype_id,
-      dataspace_id,
-      H5P_DEFAULT,
-      H5P_DEFAULT,
-      H5P_DEFAULT);
-    if(dataset < 0) {
-      flog(error) << "H5Dcreate2 failed: " << dataset << std::endl;
-      //    H5Gclose(group_id);
-      H5Sclose(dataspace_id);
-      close();
-      return false;
-    }
-    H5Dclose(dataset);
-    //   H5Gclose(group_id);
-    H5Sclose(dataspace_id);
-    H5Fflush(hdf5_file_id, H5F_SCOPE_LOCAL);
-    return true;
-  }
-
-  hdf5(detail::hdf5 h) : hdf5_file_id(std::move(h)) {}
-
-  detail::hdf5 hdf5_file_id;
-=======
-      H5T_IEEE_F64LE,
-      dataspace({util::ceil_div(size, {sizeof(double)}), 1}));
+      datatype::bytes(item_size),
+      dataspace({nitems, 1}));
+
     test<H5Fflush>(hdf5_file_id, H5F_SCOPE_LOCAL);
   }
 
   file(detail::file f) : hdf5_file_id(std::move(f)) {}
 
   detail::file hdf5_file_id;
->>>>>>> 76bc05c4
   std::set<std::string> hdf5_groups;
 };
 /// \}
