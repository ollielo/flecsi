--- conflicted
+++ resolved
@@ -134,30 +134,8 @@
 template<bool Attach>
 int
 restart_driver() {
-<<<<<<< HEAD
   UNIT() {
-    mesh1d::coord indices{64};
-    mesh1d::base::colors colors{4};
-    mesh1d::coord hdepths{0};
-    mesh1d::coord bdepths{0};
-    std::vector<bool> periodic{false};
-    mesh1d::coloring_definition cd = {
-      colors, indices, hdepths, bdepths, periodic, false};
-    mc.allocate(cd);
-    m.allocate(mc.get());
-
-    // add topology only on first call
-    if(!added_topology) {
-      run::context::instance().add_topology(m);
-      added_topology = true;
-    }
-
-    auto f = m_field_r1.fid;
-    auto & mr = m->ragged.get_partition<is::entities>(f);
-=======
-  UNIT {
     auto & mr = m_field_r1(m).get_ragged();
->>>>>>> d5fe869a
     mr.growth = {0, 0, 0.25, 0.5, 1};
     execute<allocate>(mr.sizes());
     // TODO:  figure out how to resize to the right size on a restart
