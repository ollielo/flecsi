--- conflicted
+++ resolved
@@ -32,16 +32,11 @@
 
 } // namespace io_test
 
-<<<<<<< HEAD
-int
-io_sanity(int argc, char ** argv) {} // io_sanity
-=======
 int io_sanity(int argc, char ** argv) {
 
   flecsi_execute_task(check, io_test, index);
 
   return 0;
 } // io_sanity
->>>>>>> 767d5dfa
 
 ftest_register_driver(io_sanity);