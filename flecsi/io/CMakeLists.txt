--- conflicted
+++ resolved
@@ -28,14 +28,6 @@
     ${io_HEADERS}
   )
 
-<<<<<<< HEAD
-=======
-  set(io_SOURCES
-    legion/policy.cc
-    ${io_SOURCES}
-  )
-
->>>>>>> 103d44ea
 elseif(FLECSI_RUNTIME_MODEL STREQUAL "mpi")
 
   set(io_HEADERS
@@ -88,24 +80,16 @@
 )
 endif()
         
-ftest_add_unit(index
+ftest_add_unit(io_index
   SOURCES
-<<<<<<< HEAD
     test/io_index.cc
   THREADS 4
-=======
-    test/index.cc
->>>>>>> 103d44ea
 )
 
-ftest_add_unit(metadata
+ftest_add_unit(io_metadata
   SOURCES
-<<<<<<< HEAD
     test/io_metadata.cc
   THREADS 2
-=======
-    test/metadata.cc
->>>>>>> 103d44ea
 )
                 
 endif()