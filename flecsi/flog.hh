--- conflicted
+++ resolved
@@ -249,7 +249,8 @@
 
 #define flog(severity)                                                         \
   true && /* implicitly converts remainder to bool */                          \
-    ::flecsi::flog::message<flecsi::flog::severity>(__FILE__, __LINE__).format()
+    ::flecsi::flog::message<flecsi::flog::severity>(__FILE__, __LINE__)        \
+      .format()
 
 #if defined(FLOG_ENABLE_DEVELOPER_MODE)
 
@@ -408,13 +409,13 @@
 
 #endif // FLECSI_ENABLE_FLOG
 
-namespace flecsi::log {
+namespace flecsi::flog {
 template<typename T>
 auto
 to_string(T const & t) {
   return std::move(std::stringstream() << container(t)).str();
 }
-} // namespace flecsi::log
+} // namespace flecsi::flog
 
 /*!
   Alias for severity level warn.
@@ -476,7 +477,7 @@
     __flog_internal_wait_on_flusher();                                         \
     const char * dump = std::getenv("FLECSI_BACKTRACE");                       \
     if(dump != nullptr) {                                                      \
-      ::flecsi::log::dumpstack();                                              \
+      ::flecsi::flog::dumpstack();                                             \
     }                                                                          \
     else {                                                                     \
       _sstream << FLOG_OUTPUT_YELLOW(                                          \
@@ -486,10 +487,6 @@
                << std::endl;                                                   \
     }                                                                          \
     std::cerr << _sstream.str() << std::endl;                                  \
-<<<<<<< HEAD
-    ::flecsi::flog::dumpstack();                                               \
-=======
->>>>>>> 75c1e6de
     std::abort();                                                              \
   } /* scope */
 
