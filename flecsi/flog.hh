--- conflicted
+++ resolved
@@ -34,15 +34,11 @@
 #if defined(FLECSI_ENABLE_FLOG)
 
 namespace flecsi {
-<<<<<<< HEAD
 namespace flog {
-=======
-namespace log {
 /// \defgroup flog Logging
 /// Configurable, parallel logging.
 /// \{
 
->>>>>>> 2890a73c
 namespace detail {
 template<class, class = void>
 struct stream;
@@ -192,12 +188,8 @@
   const T & t;
 };
 
-<<<<<<< HEAD
+/// \}
 } // namespace flog
-=======
-/// \}
-} // namespace log
->>>>>>> 2890a73c
 } // namespace flecsi
 
 /// \addtogroup flog
@@ -222,13 +214,8 @@
  */
 
 #define flog(severity)                                                         \
-<<<<<<< HEAD
-  true && ::flecsi::flog::message<flecsi::flog::severity>(__FILE__, __LINE__)  \
-            .format()
-=======
   true && /* implicitly converts remainder to bool */                          \
-    ::flecsi::log::message<flecsi::log::severity>(__FILE__, __LINE__).format()
->>>>>>> 2890a73c
+    ::flecsi::flog::message<flecsi::flog::severity>(__FILE__, __LINE__).format()
 
 #if defined(FLOG_ENABLE_DEVELOPER_MODE)
 
