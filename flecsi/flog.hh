--- conflicted
+++ resolved
@@ -517,8 +517,7 @@
              << FLOG_OUTPUT_YELLOW(::flecsi::flog::rstrip<'/'>(__FILE__)       \
                                    << ":" << __LINE__ << " ")                  \
              << FLOG_OUTPUT_LTRED(message) << std::endl;                       \
-<<<<<<< HEAD
-    __flog_internal_wait_on_flusher();                                         \
+    FLOG_FLUSH_WAIT;                                                           \
     const char * dump = std::getenv("FLECSI_BACKTRACE");                       \
     if(dump != nullptr) {                                                      \
       ::flecsi::flog::dumpstack();                                             \
@@ -530,9 +529,6 @@
                     "`$ export FLECSI_BACKTRACE=1`.")                          \
                << std::endl;                                                   \
     }                                                                          \
-=======
-    FLOG_FLUSH_WAIT;                                                           \
->>>>>>> 9a658efa
     std::cerr << _sstream.str() << std::endl;                                  \
     std::abort();                                                              \
   } /* scope */
