--- conflicted
+++ resolved
@@ -20,7 +20,14 @@
   # header file footer
   '2' : [
     'Formatting options',
-    'vim: set tabstop=2 shiftwidth=2 expandtab :'
+    'vim: set tabstop=2 shiftwidth=2 expandtab :',
+    '',
+    'emacs:',
+    'Local Variables:',
+    'eval:(setq c-basic-offset 2 tab-width 2 indent-tabs-mode t truncate-lines 1)',
+    'End:',
+    '',
+    'sublime: tab_size 2; translate_tabs_to_spaces true'
   ],
   # source file header
   '3' : [
@@ -38,17 +45,6 @@
   ],
   # source file footer
   '4' : [
-<<<<<<< HEAD
-    'Emacs formatting options',
-    'Local Variables:',
-    'mode:c++',
-    'c-basic-offset:2',
-    'tab-stop-width:2',
-    'indent-tabs-mode:nil'
-    'End:',
-    'Vim formatting options',
-    'vim: set tabstop=2 shiftwidth=2 expandtab :'
-=======
     'Formatting options',
     'vim: set tabstop=2 shiftwidth=2 expandtab :',
     '',
@@ -58,7 +54,6 @@
     'End:',
     '',
     'sublime: tab_size 2; translate_tabs_to_spaces true'
->>>>>>> 181dea14
   ]
 }
 #------------------------------------------------------------------------------#
