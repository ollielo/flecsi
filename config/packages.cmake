--- conflicted
+++ resolved
@@ -29,32 +29,17 @@
 set(FLECSI_RUNTIME_LIBRARIES)
 
 #------------------------------------------------------------------------------#
-<<<<<<< HEAD
-=======
 # Legion
 #------------------------------------------------------------------------------#
 
 if(FLECSI_RUNTIME_MODEL STREQUAL "legion" OR
   FLECSI_RUNTIME_MODEL STREQUAL "mpilegion")
 
-  find_package(GASNet)
-
-#  find_package (legion QUIET NO_MODULE)
-
-#  set(Legion_INSTALL_DIR "" CACHE PATH
-#    "Path to the Legion install directory")
-
-#  if(NOT Legion_INSTALL_DIR STREQUAL "")
-#    message(WARNING "Legion_INSTALL_DIR is obsolete, "
-#      "use CMAKE_PREFIX_PATH instead (and rebuild the latest"
-#      " version third-party libraries)")
-#    list(APPEND CMAKE_PREFIX_PATH "${Legion_INSTALL_DIR}")
-#  endif()
-
-endif()
-
-#------------------------------------------------------------------------------#
->>>>>>> 963d99cc
+  find_package(Legion REQUIRED)
+
+endif()
+
+#------------------------------------------------------------------------------#
 # Runtime models
 #------------------------------------------------------------------------------#
 
@@ -71,10 +56,6 @@
 elseif(FLECSI_RUNTIME_MODEL STREQUAL "legion")
 
   add_definitions(-DFLECSI_RUNTIME_MODEL_legion)
-
-  find_package (Legion REQUIRED)
-
-  set (LEGION_LIBRARIES Legion::Legion)
 
   if(NOT APPLE)
     set(FLECSI_RUNTIME_LIBRARIES  -ldl ${LEGION_LIBRARIES} ${MPI_LIBRARIES})
@@ -82,7 +63,6 @@
     set(FLECSI_RUNTIME_LIBRARIES  ${LEGION_LIBRARIES} ${MPI_LIBRARIES})
   endif()
 
-  set(LEGION_INCLUDE_DIRS "${Legion_DIR}/../../../include" "${Legion_DIR}/../../../include/legion" "${Legion_DIR}/../../../include/realm" "${Legion_DIR}/../../../include/mappers")
   include_directories(${LEGION_INCLUDE_DIRS})
 
 #
@@ -103,23 +83,18 @@
 #
 elseif(FLECSI_RUNTIME_MODEL STREQUAL "mpilegion")
 
-  find_package (Legion REQUIRED)
-
   if(NOT ENABLE_MPI)
     message (FATAL_ERROR "MPI is required for the mpilegion runtime model")
   endif()
  
   add_definitions(-DFLECSI_RUNTIME_MODEL_mpilegion)
 
-  set (LEGION_LIBRARIES Legion::Legion)
-
   if(NOT APPLE)
-    set(FLECSI_RUNTIME_LIBRARIES ${LEGION_LIBRARIES}  -ldl ${MPI_LIBRARIES})
+    set(FLECSI_RUNTIME_LIBRARIES  -ldl ${LEGION_LIBRARIES} ${MPI_LIBRARIES})
   else()
-    set(FLECSI_RUNTIME_LIBRARIES ${LEGION_LIBRARIES} ${MPI_LIBRARIES})
-  endif()
-
-  set(LEGION_INCLUDE_DIRS "${Legion_DIR}/../../../include" "${Legion_DIR}/../../../include/legion" "${Legion_DIR}/../../../include/realm" "${Legion_DIR}/../../../include/mappers")
+    set(FLECSI_RUNTIME_LIBRARIES  ${LEGION_LIBRARIES} ${MPI_LIBRARIES})
+  endif()
+
   include_directories(${LEGION_INCLUDE_DIRS})
 
 #
@@ -149,8 +124,6 @@
 
 endif(ENABLE_HYPRE)
 
-<<<<<<< HEAD
-
 #------------------------------------------------------------------------------#
 # Cereal
 #------------------------------------------------------------------------------#
@@ -158,8 +131,6 @@
   find_package (CEREAL REQUIRED)
   include_directories(${CEREAL_INCLUDE_DIRS})
 
-=======
->>>>>>> 963d99cc
 #------------------------------------------------------------------------------#
 # Process id bits
 #------------------------------------------------------------------------------#
