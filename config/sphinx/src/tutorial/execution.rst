--- conflicted
+++ resolved
@@ -106,7 +106,6 @@
 Example 3: MPI Tasks
 ++++++++++++++++++++
 
-<<<<<<< HEAD
 MPI task is an index task that has launch domain size equal to number of
 MPI ranks and index points mapped to corresponding MPI ranks. Executing
 MPI task adds synchronization between Legion and MPI and, therefore,
@@ -118,6 +117,4 @@
   :language: cpp
   :lines: 26-40
 
-=======
->>>>>>> 14cdd90c
 .. vim: set tabstop=2 shiftwidth=2 expandtab fo=cqt tw=72 :