--- conflicted
+++ resolved
@@ -16,7 +16,7 @@
 #include <flecsi/execution.hh>
 #include <flecsi/flog.hh>
 
-#include "../4-data/canonical.hh"
+#include "canonical.hh"
 #include "control.hh"
 
 // this tutorial is based on a 04-data/3-dence.cc tutorial example
@@ -39,23 +39,9 @@
 
 #if defined(FLECSI_ENABLE_KOKKOS)
 void
-<<<<<<< HEAD
-modify1(canon::accessor<ro> t, field<double>::accessor<rw> p) {
-  forall(c, exec::range_policy(t.cells()), "modify1") {
-    p[c] += 1;
-  }; // forall
-=======
 modify(canon::accessor<ro> t, field<double>::accessor<rw> p) {
-  forall(c, t.entities<canon::cells>(), "modify") { p[c] += 1; };
->>>>>>> ac2010c0
+  forall(c, t.cells(), "modify") { p[c] += 1; };
 } // modify
-
-void
-modify2(canon::accessor<ro> t, field<double>::accessor<rw> p) {
-  flecsi::exec::parallel_for(
-    t.cells(), KOKKOS_LAMBDA(auto c) { p[c] += 1; }, std::string("modify2"));
-} // modifyendif
-
 #endif
 
 void
@@ -80,8 +66,7 @@
   // In case of Kookos bult with GPU, default execution space will be GPU
   // We rely on Legion moving data between devices for the legion back-end and
   // UVM for the MPI back-end
-  execute<modify1, default_accelerator>(canonical, pf);
-  execute<modify2, default_accelerator>(canonical, pf);
+  execute<modify, default_accelerator>(canonical, pf);
 #endif
   // cpu_task
   execute<print>(canonical, pf);
