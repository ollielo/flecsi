// Copyright (c) 2016, Triad National Security, LLC
// All rights reserved.

#include <flecsi/data.hh>
#include <flecsi/execution.hh>
#include <flecsi/flog.hh>

#include "canonical.hh"
#include "control.hh"

// this tutorial is based on a 04-data/3-dence.cc tutorial example
// here we will add several forall / parallel_for interfaces

using namespace flecsi;

canon::slot canonical;
canon::cslot coloring;

const field<double>::definition<canon, canon::cells> pressure;

void
init(canon::accessor<ro> t, field<double>::accessor<wo> p) {
  std::size_t off{0};
  for(const auto c : t.cells()) {
    p[c] = (off++) * 2.0;
  } // for
} // init

void
modify(canon::accessor<ro> t, field<double>::accessor<rw> p) {
  forall(c, t.cells(), "modify") { p[c] += 1; };
} // modify

void
print(canon::accessor<ro> t, field<double>::accessor<ro> p) {
  std::size_t off{0};
  for(auto c : t.cells()) {
    flog(info) << "cell " << off++ << " has pressure " << p[c] << std::endl;
  } // for
} // print

int
advance() {
  coloring.allocate("test.txt");
  canonical.allocate(coloring.get());

  auto pf = pressure(canonical);

  // cpu task, default
  execute<init>(canonical, pf);
  // accelerated task, will be executed on the Kokkos default execution space
<<<<<<< HEAD
  // In case of Kookos bult with GPU, default execution space will be GPU
  // The runtime moves data between the host and device.
=======
  // In case of Kokkos built with GPU, default execution space will be GPU
  // We rely on Legion moving data between devices for the legion back-end and
  // UVM for the MPI back-end
>>>>>>> c8b972b7
  execute<modify, default_accelerator>(canonical, pf);
  // cpu_task
  execute<print>(canonical, pf);

  return 0;
}
control::action<advance, cp::advance> advance_action;<|MERGE_RESOLUTION|>--- conflicted
+++ resolved
@@ -49,14 +49,8 @@
   // cpu task, default
   execute<init>(canonical, pf);
   // accelerated task, will be executed on the Kokkos default execution space
-<<<<<<< HEAD
-  // In case of Kookos bult with GPU, default execution space will be GPU
+  // In case of Kokkos built with GPU, default execution space will be GPU
   // The runtime moves data between the host and device.
-=======
-  // In case of Kokkos built with GPU, default execution space will be GPU
-  // We rely on Legion moving data between devices for the legion back-end and
-  // UVM for the MPI back-end
->>>>>>> c8b972b7
   execute<modify, default_accelerator>(canonical, pf);
   // cpu_task
   execute<print>(canonical, pf);
