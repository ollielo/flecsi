#ifndef TUTORIAL_2_CONTROL_3_ACTIONS_HH
#define TUTORIAL_2_CONTROL_3_ACTIONS_HH

#include "3-dependencies.hh"

#include "flecsi/execution.hh"
#include "flecsi/flog.hh"

using namespace dependencies;

// Register several actions under control point one.

<<<<<<< HEAD
void
package_a(control_policy &) {
=======
inline int
package_a() {
>>>>>>> 9a658efa
  flog(info) << "package_a" << std::endl;
}
inline control::action<package_a, cp::cp1> package_a_action;

<<<<<<< HEAD
void
package_b(control_policy &) {
=======
inline int
package_b() {
>>>>>>> 9a658efa
  flog(info) << "package_b" << std::endl;
}
inline control::action<package_b, cp::cp1> package_b_action;

<<<<<<< HEAD
void
package_c(control_policy &) {
=======
inline int
package_c() {
>>>>>>> 9a658efa
  flog(info) << "package_c" << std::endl;
}
inline control::action<package_c, cp::cp1> package_c_action;

<<<<<<< HEAD
void
package_d(control_policy &) {
=======
inline int
package_d() {
>>>>>>> 9a658efa
  flog(info) << "package_d" << std::endl;
}
inline control::action<package_d, cp::cp1> package_d_action;

// Register several actions under control point two.

<<<<<<< HEAD
void
package_e(control_policy &) {
=======
inline int
package_e() {
>>>>>>> 9a658efa
  flog(info) << "package_e" << std::endl;
}
inline control::action<package_e, cp::cp2> package_e_action;

<<<<<<< HEAD
void
package_f(control_policy &) {
=======
inline int
package_f() {
>>>>>>> 9a658efa
  flog(info) << "package_f" << std::endl;
}
inline control::action<package_f, cp::cp2> package_f_action;

<<<<<<< HEAD
void
package_g(control_policy &) {
=======
inline int
package_g() {
>>>>>>> 9a658efa
  flog(info) << "package_g" << std::endl;
}
inline control::action<package_g, cp::cp2> package_g_action;

// Add dependencies a -> b, b -> d, and a -> d, i.e.,
// b depends on a, d depends on b, and d depends on a.

inline const auto dep_ba = package_b_action.add(package_a_action);
inline const auto dep_db = package_d_action.add(package_b_action);
inline const auto dep_da = package_d_action.add(package_a_action);

// Add dependencies e -> f, e -> g, and f -> g, i.e., f depends on e,
// g depends on e, and g depends on f.

inline const auto dep_fe = package_f_action.add(package_e_action);
inline const auto dep_ge = package_g_action.add(package_e_action);
inline const auto dep_gf = package_g_action.add(package_f_action);

#endif<|MERGE_RESOLUTION|>--- conflicted
+++ resolved
@@ -10,81 +10,46 @@
 
 // Register several actions under control point one.
 
-<<<<<<< HEAD
-void
+inline void
 package_a(control_policy &) {
-=======
-inline int
-package_a() {
->>>>>>> 9a658efa
   flog(info) << "package_a" << std::endl;
 }
 inline control::action<package_a, cp::cp1> package_a_action;
 
-<<<<<<< HEAD
-void
+inline void
 package_b(control_policy &) {
-=======
-inline int
-package_b() {
->>>>>>> 9a658efa
   flog(info) << "package_b" << std::endl;
 }
 inline control::action<package_b, cp::cp1> package_b_action;
 
-<<<<<<< HEAD
-void
+inline void
 package_c(control_policy &) {
-=======
-inline int
-package_c() {
->>>>>>> 9a658efa
   flog(info) << "package_c" << std::endl;
 }
 inline control::action<package_c, cp::cp1> package_c_action;
 
-<<<<<<< HEAD
-void
+inline void
 package_d(control_policy &) {
-=======
-inline int
-package_d() {
->>>>>>> 9a658efa
   flog(info) << "package_d" << std::endl;
 }
 inline control::action<package_d, cp::cp1> package_d_action;
 
 // Register several actions under control point two.
 
-<<<<<<< HEAD
-void
+inline void
 package_e(control_policy &) {
-=======
-inline int
-package_e() {
->>>>>>> 9a658efa
   flog(info) << "package_e" << std::endl;
 }
 inline control::action<package_e, cp::cp2> package_e_action;
 
-<<<<<<< HEAD
-void
+inline void
 package_f(control_policy &) {
-=======
-inline int
-package_f() {
->>>>>>> 9a658efa
   flog(info) << "package_f" << std::endl;
 }
 inline control::action<package_f, cp::cp2> package_f_action;
 
-<<<<<<< HEAD
-void
+inline void
 package_g(control_policy &) {
-=======
-inline int
-package_g() {
->>>>>>> 9a658efa
   flog(info) << "package_g" << std::endl;
 }
 inline control::action<package_g, cp::cp2> package_g_action;
