#ifndef TUTORIAL_2_CONTROL_1_SIMPLE_HH
#define TUTORIAL_2_CONTROL_1_SIMPLE_HH

#include "flecsi/flog.hh"
#include "flecsi/run/control.hh"

namespace simple {

// Enumeration defining the control point identifiers. This will be used to
// specialize the core control type.

enum class cp { initialize, advance, finalize };

// Define labels for the control points. Here we use function call operator
// overloading of the '*' operator. This approach is safer than defining a satic
// array of string literals because it is type-safe, and it allows error
// checking.

inline const char *
operator*(cp control_point) {
  switch(control_point) {
    case cp::initialize:
      return "initialize";
    case cp::advance:
      return "advance";
    case cp::finalize:
      return "finalize";
  }
  flog_fatal("invalid control point");
}

<<<<<<< HEAD
/*
  Control policy for this example. The control policy primarily defines types
  that are used by the core control type to define the control-flow model for
  the program. For this simple example, the policy captures the user-defined
  enumeration of control-points identifiers, defines an empty node policy, and
  defines the order of control point execution using a list.
 */
=======
// Control policy for this example. The control policy primarily defines types
// that are used by the core control type to define the control-flow model for
// the program. For this simple example, the policy captures the user-defined
// enumeration of control-points identifiers, defines an empty node policy, and
// defines the order of control point execution using std::tuple.
>>>>>>> e16c4c19

struct control_policy : flecsi::run::control_base {

  // Capture the control points enumeration type. This type is used in the
  // control policy interface whenever a control point is required.

  using control_points_enum = cp;

  // The actions that are added under each control point are used to form a
  // directed acyclic graph (DAG). The node_policy type allows the user to add
  // interfaces and data that are available from, and are carried with the
  // action. A more complex example will demonstrate this capability.

  struct node_policy {};

<<<<<<< HEAD
  /*
    The control_points list defines the actual control points as typeified
    integers derived from the control point identifiers from the user-defined
    enumeration.
   */

  using control_points =
    list<point<cp::initialize>, point<cp::advance>, point<cp::finalize>>;
};
=======
  // This is a convenience type definition that provides typeification of an
  // integer value.

  template<auto CP>
  using control_point = flecsi::run::control_point<CP>;

  // The control_points tuple defines the actual control points as typeified
  // integers derived from the control point identifiers from the user-defined
  // enumeration.

  using control_points = std::tuple<control_point<cp::initialize>,
    control_point<cp::advance>,
    control_point<cp::finalize>>;
}; // end struct control_policy
>>>>>>> e16c4c19

// Define a fully-qualified control type for the end user.

using control = flecsi::run::control<control_policy>;

} // namespace simple

#endif<|MERGE_RESOLUTION|>--- conflicted
+++ resolved
@@ -29,21 +29,11 @@
   flog_fatal("invalid control point");
 }
 
-<<<<<<< HEAD
-/*
-  Control policy for this example. The control policy primarily defines types
-  that are used by the core control type to define the control-flow model for
-  the program. For this simple example, the policy captures the user-defined
-  enumeration of control-points identifiers, defines an empty node policy, and
-  defines the order of control point execution using a list.
- */
-=======
 // Control policy for this example. The control policy primarily defines types
 // that are used by the core control type to define the control-flow model for
 // the program. For this simple example, the policy captures the user-defined
 // enumeration of control-points identifiers, defines an empty node policy, and
-// defines the order of control point execution using std::tuple.
->>>>>>> e16c4c19
+// defines the order of control point execution using a list.
 
 struct control_policy : flecsi::run::control_base {
 
@@ -59,32 +49,13 @@
 
   struct node_policy {};
 
-<<<<<<< HEAD
-  /*
-    The control_points list defines the actual control points as typeified
-    integers derived from the control point identifiers from the user-defined
-    enumeration.
-   */
+  // The control_points list defines the actual control points as typeified
+  // integers derived from the control point identifiers from the user-defined
+  // enumeration.
 
   using control_points =
     list<point<cp::initialize>, point<cp::advance>, point<cp::finalize>>;
-};
-=======
-  // This is a convenience type definition that provides typeification of an
-  // integer value.
-
-  template<auto CP>
-  using control_point = flecsi::run::control_point<CP>;
-
-  // The control_points tuple defines the actual control points as typeified
-  // integers derived from the control point identifiers from the user-defined
-  // enumeration.
-
-  using control_points = std::tuple<control_point<cp::initialize>,
-    control_point<cp::advance>,
-    control_point<cp::finalize>>;
-}; // end struct control_policy
->>>>>>> e16c4c19
+}; // struct control_policy
 
 // Define a fully-qualified control type for the end user.
 
