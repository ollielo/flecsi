--- conflicted
+++ resolved
@@ -9,13 +9,7 @@
 allocate(control_policy & policy) {
   flog(info) << "allocate" << std::endl;
 
-<<<<<<< HEAD
-  /*
-    Call a method of the control policy to allocate an array of size 10.
-   */
-=======
-  // Call a method of the control state to allocate an array of size 10.
->>>>>>> e16c4c19
+  // Call a method of the control policy to allocate an array of size 10.
 
   policy.allocate_values(10);
 }
@@ -62,13 +56,7 @@
 finalize(control_policy & policy) {
   flog(info) << "finalize" << std::endl;
 
-<<<<<<< HEAD
-  /*
-    Deallocate the array using the control policy interface.
-   */
-=======
-  // Deallocate the array using the control state interface.
->>>>>>> e16c4c19
+  // Deallocate the array using the control policy interface.
 
   policy.deallocate_values();
 }
