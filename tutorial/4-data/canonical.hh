--- conflicted
+++ resolved
@@ -36,7 +36,6 @@
 
   static coloring color(std::string const &) {
     flog(info) << "invoking coloring" << std::endl;
-<<<<<<< HEAD
 
     // clang-format off
     return {
@@ -102,15 +101,5 @@
     return {};
   } // color
 };
-=======
-    return {MPI_COMM_WORLD,
-      1,
-      {4, 2},
-      {{{0, 1}, {0, 1}, {}, {}}, {{0, 1, 2, 3}, {0, 1, 2, 3}, {}, {}}},
-      {{}},
-      {{}}};
-  }
-};
 
-#endif
->>>>>>> c8b972b7
+#endif