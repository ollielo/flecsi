#include <flecsi/data.hh>
#include <flecsi/execution.hh>
#include <flecsi/flog.hh>

#include "canonical.hh"
#include "control.hh"

using namespace flecsi;

canon::slot canonical, cp;
canon::cslot coloring;

const field<double>::definition<canon, canon::cells> pressure;

void
init(canon::accessor<ro> t, field<double>::accessor<wo> p) {
  std::size_t off{0};
  for(const auto c : t.cells()) {
    p[c] = (off++) * 2.0;
  } // for
} // init

void
copy(field<double>::accessor<ro> src, field<double>::accessor<rw> dest) {
  auto s = src.span();
  std::copy(s.begin(), s.end(), dest.span().begin());
}

void
print(canon::accessor<ro> t, field<double>::accessor<ro> p) {
  std::size_t off{0};
  for(auto c : t.cells()) {
    flog(info) << "cell " << off++ << " has pressure " << p[c] << std::endl;
  } // for
} // print

void
advance(control_policy &) {
  coloring.allocate("test.txt");
  canonical.allocate(coloring.get());
  cp.allocate(coloring.get());

  auto pf = pressure(canonical), pf2 = pressure(cp);

  execute<init>(canonical, pf);
<<<<<<< HEAD
  execute<copy>(pf, pf2);
  execute<print>(cp, pf2);
}
=======
  execute<print>(canonical, pf);

  return 0;
} // advance()
>>>>>>> e16c4c19
control::action<advance, cp::advance> advance_action;<|MERGE_RESOLUTION|>--- conflicted
+++ resolved
@@ -43,14 +43,7 @@
   auto pf = pressure(canonical), pf2 = pressure(cp);
 
   execute<init>(canonical, pf);
-<<<<<<< HEAD
   execute<copy>(pf, pf2);
   execute<print>(cp, pf2);
-}
-=======
-  execute<print>(canonical, pf);
-
-  return 0;
 } // advance()
->>>>>>> e16c4c19
 control::action<advance, cp::advance> advance_action;