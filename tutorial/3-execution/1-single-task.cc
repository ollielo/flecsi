--- conflicted
+++ resolved
@@ -35,7 +35,7 @@
   flog(info) << ss.str() << std::endl;
 
   return retval;
-}
+} // with_by_value_argument
 
 // Templated task.
 
@@ -58,15 +58,8 @@
   // Execute a task with a return value.
 
   {
-<<<<<<< HEAD
-    /*
-      A future is a mechanism to access the result of an asynchronous
-      operation.
-     */
-=======
     // A future is a mechanism to access the result of an asynchronous
     // operation.
->>>>>>> e16c4c19
 
     auto future = execute<with_return>();
 
@@ -74,34 +67,18 @@
 
     future.wait();
 
-<<<<<<< HEAD
-    /*
-      The 'get()' method returns the result. Note that calling 'get()' by
-      itself will wait for the result to become available. The call to 'wait()'
-      in this example is illustrative.
-     */
-=======
     // The 'get()' method returns the result. Note that calling 'get()' by
     // itself will wait for the result to become available. The call to 'wait()'
     // in this example are illustrative.
->>>>>>> e16c4c19
 
     flog(info) << "Got value " << future.get() << std::endl;
   } // scope
 
-<<<<<<< HEAD
-  /*
-    Execute a task that takes an argument by-value. FleCSI tasks can take any
-    valid C++ type by value. However, because task data must be relocatable,
-    you cannot pass pointer arguments, or arguments that contain pointers.
-    Modifications made to by-value data are local to the task and will not be
-    reflected at the call site.
-   */
-=======
   // Execute a task that takes an argument by-value. FleCSI tasks can take any
   // valid C++ type by value. However, because task data must be relocatable,
   // you cannot pass pointer arguments, or arguments that contain pointers.
->>>>>>> e16c4c19
+  // Modifications made to by-value data are local to the task and will not be
+  // reflected at the call site.
 
   {
     std::vector<size_t> v = {0, 1, 1, 2, 3, 5, 8, 13, 21, 34};
