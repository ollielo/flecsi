#include <flecsi/execution.hh>
#include <flecsi/flog.hh>

#include "control.hh"

using namespace flecsi;

// Task with no arguments.

void
task() {
  flog(info) << "Hello World from process: " << process() << std::endl;
}

// Advance control point.

void
advance(control_policy &) {
  execute<task, mpi>();
<<<<<<< HEAD
}
=======

  return 0;
} // advance()
>>>>>>> e16c4c19
control::action<advance, cp::advance> advance_action;<|MERGE_RESOLUTION|>--- conflicted
+++ resolved
@@ -17,11 +17,5 @@
 void
 advance(control_policy &) {
   execute<task, mpi>();
-<<<<<<< HEAD
-}
-=======
-
-  return 0;
 } // advance()
->>>>>>> e16c4c19
 control::action<advance, cp::advance> advance_action;