###################
# Global Settings #
###################

stages:
  - Env
  - Canary
  - Build_n_Test
  - Test
  - Tutorials
  - Apps

variables:
  #CI_DEBUG_TRACE: "true"
  GET_SOURCES_ATTEMPTS: 10
  ARTIFACT_DOWNLOAD_ATTEMPTS: 10
  RESTORE_CACHE_ATTEMPTS: 10
  GIT_STRATEGY: fetch
  GLOBAL_CI_VARIABLE: "global_ci_value"
  http_proxy: "http://proxyout.lanl.gov:8080"
  https_proxy: "http://proxyout.lanl.gov:8080"
  ftp_proxy: "http://proxyout.lanl.gov:8080"
  no_proxy: "lanl.gov"
  GIT_SUBMODULE_STRATEGY: recursive
  CCACHE_DIR: "${CI_PROJECT_DIR}/ccache"
  CCACHE_UMASK: 000
  DISTRO: "centOS"
  RUNTIME: "legion"
  BUILD_TYPE: "Debug"
  CC: "gcc"
  CXX: "g++"
  CXXFLAGS: "-Werror -Wno-return-type -Wno-deprecated-declarations"
  IGNORE_NOCI: "FALSE"
  GASNET_BACKTRACE: 1
  SPACK_ROOT: /home/gitlab-runner/ci-spack/spack
  DEPS_LOCK: /home/gitlab-runner/ci-spack/deps.pid
  #lock_fd: 314
  FLECSI_CI_JOB_NAME_NOSTAGE: ${CI_JOB_NAME#*:}
  FLECSI_MPI_PACKAGE: ""
  FLECSI_MPICH_VERSION: "3.2.1"
  FLECSI_OPENMPI_VERSION: "3.1.3"
  FLECSI_INTEL_VERSION: "19.0.2"
  FLECSI_CLANG_VERSION: "8.0.1"
  FLECSI_GCC_VERSION: "8.3.0"
  FLECSI_PYTHON_VERSION: "3.5.1"
  FLECSI_ENV_SOURCE_FILE: "${CI_PROJECT_DIR}/build/flecsi-deps-${RUNTIME}-${FLECSI_MPI_PACKAGE}-${CI_COMMIT_REF_SLUG}-${CI_CONCURRENT_ID}.sh"
  FLECSI_SPACK_SCOPE: "lanl_ristra_flecsi"
  FLECSI_SPACK_BASE_SPEC: "flecsi%gcc@${FLECSI_GCC_VERSION} ~graphviz +hdf5 backend=${RUNTIME}"
before_script:
  - echo ${CI_JOB_NAME_NOSTAGE%.*}-${CI_COMMIT_REF_SLUG}
  - '[ "$(git rev-parse origin/$CI_COMMIT_REF_NAME)" != "$CI_COMMIT_SHA" ] && curl --header "PRIVATE-TOKEN: $MY_CI_API_TOKEN" -X POST https://gitlab.com/api/v4/projects/$CI_PROJECT_ID/pipelines/$CI_PIPELINE_ID/cancel'
  #- find . -name "`basename cinch`" | grep "cinch\$" | xargs rm -fr
  - export HOME=${CI_PROJECT_DIR}
  - mkdir -p ${CI_PROJECT_DIR}/build
  - module load python/${FLECSI_PYTHON_VERSION}
  - module load clang/7.0.0 # for formatting purpose
  - module unload gcc
  - module load gcc/${FLECSI_GCC_VERSION}
  - echo ${FLECSI_ENV_SOURCE_FILE}
  - export FLECSI_SPACK_FULL_SPEC="${FLECSI_SPACK_BASE_SPEC} $([ ${BUILD_TYPE} == 'Debug' ] && echo +debug_backend || echo '' ) ^${FLECSI_MPI_PACKAGE}@$([ ${FLECSI_MPI_PACKAGE} == 'openmpi' ] && echo ${FLECSI_OPENMPI_VERSION} || echo ${FLECSI_MPICH_VERSION})%gcc@${FLECSI_GCC_VERSION}"
  - rm ${FLECSI_ENV_SOURCE_FILE} || /bin/true
  - |
    ( flock -e 200
    source ${SPACK_ROOT}/share/spack/setup-env.sh;
    # spack load -r flecsi-deps%gcc@${FLECSI_GCC_COMPILER#*/} ~graphviz ^${FLECSI_MPI_PACKAGE} || /bin/true;
    spack repo rm ${FLECSI_SPACK_SCOPE} || /bin/true ;
    spack repo add ${CI_PROJECT_DIR}/spack-repo;
    spack repo list;
    echo ${FLECSI_SPACK_FULL_SPEC};
    spack build-env --dump ${FLECSI_ENV_SOURCE_FILE} "${FLECSI_SPACK_FULL_SPEC}" || /bin/true;
    spack repo rm ${FLECSI_SPACK_SCOPE};
    ) 200>${DEPS_LOCK}
  - source ${FLECSI_ENV_SOURCE_FILE} || /bin/true
  - |
    if [[ ${CI_JOB_NAME} =~ "clang" ]];
    then
      module unload clang;
      module load clang/${FLECSI_CLANG_VERSION};
    elif [[ ${CI_JOB_NAME} =~ "intel" ]];
    then
      module load intel/${FLECSI_INTEL_VERSION};
    fi
  - module list
  - echo $CC
  - echo $CXX
  - echo $CMAKE_PREFIX_PATH

##########################
# Build Matrix Variables #
##########################

.runtime_mpi: &runtime_mpi
  RUNTIME: "mpi"

.runtime_legion: &runtime_legion
  RUNTIME: "legion"

.runtime_hpx: &runtime_hpx
  RUNTIME: "hpx"

.compiler_gcc: &compiler_gcc
  CC: "gcc"
  CXX: "g++"

.compiler_clang: &compiler_clang
  CC: "clang"
  CXX: "clang++"

.compiler_intel: &compiler_intel
  CC: "icc"
  CXX: "icpc"

.buildtype_debug: &buildtype_debug
  BUILD_TYPE: "Debug"

.buildtype_release: &buildtype_release
  BUILD_TYPE: "Release"

.openmpi: &openmpi
  FLECSI_MPI_PACKAGE: "openmpi"

.mpich: &mpich
  FLECSI_MPI_PACKAGE: "mpich"

.ignore_noci: &ignore_noci
  IGNORE_NOCI: "TRUE"

#######################
# Templates & Anchors #
#######################

.general_template: &general_def
  retry: 1
  only:
    - merge_requests
<<<<<<< HEAD
    - "1"
=======
    - "1.4"
>>>>>>> 38944fd2
    - devel

.cache_template: &cache_def
  cache:
    #key: ${CI_JOB_NAME_NOSTAGE%.*}-${CI_COMMIT_REF_SLUG}
    #key: ${CI_COMMIT_REF_SLUG}
    key: ${DISTRO}-${RUNTIME}-${CC}
    paths:
      - ccache/

.artifacts_template: &artifacts_def
  artifacts:
    name: "${CI_COMMIT_REF_SLUG}-${CI_JOB_NAME}"
    paths:
      - ${CI_PROJECT_DIR}/build #/builds/next-generation-codes/laristra/flecsi/build
    when: always
    expire_in: 2 weeks
  dependencies: []

.shell_template: &shell_def
  tags: &shell_tags
    - shell

.batch_template: &batch_def
  tags: &batch_tags
    - darwin-slurm

.job_template: &job_def
  <<: *general_def
  <<: *cache_def

.update_spackage: &update_spackage |-
  echo 'Updating spackages...'
  cd ${CI_PROJECT_DIR}
  git clone git@gitlab.lanl.gov:laristra/ristra_spackages.git
  for f in $(find ./spack-repo/packages/ -type f); do diff -urN ${CI_PROJECT_DIR}/ristra_spackages/$f $f | tee $f.patch || /bin/true; done
  for f in $(find ./spack-repo/packages/ -type f -name "*.patch"); do patch -i $f ${CI_PROJECT_DIR}/ristra_spackages/${f%.*}; done
  for f in $(find ./spack-repo/packages/ -type f -name "*.patch"); do rm $f; done
  cd ${CI_PROJECT_DIR}/ristra_spackages
  git add spack-repo/packages/*
  git commit -m "Gitlab CI Automatic Spackage Update - FleCSI" || /bin/true
  git push -u origin master

#############
# Env Stage #
#############

.env_template: &env_def
  <<: *job_def
  stage: Env
  script: &env_script
    - |
      if [[ ${I_WANT_TO_CLEAN_UP} ]];
      then
        rm -rf ${SPACK_ROOT}/*;
      fi
    - |
      ( flock -e 200
      if [[ ! -d ${SPACK_ROOT} ]];
      then
        git init --shared=group ${SPACK_ROOT};
        git -c ${SPACK_ROOT} pull https://github.com/spack/spack develop;
      fi;
      source ${SPACK_ROOT}/share/spack/setup-env.sh;
      spack repo rm ${FLECSI_SPACK_SCOPE} || /bin/true ;
      spack repo add ${CI_PROJECT_DIR}/spack-repo;
      spack repo list;
      spack clean --all;
      spack install --show-log-on-error --only dependencies ${FLECSI_SPACK_BASE_SPEC} ^openmpi@${FLECSI_OPENMPI_VERSION}%gcc@${FLECSI_GCC_VERSION} | tee -a spack_tmp.out;
      spack install --show-log-on-error --only dependencies ${FLECSI_SPACK_BASE_SPEC} ^mpich@${FLECSI_MPICH_VERSION}%gcc@${FLECSI_GCC_VERSION} | tee -a spack_tmp.out;
      spack install --show-log-on-error --only dependencies ${FLECSI_SPACK_BASE_SPEC} +debug_backend ^openmpi@${FLECSI_OPENMPI_VERSION}%gcc@${FLECSI_GCC_VERSION} | tee -a spack_tmp.out;
      spack install --show-log-on-error --only dependencies ${FLECSI_SPACK_BASE_SPEC} +debug_backend ^mpich@${FLECSI_MPICH_VERSION}%gcc@${FLECSI_GCC_VERSION} | tee -a spack_tmp.out;
      spack repo rm ${FLECSI_SPACK_SCOPE};
      ) 200>${DEPS_LOCK}
    - $([ "$(grep -c "Errno " spack_tmp.out)" = "0" ] && exit 0 || exit 1)

###############
# Build Stage #
###############

.build: &build_def
  <<: *job_def
  <<: *artifacts_def
  stage: Build_n_Test
  script: &build_script |-
    echo 'Start building'
    ccache -z
    nproc
    # git submodule init
    # git config submodule.cinch.url https://github.com/laristra/cinch.git
    # git submodule update --init --recursive
    mkdir -p ${CI_PROJECT_DIR}/build
    mkdir -p ${CI_PROJECT_DIR}/build/install
    cd ${CI_PROJECT_DIR}/build/
    cmake -DCMAKE_INSTALL_PREFIX=${CI_PROJECT_DIR}/build/install \
        -DCMAKE_BUILD_TYPE=$BUILD_TYPE \
        -DFLECSI_RUNTIME_MODEL=$RUNTIME \
        ${MINIMAL:+-DCMAKE_DISABLE_FIND_PACKAGE_METIS=ON} \
        -DFLECSI_ENABLE_TUTORIAL=$([ "$RUNTIME" = "hpx" ] && echo OFF || echo ON) \
        -DENABLE_UNIT_TESTS=ON \
        -DENABLE_HDF5=$([ "$RUNTIME" = "hpx" ] && echo OFF || echo ON) \
        -DENABLE_DOXYGEN=ON \
        -DENABLE_DOCUMENTATION=OFF \
        -DENABLE_COVERAGE_BUILD=ON \
        ..
    make -k VERBOSE=1 -j2 -l40
    make install DESTDIR=${CI_PROJECT_DIR}/build/install
    make install
    ccache -s

##############
# Test Stage #
##############

.test: &test_def
  <<: *job_def
  stage: Test
  dependencies:
    #- "build:${CI_JOB_NAME#*:}"
    - .build_template
  script: &test_script |-
    echo 'Start testing'
    cd ${CI_PROJECT_DIR}/build/
    make test || make test ARGS="-V"
    gcovr .

################
# Format Stage #
################

.format: &format_def
  <<: *job_def
  stage: Format
  dependencies:
    #- "build:${CI_JOB_NAME#*:}"
    - .build_template
  script: &format_script |-
    echo 'Start format checking'
    cd ${CI_PROJECT_DIR}/build/
    clang-format -version
    make format && git diff --exit-code --ignore-submodules

###################
# Tutorials Stage #
###################

.tutorials: &tutorials_def
  <<: *job_def
  stage: Tutorials
  dependencies:
    #- "build:${CI_JOB_NAME#*:}"
    - .build_template
  script: &tutorials_script
    - echo 'Start tutorials checking'
    - cd ${CI_PROJECT_DIR}
    - source ${CI_PROJECT_DIR}/build/install/bin/flecsi-tutorial.sh
    - cd flecsi-tutorial

    # Tutorial 00-driver
    - cd 00-driver
    - flecsit compile driver.cc
    - ./driver

    # Tutorial 01-tasks
    - cd ../01-tasks
    - flecsit compile tasks.cc
    - ./tasks

##############
# Apps Stage #
##############

.apps: &apps_def
  <<: *job_def
  stage: Apps
  dependencies:
    #- "build:${CI_JOB_NAME#*:}"
    - .build_template
  script: &apps_script
    - echo 'Start apps checking'
    - cd ${CI_PROJECT_DIR}
    - git clone --recursive https://github.com/laristra/flecsale.git
    - cd flecsale/flecsi
    - git fetch
    - git checkout ${CI_COMMIT_REF_NAME}
    - git submodule update --init --recursive
    - cd ../
    - mkdir -p build
    - cd build
    - pwd
    - |-
      cmake -DCMAKE_BUILD_TYPE=${BUILD_TYPE} \
        -DFLECSI_RUNTIME_MODEL=${RUNTIME} \
        -DENABLE_UNIT_TESTS=ON \
        ..
    - make -j2 || make VERBOSE=1
    - make test ARGS="CTEST_OUTPUT_ON_FAILURE=1"

################
# Canary Stage #
################

.canary: &canary_def
  <<: *job_def
  <<: *artifacts_def
  stage: Canary
  script:
    - *build_script
    - *test_script
    - *format_script

############
# Env Jobs #
############

env_mpi:
  extends: .env_template
  <<: *shell_def
  variables:
    <<: *runtime_mpi
    <<: *buildtype_debug
    <<: *compiler_gcc

env_legion:
  extends: .env_template
  <<: *shell_def
  variables:
    <<: *runtime_legion
    <<: *buildtype_debug
    <<: *compiler_gcc

env_hpx:
  extends: .env_template
  <<: *shell_def
  variables:
    <<: *runtime_hpx
    <<: *buildtype_debug
    <<: *compiler_gcc
  allow_failure: true

env_update:
  extends: env_mpi
  only:
    refs:
<<<<<<< HEAD
      - "1"
=======
      - "1.4"
>>>>>>> 38944fd2
  script:
    - *update_spackage
  allow_failure: true

###############
# Canary Jobs #
###############

canary:centOS_mpich_mpi:
  extends: .canary
  <<: *shell_def
  variables:
    <<: *runtime_mpi
    <<: *buildtype_debug
    <<: *compiler_gcc
    <<: *mpich

canary:centOS_mpich_legion:
  extends: .canary
  <<: *shell_def
  variables:
    <<: *runtime_legion
    <<: *buildtype_debug
    <<: *compiler_gcc
    <<: *mpich

canary:centOS_mpich_hpx:
  extends: .canary
  <<: *shell_def
  variables:
    <<: *runtime_hpx
    <<: *buildtype_debug
    <<: *compiler_gcc
    <<: *mpich
  allow_failure: true 

##############
# Build Jobs #
##############

build:centOS_mpi:
  extends: .build
  <<: *shell_def
  variables:
    <<: *runtime_mpi
    <<: *buildtype_debug
    <<: *compiler_gcc
    <<: *openmpi
  script:
    - *build_script
    - *test_script

build:centOS_mpi_release:
  extends: build:centOS_mpi
  variables:
    <<: *buildtype_release

build:centOS_mpi_clang:
  extends: build:centOS_mpi
  variables:
    <<: *compiler_clang

build:centOS_mpi_clang_release:
  extends: build:centOS_mpi_clang
  variables:
    <<: *buildtype_release

build:centOS_mpi_intel:
  extends: build:centOS_mpi
  variables:
    <<: *compiler_intel
  allow_failure: true

build:centOS_mpi_intel_release:
  extends: build:centOS_mpi_intel
  variables:
    <<: *buildtype_release

build:centOS_mpich_mpi:
  extends: .build
  <<: *shell_def
  variables:
    <<: *runtime_mpi
    <<: *buildtype_debug
    <<: *compiler_gcc
    <<: *mpich
  script:
    - *build_script
    - *test_script

build:centOS_mpich_mpi_release:
  extends: build:centOS_mpich_mpi
  variables:
    <<: *buildtype_release

build:centOS_mpich_mpi_clang:
  extends: build:centOS_mpich_mpi
  variables:
    <<: *compiler_clang

build:centOS_mpich_mpi_clang_release:
  extends: build:centOS_mpich_mpi_clang
  variables:
    <<: *buildtype_release

build:centOS_mpich_mpi_intel:
  extends: build:centOS_mpich_mpi
  variables:
    <<: *compiler_intel
  allow_failure: true

build:centOS_mpich_mpi_intel_release:
  extends: build:centOS_mpich_mpi_intel
  variables:
    <<: *buildtype_release

build:centOS_legion:
  extends: .build
  <<: *shell_def
  variables:
    <<: *runtime_legion
    <<: *buildtype_debug
    <<: *compiler_gcc
    <<: *openmpi
  script:
    - *build_script
    - *test_script

build:centOS_legion_release:
  extends: build:centOS_legion
  variables:
    <<: *buildtype_release

build:centOS_legion_clang:
  extends: build:centOS_legion
  variables:
    <<: *compiler_clang

build:centOS_legion_clang_release:
  extends: build:centOS_legion_clang
  variables:
    <<: *buildtype_release

build:centOS_legion_intel:
  extends: build:centOS_legion
  variables:
    <<: *compiler_intel
  allow_failure: true

build:centOS_legion_intel_release:
  extends: build:centOS_legion_intel
  variables:
    <<: *buildtype_release

build:centOS_mpich_legion:
  extends: .build
  <<: *shell_def
  variables:
    <<: *runtime_legion
    <<: *buildtype_debug
    <<: *compiler_gcc
    <<: *mpich
  script:
    - *build_script
    - *test_script

build:centOS_mpich_legion_release:
  extends: build:centOS_mpich_legion
  variables:
    <<: *buildtype_release

build:centOS_mpich_legion_clang:
  extends: build:centOS_mpich_legion
  variables:
    <<: *compiler_clang

build:centOS_mpich_legion_clang_release:
  extends: build:centOS_mpich_legion_clang
  variables:
    <<: *buildtype_release

build:centOS_mpich_legion_intel:
  extends: build:centOS_mpich_legion
  variables:
    <<: *compiler_intel
  allow_failure: true

build:centOS_mpich_legion_intel_release:
  extends: build:centOS_mpich_legion_intel
  variables:
    <<: *buildtype_release

build:centOS_hpx:
  extends: .build
  <<: *shell_def
  variables:
    <<: *runtime_hpx
    <<: *buildtype_debug
    <<: *compiler_gcc
    <<: *openmpi
  script:
    - *build_script
    - *test_script
  allow_failure: true

build:centOS_mpich_hpx_clang:
  extends: build:centOS_hpx
  variables:
    <<: *compiler_clang
    <<: *mpich

build:centOS_hpx_intel_release:
  extends: build:centOS_hpx
  variables:
    <<: *buildtype_release
    <<: *compiler_intel

build:centOS_mpi.ignoreNoCI:
  extends: build:centOS_mpi
  variables:
    <<: *ignore_noci
  allow_failure: true

build:centOS_legion.ignoreNoCI:
  extends: build:centOS_legion
  variables:
    <<: *ignore_noci
  allow_failure: true

build:centOS_hpx.ignoreNoCI:
  extends: build:centOS_hpx
  variables:
    <<: *ignore_noci
  allow_failure: true

#############
# Test Jobs #
#############

#test:centOS_mpi:
#  extends: .test
#  <<: *shell_def
#  variables:
#    <<: *runtime_mpi
#    <<: *buildtype_debug
#    <<: *compiler_gcc
#    <<: *openmpi
#  script:
#    - *test_script
#  dependencies:
#    - build:centOS_mpi
#
#test:centOS_mpi_release:
#  extends: test:centOS_mpi
#  variables:
#    <<: *buildtype_release
#  dependencies:
#    - build:centOS_mpi_release
#
#test:centOS_mpi_clang:
#  extends: test:centOS_mpi
#  variables:
#    <<: *compiler_clang
#  dependencies:
#    - build:centOS_mpi_clang
#
#test:centOS_mpi_clang_release:
#  extends: test:centOS_mpi_clang
#  variables:
#    <<: *buildtype_release
#  dependencies:
#    - build:centOS_mpi_clang_release
#
#test:centOS_mpi_intel:
#  extends: test:centOS_mpi
#  variables:
#    <<: *compiler_intel
#  dependencies:
#    - build:centOS_mpi_intel
#
#test:centOS_mpi_intel_release:
#  extends: test:centOS_mpi_intel
#  variables:
#    <<: *buildtype_release
#  dependencies:
#    - build:centOS_mpi_intel_release
#
#test:centOS_mpich_mpi:
#  extends: .test
#  <<: *shell_def
#  variables:
#    <<: *runtime_mpi
#    <<: *buildtype_debug
#    <<: *compiler_gcc
#    <<: *mpich
#  script:
#    - *test_script
#  dependencies:
#    - build:centOS_mpich_mpi
#
#test:centOS_mpich_mpi_release:
#  extends: test:centOS_mpich_mpi
#  variables:
#    <<: *buildtype_release
#  dependencies:
#    - build:centOS_mpich_mpi_release
#
#test:centOS_mpich_mpi_clang:
#  extends: test:centOS_mpich_mpi
#  variables:
#    <<: *compiler_clang
#  dependencies:
#    - build:centOS_mpich_mpi_clang
#
#test:centOS_mpich_mpi_clang_release:
#  extends: test:centOS_mpich_mpi_clang
#  variables:
#    <<: *buildtype_release
#  dependencies:
#    - build:centOS_mpich_mpi_clang_release
#
#test:centOS_mpich_mpi_intel:
#  extends: test:centOS_mpich_mpi
#  variables:
#    <<: *compiler_intel
#  dependencies:
#    - build:centOS_mpich_mpi_intel
#
#test:centOS_mpich_mpi_intel_release:
#  extends: test:centOS_mpich_mpi_intel
#  variables:
#    <<: *buildtype_release
#  dependencies:
#    - build:centOS_mpich_mpi_intel_release
#
#test:centOS_legion:
#  extends: .test
#  <<: *shell_def
#  variables:
#    <<: *runtime_legion
#    <<: *buildtype_debug
#    <<: *compiler_gcc
#    <<: *openmpi
#  allow_failure: true 
#  script:
#    - *test_script
#  dependencies:
#    - build:centOS_legion
#
#test:centOS_legion_release:
#  extends: test:centOS_legion
#  variables:
#    <<: *buildtype_release
#  dependencies:
#    - build:centOS_legion_release
#
#test:centOS_legion_clang:
#  extends: test:centOS_legion
#  variables:
#    <<: *compiler_clang
#  dependencies:
#    - build:centOS_legion_clang
#
#test:centOS_legion_clang_release:
#  extends: test:centOS_legion_clang
#  variables:
#    <<: *buildtype_release
#  dependencies:
#    - build:centOS_legion_clang_release
#
#test:centOS_legion_intel:
#  extends: test:centOS_legion
#  variables:
#    <<: *compiler_intel
#  dependencies:
#    - build:centOS_legion_intel
#
#test:centOS_legion_intel_release:
#  extends: test:centOS_legion_intel
#  variables:
#    <<: *buildtype_release
#  dependencies:
#    - build:centOS_legion_intel_release
#
#test:centOS_mpich_legion:
#  extends: .test
#  <<: *shell_def
#  variables:
#    <<: *runtime_legion
#    <<: *buildtype_debug
#    <<: *compiler_gcc
#    <<: *mpich
#  allow_failure: true 
#  script:
#    - *test_script
#  dependencies:
#    - build:centOS_mpich_legion
#
#test:centOS_mpich_legion_release:
#  extends: test:centOS_mpich_legion
#  variables:
#    <<: *buildtype_release
#  dependencies:
#    - build:centOS_mpich_legion_release
#
#test:centOS_mpich_legion_clang:
#  extends: test:centOS_mpich_legion
#  variables:
#    <<: *compiler_clang
#  dependencies:
#    - build:centOS_mpich_legion_clang
#
#test:centOS_mpich_legion_clang_release:
#  extends: test:centOS_mpich_legion_clang
#  variables:
#    <<: *buildtype_release
#  dependencies:
#    - build:centOS_mpich_legion_clang_release
#
#test:centOS_mpich_legion_intel:
#  extends: test:centOS_mpich_legion
#  variables:
#    <<: *compiler_intel
#  dependencies:
#    - build:centOS_mpich_legion_intel
#
#test:centOS_mpich_legion_intel_release:
#  extends: test:centOS_mpich_legion_intel
#  variables:
#    <<: *buildtype_release
#  dependencies:
#    - build:centOS_mpich_legion_intel_release
#
#test:centOS_hpx:
#  extends: .test
#  <<: *shell_def
#  variables:
#    <<: *runtime_hpx
#    <<: *buildtype_debug
#    <<: *compiler_gcc
#    <<: *openmpi
#  script:
#    - *test_script
#  dependencies:
#    - build:centOS_hpx
#  allow_failure: true
#
#test:centOS_mpich_hpx_clang:
#  extends: test:centOS_hpx
#  variables:
#    <<: *compiler_clang
#    <<: *mpich
#  dependencies:
#    - build:centOS_mpich_hpx_clang
#
#test:centOS_hpx_intel_release:
#  extends: test:centOS_hpx
#  variables:
#    <<: *buildtype_release
#    <<: *compiler_intel
#  dependencies:
#    - build:centOS_hpx_intel_release
#
#test:centOS_mpi.ignoreNoCI:
#  extends: test:centOS_mpi
#  variables:
#    <<: *ignore_noci
#  dependencies:
#    - build:centOS_mpi
#  allow_failure: true
#
#test:centOS_legion.ignoreNoCI:
#  extends: test:centOS_legion
#  variables:
#    <<: *ignore_noci
#  dependencies:
#    - build:centOS_legion
#  allow_failure: true
#
#test:centOS_hpx.ignoreNoCI:
#  extends: test:centOS_hpx
#  variables:
#    <<: *ignore_noci
#  dependencies:
#    - build:centOS_hpx
#  allow_failure: true

##################
# Tutorials Jobs #
##################

tutorials:centOS_mpi:
  extends: .tutorials
  <<: *shell_def
  variables:
    <<: *runtime_mpi
    <<: *buildtype_debug
    <<: *compiler_gcc
    <<: *openmpi
  allow_failure: true 
  dependencies:
    - build:centOS_mpi

tutorials:centOS_legion:
  extends: .tutorials
  <<: *shell_def
  variables:
    <<: *runtime_legion
    <<: *buildtype_debug
    <<: *compiler_gcc
    <<: *openmpi
  allow_failure: true 
  dependencies:
    - build:centOS_legion

#############
# Apps Jobs #
#############

apps:centOS_mpi:
  extends: .apps
  <<: *shell_def
  variables:
    <<: *runtime_mpi
    <<: *buildtype_debug
    <<: *compiler_gcc
    <<: *openmpi
  allow_failure: true 
  dependencies:
    - build:centOS_mpi

apps:centOS_legion:
  extends: .apps
  <<: *shell_def
  variables:
    <<: *runtime_legion
    <<: *buildtype_debug
    <<: *compiler_gcc
    <<: *openmpi
  allow_failure: true 
  dependencies:
    - build:centOS_legion

#######################################################################################
#######################################################################################
#######################################################################################

<|MERGE_RESOLUTION|>--- conflicted
+++ resolved
@@ -133,11 +133,7 @@
   retry: 1
   only:
     - merge_requests
-<<<<<<< HEAD
     - "1"
-=======
-    - "1.4"
->>>>>>> 38944fd2
     - devel
 
 .cache_template: &cache_def
@@ -382,11 +378,7 @@
   extends: env_mpi
   only:
     refs:
-<<<<<<< HEAD
       - "1"
-=======
-      - "1.4"
->>>>>>> 38944fd2
   script:
     - *update_spackage
   allow_failure: true
