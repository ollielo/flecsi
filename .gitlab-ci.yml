--- conflicted
+++ resolved
@@ -209,18 +209,11 @@
       spack repo rm ${FLECSI_SPACK_SCOPE} || /bin/true ;
       spack repo add ${CI_PROJECT_DIR}/spack-repo;
       spack repo list;
-<<<<<<< HEAD
       spack install -v --only dependencies ${FLECSI_SPACK_SPEC} ^openmpi@${FLECSI_OPENMPI_VERSION}%gcc@${FLECSI_GCC_VERSION};
       spack install -v --only dependencies ${FLECSI_SPACK_SPEC} ^mpich@${FLECSI_MPICH_VERSION}%gcc@${FLECSI_GCC_VERSION};
       spack install -v --only dependencies ${FLECSI_SPACK_SPEC} +debug_backend ^openmpi@${FLECSI_OPENMPI_VERSION}%gcc@${FLECSI_GCC_VERSION};
       spack install -v --only dependencies ${FLECSI_SPACK_SPEC} +debug_backend ^mpich@${FLECSI_MPICH_VERSION}%gcc@${FLECSI_GCC_VERSION};
-=======
-      spack install -v --only dependencies ${FLECSI_SPACK_SPEC} ^openmpi%gcc@${FLECSI_GCC_VERSION};
-      spack install -v --only dependencies ${FLECSI_SPACK_SPEC} ^mpich%gcc@${FLECSI_GCC_VERSION};
-      spack install -v --only dependencies ${FLECSI_SPACK_SPEC} +debug_backend ^openmpi%gcc@${FLECSI_GCC_VERSION};
-      spack install -v --only dependencies ${FLECSI_SPACK_SPEC} +debug_backend ^mpich%gcc@${FLECSI_GCC_VERSION};
       spack repo rm ${FLECSI_SPACK_SCOPE};
->>>>>>> bd67b97b
       ) 200>${DEPS_LOCK}
 
 ###############
