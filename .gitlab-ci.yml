--- conflicted
+++ resolved
@@ -4,13 +4,8 @@
 
 stages:
   - Canary
-<<<<<<< HEAD
-  - Environment
-  - Build + Unit Tests
-=======
   - MPI backend
   - Legion backend
->>>>>>> 085d2c36
   - Standalone
   - Final
 
@@ -207,60 +202,57 @@
 #------------------------------------------------------------------------------#
 
 tutorial:legion:
-<<<<<<< HEAD
-  extends: .standalone_template
-=======
   extends: .darwin_standalone_template
->>>>>>> 085d2c36
   needs:
     ["mpich-legion-gnu"]
   only:
     - merge_requests
   variables:
-<<<<<<< HEAD
+    <<: *mpich-debug
     LABEL: tutorial
     STDIR: tutorial
     ENVIRONMENT: '${CI_MERGE_REQUEST_TARGET_BRANCH_NAME}'
-    MPI_PROVIDER: mpich
-    REGISTRY: gitlab.lanl.gov:5050/flecsi/flecsi
-    IMAGE: rockylinux
-    CXX_COMPILER: g++
-    CXX_FLAGS: -Wall -W -Werror -Wno-parentheses
-    C_COMPILER: gcc
-    C_FLAGS: ${CXX_FLAGS}
+    TOOLCHAIN: "gcc@${GCC_VERSION}"
+    BUILD_TYPE: Debug
+    BACKEND: legion
+    CXX_COMPILER: g++
+    CXX_FLAGS: "${WARN} -Wno-parentheses"
+    C_COMPILER: gcc
+    C_FLAGS: ${CXX_FLAGS}
+    PARTITIONS: skylake-gold
+    SCHEDULER_PARAMETERS: "-N 1 --qos=debug -p ${PARTITIONS}"
 
 flaxpy:legion:
-  extends: .standalone_template
+  extends: .darwin_standalone_template
   needs:
     ["mpich-legion-gnu"]
   only:
     - merge_requests
   variables:
+    <<: *mpich-debug
     LABEL: standalone
     STDIR: tutorial/standalone/flaxpy
     ENVIRONMENT: '${CI_MERGE_REQUEST_TARGET_BRANCH_NAME}'
-    MPI_PROVIDER: mpich
-    REGISTRY: gitlab.lanl.gov:5050/flecsi/flecsi
-    IMAGE: rockylinux
-    CXX_COMPILER: g++
-    CXX_FLAGS: -Wall -W -Werror
-    C_COMPILER: gcc
-    C_FLAGS: ${CXX_FLAGS}
+    TOOLCHAIN: "gcc@${GCC_VERSION}"
+    BUILD_TYPE: Debug
+    BACKEND: legion
+    CXX_COMPILER: g++
+    CXX_FLAGS: "${WARN} -Wno-parentheses"
+    C_COMPILER: gcc
+    C_FLAGS: ${CXX_FLAGS}
+    PARTITIONS: skylake-gold
+    SCHEDULER_PARAMETERS: "-N 1 --qos=debug -p ${PARTITIONS}"
 
 poisson:legion:
-  extends: .standalone_template
+  extends: .darwin_standalone_template
   needs:
     ["mpich-legion-gnu"]
   only:
     - merge_requests
   variables:
+    <<: *mpich-debug
     LABEL: standalone
     STDIR: tutorial/standalone/poisson
-=======
-    <<: *mpich-debug
-    LABEL: tutorial
-    STDIR: tutorial
->>>>>>> 085d2c36
     ENVIRONMENT: '${CI_MERGE_REQUEST_TARGET_BRANCH_NAME}'
     TOOLCHAIN: "gcc@${GCC_VERSION}"
     BUILD_TYPE: Debug
